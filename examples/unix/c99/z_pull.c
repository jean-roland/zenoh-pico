--- conflicted
+++ resolved
@@ -87,14 +87,6 @@
         return -1;
     }
 
-<<<<<<< HEAD
-    printf("Press CTRL-C to quit...\n");
-    int idx = 0;
-    while (1) {
-        sleep(1);
-        printf("[%4d] Pulling...\n", idx++);
-        z_subscriber_pull(z_pull_subscriber_loan(&sub));
-=======
     printf("Pulling data every %zu ms... Ring size: %zd\n", interval, size);
     z_owned_sample_t sample;
     while (true) {
@@ -117,7 +109,6 @@
         } else {
             break;
         }
->>>>>>> 68d57694
     }
 
     z_undeclare_subscriber(z_subscriber_move(&sub));
