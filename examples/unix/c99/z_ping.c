--- conflicted
+++ resolved
@@ -28,30 +28,17 @@
 #define DEFAULT_PING_NB 100
 #define DEFAULT_WARMUP_MS 1000
 
-<<<<<<< HEAD
-static z_condvar_t cond;
-static z_mutex_t mutex;
-=======
 static z_owned_condvar_t cond;
 static z_owned_mutex_t mutex;
->>>>>>> 68d57694
 
 void callback(const z_loaned_sample_t* sample, void* context) {
     (void)sample;
     (void)context;
-<<<<<<< HEAD
-    z_condvar_signal(&cond);
-}
-void drop(void* context) {
-    (void)context;
-    z_condvar_free(&cond);
-=======
     z_condvar_signal(z_condvar_loan_mut(&cond));
 }
 void drop(void* context) {
     (void)context;
     z_condvar_drop(z_condvar_move(&cond));
->>>>>>> 68d57694
 }
 
 struct args_t {
@@ -77,16 +64,10 @@
     }
     z_mutex_init(&mutex);
     z_condvar_init(&cond);
-<<<<<<< HEAD
-    z_owned_config_t config = z_config_default();
-    z_owned_session_t session = z_open(z_config_move(&config));
-    if (!z_session_check(&session)) {
-=======
     z_owned_config_t config;
     z_config_default(&config);
     z_owned_session_t session;
     if (z_open(&session, z_config_move(&config)) < 0) {
->>>>>>> 68d57694
         printf("Unable to open session!\n");
         return -1;
     }
@@ -121,37 +102,24 @@
     for (unsigned int i = 0; i < args.size; i++) {
         data[i] = (uint8_t)(i % 10);
     }
-<<<<<<< HEAD
-    z_mutex_lock(&mutex);
-=======
     z_mutex_lock(z_mutex_loan_mut(&mutex));
->>>>>>> 68d57694
     if (args.warmup_ms) {
         printf("Warming up for %dms...\n", args.warmup_ms);
         z_clock_t warmup_start = z_clock_now();
         unsigned long elapsed_us = 0;
         while (elapsed_us < args.warmup_ms * 1000) {
-<<<<<<< HEAD
-            z_publisher_put(z_publisher_loan(&pub), data, args.size, NULL);
-            z_condvar_wait(&cond, &mutex);
-=======
             // Create payload
             z_owned_bytes_t payload;
             z_bytes_from_buf(&payload, data, args.size, NULL, NULL);
 
             z_publisher_put(z_publisher_loan(&pub), z_bytes_move(&payload), NULL);
             z_condvar_wait(z_condvar_loan_mut(&cond), z_mutex_loan_mut(&mutex));
->>>>>>> 68d57694
             elapsed_us = z_clock_elapsed_us(&warmup_start);
         }
     }
     unsigned long* results = z_malloc(sizeof(unsigned long) * args.number_of_pings);
     for (unsigned int i = 0; i < args.number_of_pings; i++) {
         z_clock_t measure_start = z_clock_now();
-<<<<<<< HEAD
-        z_publisher_put(z_publisher_loan(&pub), data, args.size, NULL);
-        z_condvar_wait(&cond, &mutex);
-=======
 
         // Create payload
         z_owned_bytes_t payload;
@@ -159,17 +127,12 @@
 
         z_publisher_put(z_publisher_loan(&pub), z_bytes_move(&payload), NULL);
         z_condvar_wait(z_condvar_loan_mut(&cond), z_mutex_loan_mut(&mutex));
->>>>>>> 68d57694
         results[i] = z_clock_elapsed_us(&measure_start);
     }
     for (unsigned int i = 0; i < args.number_of_pings; i++) {
         printf("%d bytes: seq=%d rtt=%luµs, lat=%luµs\n", args.size, i, results[i], results[i] / 2);
     }
-<<<<<<< HEAD
-    z_mutex_unlock(&mutex);
-=======
     z_mutex_unlock(z_mutex_loan_mut(&mutex));
->>>>>>> 68d57694
     z_free(results);
     z_free(data);
     z_undeclare_subscriber(z_subscriber_move(&sub));
