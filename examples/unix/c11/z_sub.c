//
// Copyright (c) 2022 ZettaScale Technology
//
// This program and the accompanying materials are made available under the
// terms of the Eclipse Public License 2.0 which is available at
// http://www.eclipse.org/legal/epl-2.0, or the Apache License, Version 2.0
// which is available at https://www.apache.org/licenses/LICENSE-2.0.
//
// SPDX-License-Identifier: EPL-2.0 OR Apache-2.0
//
// Contributors:
//   ZettaScale Zenoh Team, <zenoh@zettascale.tech>
//

#include <ctype.h>
#include <stddef.h>
#include <stdint.h>
#include <stdio.h>
#include <stdlib.h>
#include <unistd.h>
#include <zenoh-pico.h>

#if Z_FEATURE_SUBSCRIPTION == 1

static int msg_nb = 0;

void data_handler(const z_loaned_sample_t *sample, void *ctx) {
    (void)(ctx);
    z_view_string_t keystr;
    z_keyexpr_as_view_string(z_sample_keyexpr(sample), &keystr);
    z_owned_string_t value;
    z_bytes_deserialize_into_string(z_sample_payload(sample), &value);
    printf(">> [Subscriber] Received ('%.*s': '%.*s')\n", (int)z_string_len(z_loan(keystr)),
           z_string_data(z_loan(keystr)), (int)z_string_len(z_loan(value)), z_string_data(z_loan(value)));
    z_drop(z_move(value));
    msg_nb++;
}

int main(int argc, char **argv) {
    const char *keyexpr = "demo/example/**";
    const char *mode = "client";
    char *clocator = NULL;
    char *llocator = NULL;
    int n = 0;

    int opt;
    while ((opt = getopt(argc, argv, "k:e:m:l:n:")) != -1) {
        switch (opt) {
            case 'k':
                keyexpr = optarg;
                break;
            case 'e':
                clocator = optarg;
                break;
            case 'm':
                mode = optarg;
                break;
            case 'l':
                llocator = optarg;
                break;
            case 'n':
                n = atoi(optarg);
                break;
            case '?':
                if (optopt == 'k' || optopt == 'e' || optopt == 'm' || optopt == 'l' || optopt == 'n') {
                    fprintf(stderr, "Option -%c requires an argument.\n", optopt);
                } else {
                    fprintf(stderr, "Unknown option `-%c'.\n", optopt);
                }
                return 1;
            default:
                return -1;
        }
    }

    z_owned_config_t config;
    z_config_default(&config);
    zp_config_insert(z_loan_mut(config), Z_CONFIG_MODE_KEY, mode);
    if (clocator != NULL) {
        zp_config_insert(z_loan_mut(config), Z_CONFIG_CONNECT_KEY, clocator);
    }
    if (llocator != NULL) {
        zp_config_insert(z_loan_mut(config), Z_CONFIG_LISTEN_KEY, llocator);
    }

    printf("Opening session...\n");
    z_owned_session_t s;
    if (z_open(&s, z_move(config)) < 0) {
        printf("Unable to open session!\n");
        return -1;
    }

    // Start read and lease tasks for zenoh-pico
    if (zp_start_read_task(z_loan_mut(s), NULL) < 0 || zp_start_lease_task(z_loan_mut(s), NULL) < 0) {
        printf("Unable to start read and lease tasks\n");
        z_close(z_session_move(&s));
        return -1;
    }

    z_owned_closure_sample_t callback;
    z_closure(&callback, data_handler);
    printf("Declaring Subscriber on '%s'...\n", keyexpr);
    z_owned_subscriber_t sub;
    z_view_keyexpr_t ke;
    z_view_keyexpr_from_str(&ke, keyexpr);
    if (z_declare_subscriber(&sub, z_loan(s), z_loan(ke), z_move(callback), NULL) < 0) {
        printf("Unable to declare subscriber.\n");
        return -1;
    }

    printf("Press CTRL-C to quit...\n");
    while (1) {
<<<<<<< HEAD
=======
        if ((n != 0) && (msg_nb >= n)) {
            break;
        }
>>>>>>> 68d57694
        sleep(1);
    }
    // Clean up
    z_undeclare_subscriber(z_move(sub));
    z_close(z_move(s));
    return 0;
}
#else
int main(void) {
    printf("ERROR: Zenoh pico was compiled without Z_FEATURE_SUBSCRIPTION but this example requires it.\n");
    return -2;
}
#endif<|MERGE_RESOLUTION|>--- conflicted
+++ resolved
@@ -110,12 +110,9 @@
 
     printf("Press CTRL-C to quit...\n");
     while (1) {
-<<<<<<< HEAD
-=======
         if ((n != 0) && (msg_nb >= n)) {
             break;
         }
->>>>>>> 68d57694
         sleep(1);
     }
     // Clean up
