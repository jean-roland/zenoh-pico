//
// Copyright (c) 2022 ZettaScale Technology
//
// This program and the accompanying materials are made available under the
// terms of the Eclipse Public License 2.0 which is available at
// http://www.eclipse.org/legal/epl-2.0, or the Apache License, Version 2.0
// which is available at https://www.apache.org/licenses/LICENSE-2.0.
//
// SPDX-License-Identifier: EPL-2.0 OR Apache-2.0
//
// Contributors:
//   ZettaScale Zenoh Team, <zenoh@zettascale.tech>

#include <ctype.h>
#include <stddef.h>
#include <stdio.h>
#include <stdlib.h>
#include <unistd.h>
#include <zenoh-pico.h>

#if Z_FEATURE_QUERY == 1 && Z_FEATURE_MULTI_THREAD == 1
<<<<<<< HEAD
static z_condvar_t cond;
static z_mutex_t mutex;
=======
static z_owned_condvar_t cond;
static z_owned_mutex_t mutex;

const char *kind_to_str(z_sample_kind_t kind);
>>>>>>> 68d57694

void reply_dropper(void *ctx) {
    (void)(ctx);
    printf(">> Received query final notification\n");
<<<<<<< HEAD
    z_condvar_signal(&cond);
    z_condvar_free(&cond);
=======
    z_condvar_signal(z_loan_mut(cond));
    z_drop(z_move(cond));
>>>>>>> 68d57694
}

void reply_handler(const z_loaned_reply_t *reply, void *ctx) {
    (void)(ctx);
    if (z_reply_is_ok(reply)) {
        const z_loaned_sample_t *sample = z_reply_ok(reply);
        z_view_string_t keystr;
        z_keyexpr_as_view_string(z_sample_keyexpr(sample), &keystr);
        z_owned_string_t replystr;
        z_bytes_deserialize_into_string(z_sample_payload(sample), &replystr);

        printf(">> Received %s ('%.*s': '%.*s')\n", kind_to_str(z_sample_kind(sample)),
               (int)z_string_len(z_loan(keystr)), z_string_data(z_loan(keystr)), (int)z_string_len(z_loan(replystr)),
               z_string_data(z_loan(replystr)));
        z_drop(z_move(replystr));
    } else {
        const z_loaned_reply_err_t *err = z_reply_err(reply);
        z_owned_string_t errstr;
        z_bytes_deserialize_into_string(z_reply_err_payload(err), &errstr);
        printf(">> Received an error: %.*s\n", (int)z_string_len(z_loan(errstr)), z_string_data(z_loan(errstr)));
        z_drop(z_move(errstr));
    }
}

int main(int argc, char **argv) {
    const char *keyexpr = "demo/example/**";
    const char *mode = "client";
    const char *clocator = NULL;
    const char *llocator = NULL;
    const char *value = NULL;

    int opt;
    while ((opt = getopt(argc, argv, "k:e:m:v:l:")) != -1) {
        switch (opt) {
            case 'k':
                keyexpr = optarg;
                break;
            case 'e':
                clocator = optarg;
                break;
            case 'm':
                mode = optarg;
                break;
            case 'l':
                llocator = optarg;
                break;
            case 'v':
                value = optarg;
                break;
            case '?':
                if (optopt == 'k' || optopt == 'e' || optopt == 'm' || optopt == 'v' || optopt == 'l') {
                    fprintf(stderr, "Option -%c requires an argument.\n", optopt);
                } else {
                    fprintf(stderr, "Unknown option `-%c'.\n", optopt);
                }
                return 1;
            default:
                return -1;
        }
    }

    z_mutex_init(&mutex);
    z_condvar_init(&cond);

<<<<<<< HEAD
    z_owned_config_t config = z_config_default();
    zp_config_insert(z_loan(config), Z_CONFIG_MODE_KEY, z_string_make(mode));
=======
    z_owned_config_t config;
    z_config_default(&config);
    zp_config_insert(z_loan_mut(config), Z_CONFIG_MODE_KEY, mode);
>>>>>>> 68d57694
    if (clocator != NULL) {
        zp_config_insert(z_loan_mut(config), Z_CONFIG_CONNECT_KEY, clocator);
    }
    if (llocator != NULL) {
        zp_config_insert(z_loan_mut(config), Z_CONFIG_LISTEN_KEY, llocator);
    }

    printf("Opening session...\n");
    z_owned_session_t s;
    if (z_open(&s, z_move(config)) < 0) {
        printf("Unable to open session!\n");
        return -1;
    }

    // Start read and lease tasks for zenoh-pico
    if (zp_start_read_task(z_loan_mut(s), NULL) < 0 || zp_start_lease_task(z_loan_mut(s), NULL) < 0) {
        printf("Unable to start read and lease tasks\n");
        z_close(z_session_move(&s));
        return -1;
    }

    z_view_keyexpr_t ke;
    if (z_view_keyexpr_from_str(&ke, keyexpr) < 0) {
        printf("%s is not a valid key expression", keyexpr);
        return -1;
    }

<<<<<<< HEAD
    z_mutex_lock(&mutex);
    printf("Sending Query '%s'...\n", keyexpr);
    z_get_options_t opts = z_get_options_default();
    if (value != NULL) {
        opts.value.payload = _z_bytes_wrap((const uint8_t *)value, strlen(value));
    }
    z_owned_closure_reply_t callback = z_closure(reply_handler, reply_dropper);
    if (z_get(z_loan(s), ke, "", z_move(callback), &opts) < 0) {
        printf("Unable to send query.\n");
        return -1;
=======
    z_mutex_lock(z_loan_mut(mutex));
    printf("Sending Query '%s'...\n", keyexpr);
    z_get_options_t opts;
    z_get_options_default(&opts);
    // Value encoding
    z_owned_bytes_t payload;
    if (value != NULL) {
        z_bytes_from_static_str(&payload, value);
        opts.payload = z_bytes_move(&payload);
>>>>>>> 68d57694
    }
    z_condvar_wait(&cond, &mutex);
    z_mutex_unlock(&mutex);

    z_owned_closure_reply_t callback;
    z_closure(&callback, reply_handler, reply_dropper);
    if (z_get(z_loan(s), z_loan(ke), "", z_move(callback), &opts) < 0) {
        printf("Unable to send query.\n");
        return -1;
    }
    z_condvar_wait(z_loan_mut(cond), z_loan_mut(mutex));
    z_mutex_unlock(z_loan_mut(mutex));

    z_close(z_move(s));
    return 0;
}

const char *kind_to_str(z_sample_kind_t kind) {
    switch (kind) {
        case Z_SAMPLE_KIND_PUT:
            return "PUT";
        case Z_SAMPLE_KIND_DELETE:
            return "DELETE";
        default:
            return "UNKNOWN";
    }
}
#else
int main(void) {
    printf(
        "ERROR: Zenoh pico was compiled without Z_FEATURE_QUERY or Z_FEATURE_MULTI_THREAD but this example requires "
        "them.\n");
    return -2;
}
#endif<|MERGE_RESOLUTION|>--- conflicted
+++ resolved
@@ -19,26 +19,16 @@
 #include <zenoh-pico.h>
 
 #if Z_FEATURE_QUERY == 1 && Z_FEATURE_MULTI_THREAD == 1
-<<<<<<< HEAD
-static z_condvar_t cond;
-static z_mutex_t mutex;
-=======
 static z_owned_condvar_t cond;
 static z_owned_mutex_t mutex;
 
 const char *kind_to_str(z_sample_kind_t kind);
->>>>>>> 68d57694
 
 void reply_dropper(void *ctx) {
     (void)(ctx);
     printf(">> Received query final notification\n");
-<<<<<<< HEAD
-    z_condvar_signal(&cond);
-    z_condvar_free(&cond);
-=======
     z_condvar_signal(z_loan_mut(cond));
     z_drop(z_move(cond));
->>>>>>> 68d57694
 }
 
 void reply_handler(const z_loaned_reply_t *reply, void *ctx) {
@@ -103,14 +93,9 @@
     z_mutex_init(&mutex);
     z_condvar_init(&cond);
 
-<<<<<<< HEAD
-    z_owned_config_t config = z_config_default();
-    zp_config_insert(z_loan(config), Z_CONFIG_MODE_KEY, z_string_make(mode));
-=======
     z_owned_config_t config;
     z_config_default(&config);
     zp_config_insert(z_loan_mut(config), Z_CONFIG_MODE_KEY, mode);
->>>>>>> 68d57694
     if (clocator != NULL) {
         zp_config_insert(z_loan_mut(config), Z_CONFIG_CONNECT_KEY, clocator);
     }
@@ -138,18 +123,6 @@
         return -1;
     }
 
-<<<<<<< HEAD
-    z_mutex_lock(&mutex);
-    printf("Sending Query '%s'...\n", keyexpr);
-    z_get_options_t opts = z_get_options_default();
-    if (value != NULL) {
-        opts.value.payload = _z_bytes_wrap((const uint8_t *)value, strlen(value));
-    }
-    z_owned_closure_reply_t callback = z_closure(reply_handler, reply_dropper);
-    if (z_get(z_loan(s), ke, "", z_move(callback), &opts) < 0) {
-        printf("Unable to send query.\n");
-        return -1;
-=======
     z_mutex_lock(z_loan_mut(mutex));
     printf("Sending Query '%s'...\n", keyexpr);
     z_get_options_t opts;
@@ -159,10 +132,7 @@
     if (value != NULL) {
         z_bytes_from_static_str(&payload, value);
         opts.payload = z_bytes_move(&payload);
->>>>>>> 68d57694
     }
-    z_condvar_wait(&cond, &mutex);
-    z_mutex_unlock(&mutex);
 
     z_owned_closure_reply_t callback;
     z_closure(&callback, reply_handler, reply_dropper);
