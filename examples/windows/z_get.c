--- conflicted
+++ resolved
@@ -18,24 +18,14 @@
 #include <zenoh-pico.h>
 
 #if Z_FEATURE_QUERY == 1 && Z_FEATURE_MULTI_THREAD == 1
-<<<<<<< HEAD
-z_condvar_t cond;
-z_mutex_t mutex;
-=======
 z_owned_condvar_t cond;
 z_owned_mutex_t mutex;
->>>>>>> 68d57694
 
 void reply_dropper(void *ctx) {
     (void)(ctx);
     printf(">> Received query final notification\n");
-<<<<<<< HEAD
-    z_condvar_signal(&cond);
-    z_condvar_free(&cond);
-=======
     z_condvar_signal(z_loan_mut(cond));
     z_drop(z_move(cond));
->>>>>>> 68d57694
 }
 
 void reply_handler(const z_loaned_reply_t *reply, void *ctx) {
@@ -65,12 +55,8 @@
     z_mutex_init(&mutex);
     z_condvar_init(&cond);
 
-<<<<<<< HEAD
-    z_owned_config_t config = z_config_default();
-=======
     z_owned_config_t config;
     z_config_default(&config);
->>>>>>> 68d57694
     if (locator != NULL) {
         zp_config_insert(z_loan_mut(config), Z_CONFIG_CONNECT_KEY, locator);
     }
@@ -95,25 +81,6 @@
         return -1;
     }
 
-<<<<<<< HEAD
-    z_mutex_lock(&mutex);
-    printf("Sending Query '%s'...\n", keyexpr);
-    z_get_options_t opts = z_get_options_default();
-    if (value != NULL) {
-        opts.value.payload = _z_bytes_wrap((const uint8_t *)value, strlen(value));
-    }
-    z_owned_closure_reply_t callback = z_closure(reply_handler, reply_dropper);
-    if (z_get(z_loan(s), ke, "", z_move(callback), &opts) < 0) {
-        printf("Unable to send query.\n");
-        return -1;
-    }
-    z_condvar_wait(&cond, &mutex);
-    z_mutex_unlock(&mutex);
-
-    // Stop read and lease tasks for zenoh-pico
-    zp_stop_read_task(z_loan(s));
-    zp_stop_lease_task(z_loan(s));
-=======
     z_mutex_lock(z_loan_mut(mutex));
     printf("Sending Query '%s'...\n", keyexpr);
     z_get_options_t opts;
@@ -132,7 +99,6 @@
     }
     z_condvar_wait(z_loan_mut(cond), z_loan_mut(mutex));
     z_mutex_unlock(z_loan_mut(mutex));
->>>>>>> 68d57694
 
     z_close(z_move(s));
 
