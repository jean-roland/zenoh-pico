//
// Copyright (c) 2022 ZettaScale Technology
//
// This program and the accompanying materials are made available under the
// terms of the Eclipse Public License 2.0 which is available at
// http://www.eclipse.org/legal/epl-2.0, or the Apache License, Version 2.0
// which is available at https://www.apache.org/licenses/LICENSE-2.0.
//
// SPDX-License-Identifier: EPL-2.0 OR Apache-2.0
//
// Contributors:
//   ZettaScale Zenoh Team, <zenoh@zettascale.tech>

#include <ctype.h>
#include <stddef.h>
#include <stdio.h>
#include <stdlib.h>
#include <zenoh-pico.h>

#if Z_FEATURE_SUBSCRIPTION == 1
int main(int argc, char **argv) {
    (void)(argc);
    (void)(argv);
    const char *keyexpr = "demo/example/**";
    char *locator = NULL;
    size_t interval = 5000;
    size_t size = 3;

    z_owned_config_t config;
    z_config_default(&config);
    if (locator != NULL) {
        zp_config_insert(z_loan_mut(config), Z_CONFIG_CONNECT_KEY, locator);
    }

    printf("Opening session...\n");
    z_owned_session_t s;
    if (z_open(&s, z_move(config)) < 0) {
        printf("Unable to open session!\n");
        return -1;
    }

    // Start read and lease tasks for zenoh-pico
    if (zp_start_read_task(z_loan_mut(s), NULL) < 0 || zp_start_lease_task(z_loan_mut(s), NULL) < 0) {
        printf("Unable to start read and lease tasks\n");
        z_close(z_session_move(&s));
        return -1;
    }

    printf("Declaring Subscriber on '%s'...\n", keyexpr);
    z_owned_closure_sample_t closure;
    z_owned_ring_handler_sample_t handler;
    z_ring_channel_sample_new(&closure, &handler, size);
    z_owned_subscriber_t sub;
    z_view_keyexpr_t ke;
    z_view_keyexpr_from_str(&ke, keyexpr);
    if (z_declare_subscriber(&sub, z_loan(s), z_loan(ke), z_move(closure), NULL) < 0) {
        printf("Unable to declare subscriber.\n");
        return -1;
    }

<<<<<<< HEAD
    printf("Press CTRL-C to quit...\n");
    int idx = 0;
    while (1) {
        Sleep(1);
        printf("[%4d] Pulling...\n", idx++);
        z_subscriber_pull(z_loan(sub));
=======
    printf("Pulling data every %zu ms... Ring size: %zd\n", interval, size);
    z_owned_sample_t sample;
    while (true) {
        z_result_t res;
        for (res = z_try_recv(z_loan(handler), &sample); res == Z_OK; res = z_try_recv(z_loan(handler), &sample)) {
            z_view_string_t keystr;
            z_keyexpr_as_view_string(z_sample_keyexpr(z_loan(sample)), &keystr);
            z_owned_string_t value;
            z_bytes_deserialize_into_string(z_sample_payload(z_loan(sample)), &value);
            printf(">> [Subscriber] Pulled ('%.*s': '%.*s')\n", (int)z_string_len(z_loan(keystr)),
                   z_string_data(z_loan(keystr)), (int)z_string_len(z_loan(value)), z_string_data(z_loan(value)));
            z_drop(z_move(value));
            z_drop(z_move(sample));
        }
        if (res == Z_CHANNEL_NODATA) {
            printf(">> [Subscriber] Nothing to pull... sleep for %zu ms\n", interval);
            z_sleep_ms(interval);
        } else {
            break;
        }
>>>>>>> 68d57694
    }

    z_undeclare_subscriber(z_move(sub));
    z_drop(z_move(handler));

    z_close(z_move(s));

    return 0;
}
#else
int main(void) {
    printf("ERROR: Zenoh pico was compiled without Z_FEATURE_SUBSCRIPTION but this example requires it.\n");
    return -2;
}
#endif<|MERGE_RESOLUTION|>--- conflicted
+++ resolved
@@ -58,14 +58,6 @@
         return -1;
     }
 
-<<<<<<< HEAD
-    printf("Press CTRL-C to quit...\n");
-    int idx = 0;
-    while (1) {
-        Sleep(1);
-        printf("[%4d] Pulling...\n", idx++);
-        z_subscriber_pull(z_loan(sub));
-=======
     printf("Pulling data every %zu ms... Ring size: %zd\n", interval, size);
     z_owned_sample_t sample;
     while (true) {
@@ -86,7 +78,6 @@
         } else {
             break;
         }
->>>>>>> 68d57694
     }
 
     z_undeclare_subscriber(z_move(sub));
