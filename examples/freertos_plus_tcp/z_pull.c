--- conflicted
+++ resolved
@@ -65,13 +65,6 @@
         return;
     }
 
-<<<<<<< HEAD
-    int idx = 0;
-    while (1) {
-        z_sleep_s(1);
-        printf("[%4d] Pulling...\n", idx++);
-        z_subscriber_pull(z_loan(sub));
-=======
     printf("Pulling data every %zu ms... Ring size: %zd\n", INTERVAL, SIZE);
     z_owned_sample_t sample;
     while (true) {
@@ -92,7 +85,6 @@
         } else {
             break;
         }
->>>>>>> 68d57694
     }
 
     z_undeclare_subscriber(z_move(sub));
