--- conflicted
+++ resolved
@@ -156,13 +156,6 @@
         exit(-1);
     }
 
-<<<<<<< HEAD
-    int idx = 0;
-    while (1) {
-        sleep(1);
-        printf("[%4d] Pulling...\n", idx++);
-        z_subscriber_pull(z_loan(sub));
-=======
     printf("Pulling data every %zu ms... Ring size: %zd\n", INTERVAL, SIZE);
     z_owned_sample_t sample;
     while (true) {
@@ -183,7 +176,6 @@
         } else {
             break;
         }
->>>>>>> 68d57694
     }
 
     z_undeclare_subscriber(z_move(sub));
