//
// Copyright (c) 2022 ZettaScale Technology
//
// This program and the accompanying materials are made available under the
// terms of the Eclipse Public License 2.0 which is available at
// http://www.eclipse.org/legal/epl-2.0, or the Apache License, Version 2.0
// which is available at https://www.apache.org/licenses/LICENSE-2.0.
//
// SPDX-License-Identifier: EPL-2.0 OR Apache-2.0
//
// Contributors:
//   ZettaScale Zenoh Team, <zenoh@zettascale.tech>
//

#ifndef ZENOH_PICO_UTILS_RESULT_H
#define ZENOH_PICO_UTILS_RESULT_H

#include "zenoh-pico/system/platform.h"

/*------------------ Result Enums ------------------*/
typedef enum
{
    _Z_ERR_PARSE_UINT8,
    _Z_ERR_PARSE_ZINT,
    _Z_ERR_PARSE_BYTES,
    _Z_ERR_PARSE_STRING,
    _Z_ERR_IO_GENERIC,
    _Z_ERR_IOBUF_NO_SPACE,
    _Z_ERR_INVALID_LOCATOR,
    _Z_ERR_OPEN_TRANSPORT_FAILED,
    _Z_ERR_PARSE_CONSOLIDATION,
    _Z_ERR_PARSE_DECLARATION,
    _Z_ERR_PARSE_PAYLOAD,
    _Z_ERR_PARSE_PERIOD,
    _Z_ERR_PARSE_PROPERTIES,
    _Z_ERR_PARSE_PROPERTY,
    _Z_ERR_PARSE_RESKEY,
    _Z_ERR_PARSE_TRANSPORT_MESSAGE,
    _Z_ERR_PARSE_SUBMODE,
    _Z_ERR_PARSE_TIMESTAMP,
    _Z_ERR_PARSE_ZENOH_MESSAGE,
    _Z_ERR_RESOURCE_DECLARATION,
    _Z_ERR_TX_CONNECTION,
    _Z_ERR_UNEXPECTED_MESSAGE
} _z_err_t;

typedef enum
{
    _Z_RES_OK = 0,
    _Z_RES_ERR = -1
} _z_res_t;

/*------------------ Internal Result Macros ------------------*/
#define _RESULT_DECLARE(type, name, prefix) \
    typedef struct                          \
    {                                       \
        _z_res_t _tag;                      \
        union                               \
        {                                   \
            type _##name;                   \
            int _error;                     \
        } _value;                           \
    } prefix##_##name##_result_t;

#define _P_RESULT_DECLARE(type, name, prefix)                                           \
    typedef struct                                                                      \
    {                                                                                   \
        _z_res_t _tag;                                                                  \
        union                                                                           \
        {                                                                               \
            type* _##name;                                                              \
            int _error;                                                                 \
        } _value;                                                                       \
    } prefix##_##name##_p_result_t;                                                     \
                                                                                        \
    inline static void prefix##_##name##_p_result_init(prefix##_##name##_p_result_t *r) \
    {                                                                                   \
<<<<<<< HEAD
        r->_value._##name = (type *)malloc(sizeof(type));                               \
=======
        r->value.name = (type *)z_malloc(sizeof(type));                                   \
>>>>>>> 446d1ec9
    }                                                                                   \
                                                                                        \
    inline static void prefix##_##name##_p_result_free(prefix##_##name##_p_result_t *r) \
    {                                                                                   \
<<<<<<< HEAD
        free(r->_value._##name);                                                        \
        r->_value._##name = NULL;                                                       \
=======
        z_free(r->value.name);                                                            \
        r->value.name = NULL;                                                           \
>>>>>>> 446d1ec9
    }

#define _ASSURE_RESULT(in_r, out_r, e) \
    if (in_r._tag == _Z_RES_ERR)       \
    {                                  \
        out_r._tag = _Z_RES_ERR;       \
        out_r._value._error = e;       \
        return out_r;                  \
    }

#define _ASSURE_P_RESULT(in_r, out_r, e) \
    if (in_r._tag == _Z_RES_ERR)         \
    {                                    \
        out_r->_tag = _Z_RES_ERR;        \
        out_r->_value._error = e;        \
        return;                          \
    }

#define _ASSURE_FREE_P_RESULT(in_r, out_r, e, name) \
    if (in_r._tag == _Z_RES_ERR)                    \
    {                                               \
<<<<<<< HEAD
        free(out_r->_value._##name);                \
        out_r->_tag = _Z_RES_ERR;                   \
        out_r->_value._error = e;                   \
=======
        z_free(out_r->value.name);                    \
        out_r->tag = _z_res_t_ERR;                  \
        out_r->value.error = e;                     \
>>>>>>> 446d1ec9
        return;                                     \
    }

#define _ASSERT_RESULT(r, msg) \
    if (r._tag == _Z_RES_ERR)  \
    {                          \
        printf(msg);           \
        printf("\n");          \
        exit(r._value._error); \
    }

#define _ASSERT_P_RESULT(r, msg) \
    if (r._tag == _Z_RES_ERR)    \
    {                            \
        printf(msg);             \
        printf("\n");            \
        exit(r._value._error);   \
    }

/*------------------ Internal Zenoh Results ------------------*/
#define _Z_RESULT_DECLARE(type, name) _RESULT_DECLARE(type, name, _z)
#define _Z_P_RESULT_DECLARE(type, name) _P_RESULT_DECLARE(type, name, _z)

/*------------------ Internal Zenoh Results ------------------*/
#define Z_RESULT_DECLARE(type, name) _RESULT_DECLARE(type, name, z)
#define Z_P_RESULT_DECLARE(type, name) _P_RESULT_DECLARE(type, name, z)

#endif /* ZENOH_PICO_UTILS_RESULT_H */<|MERGE_RESOLUTION|>--- conflicted
+++ resolved
@@ -15,7 +15,7 @@
 #ifndef ZENOH_PICO_UTILS_RESULT_H
 #define ZENOH_PICO_UTILS_RESULT_H
 
-#include "zenoh-pico/system/platform.h"
+#include <stdlib.h>
 
 /*------------------ Result Enums ------------------*/
 typedef enum
@@ -75,22 +75,13 @@
                                                                                         \
     inline static void prefix##_##name##_p_result_init(prefix##_##name##_p_result_t *r) \
     {                                                                                   \
-<<<<<<< HEAD
-        r->_value._##name = (type *)malloc(sizeof(type));                               \
-=======
-        r->value.name = (type *)z_malloc(sizeof(type));                                   \
->>>>>>> 446d1ec9
+        r->_value._##name = (type *)z_malloc(sizeof(type));                             \
     }                                                                                   \
                                                                                         \
     inline static void prefix##_##name##_p_result_free(prefix##_##name##_p_result_t *r) \
     {                                                                                   \
-<<<<<<< HEAD
-        free(r->_value._##name);                                                        \
+        z_free(r->_value._##name);                                                      \
         r->_value._##name = NULL;                                                       \
-=======
-        z_free(r->value.name);                                                            \
-        r->value.name = NULL;                                                           \
->>>>>>> 446d1ec9
     }
 
 #define _ASSURE_RESULT(in_r, out_r, e) \
@@ -112,15 +103,9 @@
 #define _ASSURE_FREE_P_RESULT(in_r, out_r, e, name) \
     if (in_r._tag == _Z_RES_ERR)                    \
     {                                               \
-<<<<<<< HEAD
-        free(out_r->_value._##name);                \
+        z_free(out_r->_value._##name);              \
         out_r->_tag = _Z_RES_ERR;                   \
         out_r->_value._error = e;                   \
-=======
-        z_free(out_r->value.name);                    \
-        out_r->tag = _z_res_t_ERR;                  \
-        out_r->value.error = e;                     \
->>>>>>> 446d1ec9
         return;                                     \
     }
 
