--- conflicted
+++ resolved
@@ -142,18 +142,11 @@
 #define ZN_LINK_UDP_UNICAST 1
 #define ZN_LINK_BLUETOOTH 0
 
-<<<<<<< HEAD
 #define ZN_SCOUTING_UDP 1
 
 #define ZN_IOSLICE_SIZE 128
 #define ZN_BATCH_SIZE 65535
 #define ZN_FRAG_MAX_SIZE 300000
-#define ZN_DYNAMIC_MEMORY_ALLOCATION 1
-=======
-#define ZN_IOSLICE_SIZE 128
-#define ZN_BATCH_SIZE 65535
-#define ZN_FRAG_MAX_SIZE 300000
 #define ZN_DYNAMIC_MEMORY_ALLOCATION 0
->>>>>>> 84d607d1
 
 #endif /* ZENOH_PICO_CONFIG_H */