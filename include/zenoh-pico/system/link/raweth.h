--- conflicted
+++ resolved
@@ -32,11 +32,7 @@
 // Max frame size
 #define _ZP_MAX_ETH_FRAME_SIZE 1514
 
-<<<<<<< HEAD
-// Endpoing config types
-=======
 // Endpoint config types
->>>>>>> 68d57694
 typedef struct {
     _z_keyexpr_t _keyexpr;
     uint16_t _vlan;  // vlan tag (pcp + dei + id), big endian
@@ -88,11 +84,7 @@
 
 int8_t _z_open_raweth(_z_sys_net_socket_t *sock, const char *interface);
 size_t _z_send_raweth(const _z_sys_net_socket_t *sock, const void *buff, size_t buff_len);
-<<<<<<< HEAD
-size_t _z_receive_raweth(const _z_sys_net_socket_t *sock, void *buff, size_t buff_len, _z_bytes_t *addr,
-=======
 size_t _z_receive_raweth(const _z_sys_net_socket_t *sock, void *buff, size_t buff_len, _z_slice_t *addr,
->>>>>>> 68d57694
                          const _zp_raweth_whitelist_array_t *whitelist);
 int8_t _z_close_raweth(_z_sys_net_socket_t *sock);
 uint16_t _z_raweth_ntohs(uint16_t val);
