/*
 * Copyright (c) 2017, 2021 ADLINK Technology Inc.
 *
 * This program and the accompanying materials are made available under the
 * terms of the Eclipse Public License 2.0 which is available at
 * http://www.eclipse.org/legal/epl-2.0, or the Apache License, Version 2.0
 * which is available at https://www.apache.org/licenses/LICENSE-2.0.
 *
 * SPDX-License-Identifier: EPL-2.0 OR Apache-2.0
 *
 * Contributors:
 *   ADLINK zenoh team, <zenoh@adlink-labs.tech>
 */

#ifndef ZENOH_PICO_SESSION_TYPES_H
#define ZENOH_PICO_SESSION_TYPES_H

#include <stdint.h>
#include <string.h>
#include "zenoh-pico/collections/list.h"
#include "zenoh-pico/collections/string.h"
#include "zenoh-pico/link/link.h"
#include "zenoh-pico/protocol/core.h"
#include "zenoh-pico/transport/transport.h"
#include "zenoh-pico/transport/manager.h"
#include "zenoh-pico/system/platform.h"

/**
 * A zenoh-net session.
 */
typedef struct
{
    z_mutex_t mutex_inner;

    // Session counters // FIXME: move to transport check
    z_zint_t resource_id;
    z_zint_t entity_id;
    z_zint_t pull_id;
    z_zint_t query_id;

<<<<<<< HEAD
    // Session declarations
    z_list_t *local_resources;
    z_list_t *remote_resources;

    // Session subscriptions
    z_list_t *local_subscriptions;
    z_list_t *remote_subscriptions;
    zn_int_list_map_t rem_res_loc_sub_map;

    // Session queryables
    z_list_t *local_queryables;
    zn_int_list_map_t rem_res_loc_qle_map;
=======
    // Declarations
    _z_list_t *local_resources;
    _z_list_t *remote_resources;

    _z_list_t *local_subscriptions;
    _z_list_t *remote_subscriptions;
    _z_int_void_map_t rem_res_loc_sub_map;

    _z_list_t *local_queryables;
    _z_int_void_map_t rem_res_loc_qle_map;
>>>>>>> f9962e58

    _z_list_t *pending_queries;

    // Session transport.
    // Zenoh-pico is considering a single transport per session.
    _zn_transport_t *tp;
    _zn_transport_manager_t *tp_manager;
} zn_session_t;

/**
 * Return type when declaring a publisher.
 */
typedef struct
{
    zn_session_t *zn;
    z_zint_t id;
    zn_reskey_t key;
} zn_publisher_t;

/**
 * Return type when declaring a subscriber.
 */
typedef struct
{
    zn_session_t *zn;
    z_zint_t id;
} zn_subscriber_t;

/**
 * Return type when declaring a queryable.
 */
typedef struct
{
    zn_session_t *zn;
    z_zint_t id;
} zn_queryable_t;

/**
 * The query to be answered by a queryable.
 */
typedef struct
{
    zn_session_t *zn;
    z_zint_t qid;
    unsigned int kind;
    z_str_t rname;
    z_str_t predicate;
} zn_query_t;

/**
 * The possible values of :c:member:`zn_reply_t.tag`
 *
 *     - **zn_reply_t_Tag_DATA**: The reply contains some data.
 *     - **zn_reply_t_Tag_FINAL**: The reply does not contain any data and indicates that there will be no more replies for this query.
 */
typedef enum zn_reply_t_Tag
{
    zn_reply_t_Tag_DATA,
    zn_reply_t_Tag_FINAL,
} zn_reply_t_Tag;

/**
 * An reply to a :c:func:`zn_query` (or :c:func:`zn_query_collect`).
 *
 * Members:
 *   zn_sample_t data: a :c:type:`zn_sample_t` containing the key and value of the reply.
 *   unsigned int replier_kind: The kind of the replier that sent this reply.
 *   z_bytes_t replier_id: The id of the replier that sent this reply.
 *
 */
typedef struct
{
    zn_sample_t data;
    unsigned int replier_kind;
    z_bytes_t replier_id;
} zn_reply_data_t;

/**
 * An reply to a :c:func:`zn_query`.
 *
 * Members:
 *   zn_reply_t_Tag tag: Indicates if the reply contains data or if it's a FINAL reply.
 *   zn_reply_data_t data: The reply data if :c:member:`zn_reply_t.tag` equals :c:member:`zn_reply_t_Tag.zn_reply_t_Tag_DATA`.
 *
 */
typedef struct
{
    zn_reply_t_Tag tag;
    zn_reply_data_t data;
} zn_reply_t;

/**
 * An array of :c:type:`zn_reply_data_t`.
 * Result of :c:func:`zn_query_collect`.
 *
 * Members:
 *   char *const *val: A pointer to the array.
 *   unsigned int len: The length of the array.
 *
 */
typedef struct
{
    const zn_reply_data_t *val;
    size_t len;
} zn_reply_data_array_t;

/**
 * The callback signature of the functions handling data messages.
 */
typedef void (*zn_data_handler_t)(const zn_sample_t *sample, const void *arg);
/**
 * The callback signature of the functions handling query replies.
 */
typedef void (*zn_query_handler_t)(zn_reply_t reply, const void *arg);
/**
 * The callback signature of the functions handling query messages.
 */
typedef void (*zn_queryable_handler_t)(zn_query_t *query, const void *arg);

/* private */
#define _ZN_IS_REMOTE 0
#define _ZN_IS_LOCAL 1

typedef struct
{
    z_zint_t id;
    zn_reskey_t key;
} _zn_resource_t;

typedef struct
{
    z_zint_t id;
    zn_reskey_t key;
    zn_subinfo_t info;
    zn_data_handler_t callback;
    void *arg;
} _zn_subscriber_t;

typedef struct
{
    z_zint_t id;
    zn_reskey_t key;
} _zn_publisher_t;

typedef struct
{
    zn_reply_t reply;
    z_timestamp_t tstamp;
} _zn_pending_reply_t;

typedef struct
{
    z_zint_t id;
    zn_reskey_t key;
    z_str_t predicate;
    zn_query_target_t target;
    zn_query_consolidation_t consolidation;
    _z_list_t *pending_replies;
    zn_query_handler_t callback;
    void *arg;
} _zn_pending_query_t;

typedef struct
{
    z_mutex_t mutex;
    z_condvar_t cond_var;
    _z_vec_t replies;
} _zn_pending_query_collect_t;

typedef struct
{
    z_zint_t id;
    zn_reskey_t key;
    unsigned int kind;
    zn_queryable_handler_t callback;
    void *arg;
} _zn_queryable_t;

#endif /* ZENOH_PICO_SESSION_TYPES_H */<|MERGE_RESOLUTION|>--- conflicted
+++ resolved
@@ -38,31 +38,18 @@
     z_zint_t pull_id;
     z_zint_t query_id;
 
-<<<<<<< HEAD
     // Session declarations
-    z_list_t *local_resources;
-    z_list_t *remote_resources;
-
-    // Session subscriptions
-    z_list_t *local_subscriptions;
-    z_list_t *remote_subscriptions;
-    zn_int_list_map_t rem_res_loc_sub_map;
-
-    // Session queryables
-    z_list_t *local_queryables;
-    zn_int_list_map_t rem_res_loc_qle_map;
-=======
-    // Declarations
     _z_list_t *local_resources;
     _z_list_t *remote_resources;
 
+    // Session subscriptions
     _z_list_t *local_subscriptions;
     _z_list_t *remote_subscriptions;
     _z_int_void_map_t rem_res_loc_sub_map;
 
+    // Session queryables
     _z_list_t *local_queryables;
     _z_int_void_map_t rem_res_loc_qle_map;
->>>>>>> f9962e58
 
     _z_list_t *pending_queries;
 
