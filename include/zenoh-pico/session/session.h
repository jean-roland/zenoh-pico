//
// Copyright (c) 2022 ZettaScale Technology
//
// This program and the accompanying materials are made available under the
// terms of the Eclipse Public License 2.0 which is available at
// http://www.eclipse.org/legal/epl-2.0, or the Apache License, Version 2.0
// which is available at https://www.apache.org/licenses/LICENSE-2.0.
//
// SPDX-License-Identifier: EPL-2.0 OR Apache-2.0
//
// Contributors:
//   ZettaScale Zenoh Team, <zenoh@zettascale.tech>
//

#ifndef INCLUDE_ZENOH_PICO_SESSION_SESSION_H
#define INCLUDE_ZENOH_PICO_SESSION_SESSION_H

#include <stdbool.h>
#include <stdint.h>

#include "zenoh-pico/collections/element.h"
#include "zenoh-pico/collections/list.h"
#include "zenoh-pico/collections/refcount.h"
#include "zenoh-pico/collections/string.h"
#include "zenoh-pico/config.h"
#include "zenoh-pico/protocol/core.h"
#include "zenoh-pico/transport/manager.h"

/**
 * The callback signature of the cleanup functions.
 */
typedef void (*_z_drop_handler_t)(void *arg);

#define _Z_RESOURCE_IS_REMOTE 0
#define _Z_RESOURCE_IS_LOCAL 1

<<<<<<< HEAD
/**
 * An reply to a :c:func:`z_query`.
 *
 * Members:
 *   _z_sample_t data: a :c:type:`_z_sample_t` containing the key and value of the reply.
 *   _z_bytes_t replier_id: The id of the replier that sent this reply.
 *
 */
typedef struct {
    _z_sample_t sample;
    _z_id_t replier_id;
} _z_reply_data_t;

void _z_reply_data_clear(_z_reply_data_t *rd);

_Z_ELEM_DEFINE(_z_reply_data, _z_reply_data_t, _z_noop_size, _z_reply_data_clear, _z_noop_copy)
_Z_LIST_DEFINE(_z_reply_data, _z_reply_data_t)

/**
 * An reply to a :c:func:`z_query`.
 *
 * Members:
 *   _z_reply_t_Tag tag: Indicates if the reply contains data or if it's a FINAL reply.
 *   _z_reply_data_t data: The reply data if :c:member:`_z_reply_t.tag` equals
 * :c:member:`_z_reply_t_Tag.Z_REPLY_TAG_DATA`.
 *
 */
typedef struct {
    _z_reply_data_t data;
    z_reply_tag_t _tag;
} _z_reply_t;
void _z_reply_clear(_z_reply_t *src);
void _z_reply_free(_z_reply_t **hello);

=======
>>>>>>> 68d57694
typedef struct {
    _z_keyexpr_t _key;
    uint16_t _id;
    uint16_t _refcount;
} _z_resource_t;

_Bool _z_resource_eq(const _z_resource_t *one, const _z_resource_t *two);
void _z_resource_clear(_z_resource_t *res);
void _z_resource_copy(_z_resource_t *dst, const _z_resource_t *src);
void _z_resource_free(_z_resource_t **res);

_Z_ELEM_DEFINE(_z_resource, _z_resource_t, _z_noop_size, _z_resource_clear, _z_resource_copy)
_Z_LIST_DEFINE(_z_resource, _z_resource_t)

// Forward declaration to avoid cyclical include
typedef struct _z_sample_t _z_sample_t;

/**
 * The callback signature of the functions handling data messages.
 */
typedef void (*_z_data_handler_t)(const _z_sample_t *sample, void *arg);

typedef struct {
    _z_keyexpr_t _key;
    uint16_t _key_id;
    uint32_t _id;
    _z_data_handler_t _callback;
    _z_drop_handler_t _dropper;
    void *_arg;
    _z_subinfo_t _info;
} _z_subscription_t;

_Bool _z_subscription_eq(const _z_subscription_t *one, const _z_subscription_t *two);
void _z_subscription_clear(_z_subscription_t *sub);

_Z_REFCOUNT_DEFINE(_z_subscription, _z_subscription)
_Z_ELEM_DEFINE(_z_subscriber, _z_subscription_t, _z_noop_size, _z_subscription_clear, _z_noop_copy)
_Z_ELEM_DEFINE(_z_subscription_rc, _z_subscription_rc_t, _z_subscription_rc_size, _z_subscription_rc_drop,
               _z_subscription_rc_copy)
_Z_LIST_DEFINE(_z_subscription_rc, _z_subscription_rc_t)

typedef struct {
    _z_keyexpr_t _key;
    uint32_t _id;
} _z_publication_t;

// Forward type declaration to avoid cyclical include
typedef struct _z_query_rc_t _z_query_rc_t;

/**
 * The callback signature of the functions handling query messages.
 */
typedef void (*_z_queryable_handler_t)(const _z_query_rc_t *query, void *arg);

typedef struct {
    _z_keyexpr_t _key;
    uint32_t _id;
    _z_queryable_handler_t _callback;
    _z_drop_handler_t _dropper;
    void *_arg;
    _Bool _complete;
} _z_session_queryable_t;

_Bool _z_session_queryable_eq(const _z_session_queryable_t *one, const _z_session_queryable_t *two);
void _z_session_queryable_clear(_z_session_queryable_t *res);

_Z_REFCOUNT_DEFINE(_z_session_queryable, _z_session_queryable)
_Z_ELEM_DEFINE(_z_session_queryable, _z_session_queryable_t, _z_noop_size, _z_session_queryable_clear, _z_noop_copy)
_Z_ELEM_DEFINE(_z_session_queryable_rc, _z_session_queryable_rc_t, _z_noop_size, _z_session_queryable_rc_drop,
               _z_noop_copy)
_Z_LIST_DEFINE(_z_session_queryable_rc, _z_session_queryable_rc_t)

// Forward declaration to avoid cyclical includes
typedef struct _z_reply_t _z_reply_t;
typedef _z_list_t _z_reply_data_list_t;
typedef _z_list_t _z_pending_reply_list_t;
typedef struct _z_reply_t _z_reply_t;

/**
 * The callback signature of the functions handling query replies.
 */
typedef void (*_z_reply_handler_t)(const _z_reply_t *reply, void *arg);

typedef struct {
    _z_keyexpr_t _key;
    _z_zint_t _id;
    _z_reply_handler_t _callback;
    _z_drop_handler_t _dropper;
    void *_arg;
    _z_pending_reply_list_t *_pending_replies;
    z_query_target_t _target;
    z_consolidation_mode_t _consolidation;
    _Bool _anykey;
} _z_pending_query_t;

_Bool _z_pending_query_eq(const _z_pending_query_t *one, const _z_pending_query_t *two);
void _z_pending_query_clear(_z_pending_query_t *res);

_Z_ELEM_DEFINE(_z_pending_query, _z_pending_query_t, _z_noop_size, _z_pending_query_clear, _z_noop_copy)
_Z_LIST_DEFINE(_z_pending_query, _z_pending_query_t)

typedef struct {
#if Z_FEATURE_MULTI_THREAD == 1
<<<<<<< HEAD
    z_mutex_t _mutex;
    z_condvar_t _cond_var;
=======
    _z_mutex_t _mutex;
    _z_condvar_t _cond_var;
>>>>>>> 68d57694
#endif  // Z_FEATURE_MULTI_THREAD == 1
    _z_reply_data_list_t *_replies;
} _z_pending_query_collect_t;

struct __z_hello_handler_wrapper_t;  // Forward declaration to be used in _z_hello_handler_t
/**
 * The callback signature of the functions handling hello messages.
 */
typedef void (*_z_hello_handler_t)(_z_hello_t *hello, struct __z_hello_handler_wrapper_t *arg);

int8_t _z_session_generate_zid(_z_id_t *bs, uint8_t size);

typedef enum {
    _Z_INTEREST_MSG_TYPE_FINAL = 0,
    _Z_INTEREST_MSG_TYPE_DECL_SUBSCRIBER = 1,
    _Z_INTEREST_MSG_TYPE_DECL_QUERYABLE = 2,
    _Z_INTEREST_MSG_TYPE_DECL_TOKEN = 3,
    _Z_INTEREST_MSG_TYPE_UNDECL_SUBSCRIBER = 4,
    _Z_INTEREST_MSG_TYPE_UNDECL_QUERYABLE = 5,
    _Z_INTEREST_MSG_TYPE_UNDECL_TOKEN = 6,
} _z_interest_msg_type_t;

typedef struct _z_interest_msg_t {
    uint8_t type;
    uint32_t id;
} _z_interest_msg_t;

/**
 * The callback signature of the functions handling interest messages.
 */
typedef void (*_z_interest_handler_t)(const _z_interest_msg_t *msg, void *arg);

typedef struct {
    _z_keyexpr_t _key;
    uint32_t _id;
    _z_interest_handler_t _callback;
    void *_arg;
    uint8_t _flags;
} _z_session_interest_t;

_Bool _z_session_interest_eq(const _z_session_interest_t *one, const _z_session_interest_t *two);
void _z_session_interest_clear(_z_session_interest_t *res);

_Z_REFCOUNT_DEFINE(_z_session_interest, _z_session_interest)
_Z_ELEM_DEFINE(_z_session_interest, _z_session_interest_t, _z_noop_size, _z_session_interest_clear, _z_noop_copy)
_Z_ELEM_DEFINE(_z_session_interest_rc, _z_session_interest_rc_t, _z_noop_size, _z_session_interest_rc_drop,
               _z_noop_copy)
_Z_LIST_DEFINE(_z_session_interest_rc, _z_session_interest_rc_t)

typedef enum {
    _Z_DECLARE_TYPE_SUBSCRIBER = 0,
    _Z_DECLARE_TYPE_QUERYABLE = 1,
    _Z_DECLARE_TYPE_TOKEN = 2,
} _z_declare_type_t;

typedef struct {
    _z_keyexpr_t _key;
    uint32_t _id;
    uint8_t _type;
} _z_declare_data_t;

void _z_declare_data_clear(_z_declare_data_t *data);
_Z_ELEM_DEFINE(_z_declare_data, _z_declare_data_t, _z_noop_size, _z_declare_data_clear, _z_noop_copy)
_Z_LIST_DEFINE(_z_declare_data, _z_declare_data_t)

#endif /* INCLUDE_ZENOH_PICO_SESSION_SESSION_H */<|MERGE_RESOLUTION|>--- conflicted
+++ resolved
@@ -34,43 +34,6 @@
 #define _Z_RESOURCE_IS_REMOTE 0
 #define _Z_RESOURCE_IS_LOCAL 1
 
-<<<<<<< HEAD
-/**
- * An reply to a :c:func:`z_query`.
- *
- * Members:
- *   _z_sample_t data: a :c:type:`_z_sample_t` containing the key and value of the reply.
- *   _z_bytes_t replier_id: The id of the replier that sent this reply.
- *
- */
-typedef struct {
-    _z_sample_t sample;
-    _z_id_t replier_id;
-} _z_reply_data_t;
-
-void _z_reply_data_clear(_z_reply_data_t *rd);
-
-_Z_ELEM_DEFINE(_z_reply_data, _z_reply_data_t, _z_noop_size, _z_reply_data_clear, _z_noop_copy)
-_Z_LIST_DEFINE(_z_reply_data, _z_reply_data_t)
-
-/**
- * An reply to a :c:func:`z_query`.
- *
- * Members:
- *   _z_reply_t_Tag tag: Indicates if the reply contains data or if it's a FINAL reply.
- *   _z_reply_data_t data: The reply data if :c:member:`_z_reply_t.tag` equals
- * :c:member:`_z_reply_t_Tag.Z_REPLY_TAG_DATA`.
- *
- */
-typedef struct {
-    _z_reply_data_t data;
-    z_reply_tag_t _tag;
-} _z_reply_t;
-void _z_reply_clear(_z_reply_t *src);
-void _z_reply_free(_z_reply_t **hello);
-
-=======
->>>>>>> 68d57694
 typedef struct {
     _z_keyexpr_t _key;
     uint16_t _id;
@@ -174,13 +137,8 @@
 
 typedef struct {
 #if Z_FEATURE_MULTI_THREAD == 1
-<<<<<<< HEAD
-    z_mutex_t _mutex;
-    z_condvar_t _cond_var;
-=======
     _z_mutex_t _mutex;
     _z_condvar_t _cond_var;
->>>>>>> 68d57694
 #endif  // Z_FEATURE_MULTI_THREAD == 1
     _z_reply_data_list_t *_replies;
 } _z_pending_query_collect_t;
