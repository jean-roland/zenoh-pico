--- conflicted
+++ resolved
@@ -70,13 +70,8 @@
     static inline void name##_intmap_entry_elem_free(void **e)                         \
     {                                                                                  \
         name##_intmap_entry_t *ptr = (name##_intmap_entry_t *)*e;                      \
-<<<<<<< HEAD
         name##_elem_free((void **)&ptr->_val);                                         \
-        free(ptr);                                                                     \
-=======
-        name##_elem_free((void **)&ptr->val);                                          \
-        z_free(ptr);                                                                     \
->>>>>>> 446d1ec9
+        z_free(ptr);                                                                   \
         *e = NULL;                                                                     \
     }                                                                                  \
     typedef _z_int_void_map_t name##_intmap_t;                                         \
