--- conflicted
+++ resolved
@@ -29,11 +29,7 @@
  */
 typedef struct _z_session_t {
 #if Z_FEATURE_MULTI_THREAD == 1
-<<<<<<< HEAD
-    z_mutex_t _mutex_inner;
-=======
     _z_mutex_t _mutex_inner;
->>>>>>> 68d57694
 #endif  // Z_FEATURE_MULTI_THREAD == 1
 
     // Zenoh-pico is considering a single transport per session.
