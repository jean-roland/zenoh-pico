--- conflicted
+++ resolved
@@ -12,7 +12,6 @@
 //   ZettaScale Zenoh Team, <zenoh@zettascale.tech>
 //
 
-<<<<<<< HEAD
 #ifndef ZENOH_PICO_API_PRIMITIVES_H
 #define ZENOH_PICO_API_PRIMITIVES_H
 
@@ -157,259 +156,15 @@
 uint8_t z_reply_is_ok(const z_owned_reply_t *reply);
 z_sample_t z_reply_ok(z_owned_reply_t *reply);
 
-/************* Tasks **************/
+/************* Multi Thread Taks helpers **************/
 int8_t zp_start_read_task(z_session_t *zs);
 int8_t zp_stop_read_task(z_session_t *zs);
 
 int8_t zp_start_lease_task(z_session_t *zs);
 int8_t zp_stop_lease_task(z_session_t *zs);
 
-#endif /* ZENOH_PICO_API_PRIMITIVES_H */
-=======
-#ifndef ZENOH_PICO_PRIMITIVES_API_H
-#define ZENOH_PICO_PRIMITIVES_API_H
+/************* Single Thread helpers **************/
+int8_t zp_read(z_session_t *zs);
+int8_t zp_send_keep_alive(z_session_t *zs);
 
-#include "zenoh-pico/api/session.h"
-#include "zenoh-pico/api/subscribe.h"
-#include "zenoh-pico/api/publish.h"
-#include "zenoh-pico/api/query.h"
-#include "zenoh-pico/protocol/core.h"
-#include "zenoh-pico/protocol/encoding.h"
-#include "zenoh-pico/collections/string.h"
-#include "zenoh-pico/utils/properties.h"
-
-/*------------------ Discovery ------------------*/
-
-/**
- * Scout for routers and/or peers.
- *
- * Parameters:
- *     what: A whatami bitmask of zenoh entities kind to scout for.
- *     config: A set of properties to configure the scouting.
- *     scout_period: The time that should be spent scouting before returnng the results.
- *
- * Returns:
- *     An array of :c:type:`zn_hello_t` messages.
- *     The caller gets its ownership, thus must be released using :c:function:`zn_hello_array_free`.
- */
-zn_hello_array_t zn_scout(const unsigned int what, const zn_properties_t *config, const unsigned long scout_period);
-
-/*------------------ Declarations ------------------*/
-
-/**
- * Associate a numerical id with the given resource key.
- *
- * This numerical id will be used on the network to save bandwidth and
- * ease the retrieval of the concerned resource in the routing tables.
- *
- * Parameters:
- *     zn: The zenoh-net session. The caller keeps its ownership.
- *     reskey: The resource key to map to a numerical id. The callee gets
- *             the ownership of any allocated value.
- *
- * Returns:
- *     A numerical id of the declared resource.
- */
-z_zint_t zn_declare_resource(zn_session_t *zn, zn_reskey_t reskey);
-
-/**
- * Associate a numerical id with the given resource key.
- *
- * This numerical id will be used on the network to save bandwidth and
- * ease the retrieval of the concerned resource in the routing tables.
- *
- * Parameters:
- *     zn: The zenoh-net session. The caller keeps its ownership.
- *     rid: The numerical id of the resource to undeclare.
- */
-void zn_undeclare_resource(zn_session_t *zn, const z_zint_t rid);
-
-/**
- * Declare a :c:type:`zn_publisher_t` for the given resource key.
- *
- * Written resources that match the given key will only be sent on the network
- * if matching subscribers exist in the system.
- *
- * Parameters:
- *     zn: The zenoh-net session. The caller keeps its ownership.
- *     reskey:  The resource key to publish. The callee gets the ownership
- *              of any allocated value.
- *
- * Returns:
- *    The created :c:type:`zn_publisher_t` or null if the declaration failed.
- */
-zn_publisher_t *zn_declare_publisher(zn_session_t *zn, zn_reskey_t reskey);
-
-/**
- * Undeclare a :c:type:`zn_publisher_t`.
- *
- * Parameters:
- *     pub: The :c:type:`zn_publisher_t` to undeclare. The callee releases the
- *          publisher upon successful return.
- */
-void zn_undeclare_publisher(zn_publisher_t *pub);
-
-/**
- * Declare a :c:type:`zn_subscriber_t` for the given resource key.
- *
- * Parameters:
- *     zn: The zenoh-net session. The caller keeps its ownership.
- *     reskey: The resource key to subscribe. The callee gets the ownership
- *             of any allocated value.
- *     sub_info: The :c:type:`zn_subinfo_t` to configure the :c:type:`zn_subscriber_t`.
- *               The callee gets the ownership of any allocated value.
- *     callback: The callback function that will be called each time a data matching the subscribed resource is received.
- *     arg: A pointer that will be passed to the **callback** on each call.
- *
- * Returns:
- *    The created :c:type:`zn_subscriber_t` or null if the declaration failed.
- */
-zn_subscriber_t *zn_declare_subscriber(zn_session_t *zn,
-                                       zn_reskey_t reskey,
-                                       zn_subinfo_t sub_info,
-                                       zn_data_handler_t callback,
-                                       void *arg);
-
-/**
- * Undeclare a :c:type:`zn_subscriber_t`.
- *
- * Parameters:
- *     sub: The :c:type:`zn_subscriber_t` to undeclare. The callee releases the
- *          subscriber upon successful return.
- */
-void zn_undeclare_subscriber(zn_subscriber_t *sub);
-
-/**
- * Declare a :c:type:`zn_queryable_t` for the given resource key.
- *
- * Parameters:
- *     zn: The zenoh-net session. The caller keeps its ownership.
- *     reskey: The resource key the :c:type:`zn_queryable_t` will reply to.
- *             The callee gets the ownership of any allocated value.
- *     kind: The kind of :c:type:`zn_queryable_t`.
- *     callback: The callback function that will be called each time a matching query is received.
- *     arg: A pointer that will be passed to the **callback** on each call.
- *
- * Returns:
- *    The created :c:type:`zn_queryable_t` or null if the declaration failed.
- */
-zn_queryable_t *zn_declare_queryable(zn_session_t *zn,
-                                     zn_reskey_t reskey,
-                                     unsigned int kind,
-                                     zn_queryable_handler_t callback,
-                                     void *arg);
-
-/**
- * Undeclare a :c:type:`zn_queryable_t`.
- *
- * Parameters:
- *     qle: The :c:type:`zn_queryable_t` to undeclare. The callee releases the
- *          queryable upon successful return.
- */
-void zn_undeclare_queryable(zn_queryable_t *qle);
-
-/*------------------ Operations ------------------*/
-
-/**
- * Write data corresponding to a given resource key.
- *
- * Parameters:
- *     zn: The zenoh-net session. The caller keeps its ownership.
- *     reskey: The resource key to write. The caller keeps its ownership.
- *     payload: The value to write.
- *     len: The length of the value to write.
- * Returns:
- *     ``0`` in case of success, ``-1`` in case of failure.
- */
-int zn_write(zn_session_t *zn, const zn_reskey_t reskey, const uint8_t *payload, const size_t len);
-
-/**
- * Write data corresponding to a given resource key, allowing the definition of
- * additional properties.
- *
- * Parameters:
- *     zn: The zenoh-net session. The caller keeps its ownership.
- *     reskey: The resource key to write. The caller keeps its ownership.
- *     payload: The value to write.
- *     len: The length of the value to write.
- *     encoding: The encoding of the payload. The callee gets the ownership of
- *               any allocated value.
- *     kind: The kind of the value.
- *     cong_ctrl: The congestion control of this write. Possible values defined
- *                in :c:type:`zn_congestion_control_t`.
- * Returns:
- *     ``0`` in case of success, ``-1`` in case of failure.
- */
-int zn_write_ext(zn_session_t *zn, const zn_reskey_t reskey, const uint8_t *payload, const size_t len, uint8_t encoding, const uint8_t kind, const zn_congestion_control_t cong_ctrl);
-
-/**
- * Pull data for a pull mode :c:type:`zn_subscriber_t`. The pulled data will be provided
- * by calling the **callback** function provided to the :c:func:`zn_declare_subscriber` function.
- *
- * Parameters:
- *     sub: The :c:type:`zn_subscriber_t` to pull from.
- * Returns:
- *     ``0`` in case of success, ``-1`` in case of failure.
- */
-int zn_pull(const zn_subscriber_t *sub);
-
-/**
- * Query data from the matching queryables in the system.
- *
- * Parameters:
- *     zn: The zenoh-net session. The caller keeps its ownership.
- *     reskey: The resource key to query. The callee gets the ownership of any
- *             allocated value.
- *     predicate: An indication to matching queryables about the queried data.
- *     target: The kind of queryables that should be target of this query.
- *     consolidation: The kind of consolidation that should be applied on replies.
- *     callback: The callback function that will be called on reception of replies for this query.
- *     arg: A pointer that will be passed to the **callback** on each call.
- */
-void zn_query(zn_session_t *zn,
-              zn_reskey_t reskey,
-              const z_str_t predicate,
-              const zn_query_target_t target,
-              const zn_query_consolidation_t consolidation,
-              zn_query_handler_t callback,
-              void *arg);
-
-/**
- * Query data from the matching queryables in the system.
- * Replies are collected in an array.
- *
- * Parameters:
- *     session: The zenoh-net session. The caller keeps its ownership.
- *     reskey: The resource key to query. The callee gets the ownership of any
- *             allocated value.
- *     predicate: An indication to matching queryables about the queried data.
- *     target: The kind of queryables that should be target of this query.
- *     consolidation: The kind of consolidation that should be applied on replies.
- *
- * Returns:
- *    An array containing all the replies for this query.
- */
-zn_reply_data_array_t zn_query_collect(zn_session_t *zn,
-                                       zn_reskey_t reskey,
-                                       const z_str_t predicate,
-                                       const zn_query_target_t target,
-                                       const zn_query_consolidation_t consolidation);
-
-/**
- * Send a reply to a query.
- *
- * This function must be called inside of a Queryable callback passing the
- * query received as parameters of the callback function. This function can
- * be called multiple times to send multiple replies to a query. The reply
- * will be considered complete when the Queryable callback returns.
- *
- * Parameters:
- *     query: The query to reply to. The caller keeps its ownership.
- *     key: The resource key of this reply. The caller keeps the ownership.
- *     payload: The value of this reply.
- *     len: The length of the value of this reply.
- */
-void zn_send_reply(zn_query_t *query, const z_str_t key, const uint8_t *payload, const size_t len);
-
-#endif /* ZENOH_PICO_PRIMITIVES_API_H */
->>>>>>> 446d1ec9
+#endif /* ZENOH_PICO_API_PRIMITIVES_H */