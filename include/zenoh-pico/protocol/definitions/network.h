--- conflicted
+++ resolved
@@ -291,25 +291,11 @@
 _Z_VEC_DEFINE(_z_network_message, _z_network_message_t)
 
 void _z_msg_fix_mapping(_z_zenoh_message_t *msg, uint16_t mapping);
-<<<<<<< HEAD
-_z_network_message_t _z_msg_make_pull(_z_keyexpr_t key, _z_zint_t pull_id);
-_z_network_message_t _z_msg_make_query(_Z_MOVE(_z_keyexpr_t) key, _Z_MOVE(_z_bytes_t) parameters, _z_zint_t qid,
-                                       z_consolidation_mode_t consolidation, _Z_MOVE(_z_value_t) value,
-                                       uint32_t timeout_ms
-#if Z_FEATURE_ATTACHMENT == 1
-                                       ,
-                                       z_attachment_t attachment
-#endif
-);
-_z_network_message_t _z_n_msg_make_reply(_z_zint_t rid, _Z_MOVE(_z_keyexpr_t) key, _Z_MOVE(_z_value_t) value);
-_z_network_message_t _z_n_msg_make_ack(_z_zint_t rid, _Z_MOVE(_z_keyexpr_t) key);
-=======
 _z_network_message_t _z_msg_make_query(_Z_MOVE(_z_keyexpr_t) key, _Z_MOVE(_z_slice_t) parameters, _z_zint_t qid,
                                        z_consolidation_mode_t consolidation, _Z_MOVE(_z_value_t) value,
                                        uint32_t timeout_ms, _z_bytes_t attachment, z_congestion_control_t cong_ctrl,
                                        z_priority_t priority, _Bool is_express);
 _z_network_message_t _z_n_msg_make_reply(_z_zint_t rid, _Z_MOVE(_z_keyexpr_t) key, _Z_MOVE(_z_push_body_t) body);
->>>>>>> 68d57694
 _z_network_message_t _z_n_msg_make_response_final(_z_zint_t rid);
 _z_network_message_t _z_n_msg_make_declare(_z_declaration_t declaration, _Bool has_interest_id, uint32_t interest_id);
 _z_network_message_t _z_n_msg_make_push(_Z_MOVE(_z_keyexpr_t) key, _Z_MOVE(_z_push_body_t) body);
