--- conflicted
+++ resolved
@@ -509,11 +509,7 @@
                                            z_reliability_t reliability);
 _z_transport_message_t _z_t_msg_make_frame_header(_z_zint_t sn, z_reliability_t reliability);
 _z_transport_message_t _z_t_msg_make_fragment_header(_z_zint_t sn, z_reliability_t reliability, _Bool is_last);
-<<<<<<< HEAD
-_z_transport_message_t _z_t_msg_make_fragment(_z_zint_t sn, _z_bytes_t messages, z_reliability_t reliability,
-=======
 _z_transport_message_t _z_t_msg_make_fragment(_z_zint_t sn, _z_slice_t messages, z_reliability_t reliability,
->>>>>>> 68d57694
                                               _Bool is_last);
 
 /*------------------ Copy ------------------*/
