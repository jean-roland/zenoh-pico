--- conflicted
+++ resolved
@@ -40,11 +40,8 @@
     _z_keyexpr_t keyexpr = {0, {0}, _z_string_null()};
     return keyexpr;
 }
-<<<<<<< HEAD
-=======
 _Bool _z_keyexpr_equals(const _z_keyexpr_t *left, const _z_keyexpr_t *right);
 void _z_keyexpr_move(_z_keyexpr_t *dst, _z_keyexpr_t *src);
->>>>>>> 68d57694
 void _z_keyexpr_clear(_z_keyexpr_t *rk);
 void _z_keyexpr_free(_z_keyexpr_t **rk);
 
