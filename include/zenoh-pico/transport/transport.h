//
// Copyright (c) 2022 ZettaScale Technology
//
// This program and the accompanying materials are made available under the
// terms of the Eclipse Public License 2.0 which is available at
// http://www.eclipse.org/legal/epl-2.0, or the Apache License, Version 2.0
// which is available at https://www.apache.org/licenses/LICENSE-2.0.
//
// SPDX-License-Identifier: EPL-2.0 OR Apache-2.0
//
// Contributors:
//   ZettaScale Zenoh Team, <zenoh@zettascale.tech>
//

#ifndef INCLUDE_ZENOH_PICO_TRANSPORT_TRANSPORT_H
#define INCLUDE_ZENOH_PICO_TRANSPORT_TRANSPORT_H

#include <assert.h>
#include <stdint.h>

#include "zenoh-pico/collections/element.h"
#include "zenoh-pico/collections/slice.h"
#include "zenoh-pico/config.h"
#include "zenoh-pico/link/link.h"
#include "zenoh-pico/protocol/core.h"
#include "zenoh-pico/protocol/definitions/transport.h"

typedef struct {
#if Z_FEATURE_FRAGMENTATION == 1
    // Defragmentation buffers
    _z_wbuf_t _dbuf_reliable;
    _z_wbuf_t _dbuf_best_effort;
#endif

    _z_id_t _remote_zid;
    _z_slice_t _remote_addr;
    _z_conduit_sn_list_t _sn_rx_sns;

    // SN numbers
    _z_zint_t _sn_res;
    volatile _z_zint_t _lease;
    volatile _z_zint_t _next_lease;

    uint16_t _peer_id;
    volatile _Bool _received;
} _z_transport_peer_entry_t;

size_t _z_transport_peer_entry_size(const _z_transport_peer_entry_t *src);
void _z_transport_peer_entry_clear(_z_transport_peer_entry_t *src);
void _z_transport_peer_entry_copy(_z_transport_peer_entry_t *dst, const _z_transport_peer_entry_t *src);
_Bool _z_transport_peer_entry_eq(const _z_transport_peer_entry_t *left, const _z_transport_peer_entry_t *right);
_Z_ELEM_DEFINE(_z_transport_peer_entry, _z_transport_peer_entry_t, _z_transport_peer_entry_size,
               _z_transport_peer_entry_clear, _z_transport_peer_entry_copy)
_Z_LIST_DEFINE(_z_transport_peer_entry, _z_transport_peer_entry_t)
_z_transport_peer_entry_list_t *_z_transport_peer_entry_list_insert(_z_transport_peer_entry_list_t *root,
                                                                    _z_transport_peer_entry_t *entry);

// Forward type declaration to avoid cyclical include
typedef struct _z_session_rc_t _z_session_rc_ref_t;

// Forward declaration to be used in _zp_f_send_tmsg*
typedef struct _z_transport_multicast_t _z_transport_multicast_t;
// Send function prototype
typedef int8_t (*_zp_f_send_tmsg)(_z_transport_multicast_t *self, const _z_transport_message_t *t_msg);

typedef struct {
    // Session associated to the transport
    _z_session_rc_ref_t *_session;

#if Z_FEATURE_MULTI_THREAD == 1
    // TX and RX mutexes
<<<<<<< HEAD
    z_mutex_t _mutex_rx;
    z_mutex_t _mutex_tx;
=======
    _z_mutex_t _mutex_rx;
    _z_mutex_t _mutex_tx;
>>>>>>> 68d57694
#endif  // Z_FEATURE_MULTI_THREAD == 1

    _z_link_t _link;

#if Z_FEATURE_FRAGMENTATION == 1
    // Defragmentation buffer
    _z_wbuf_t _dbuf_reliable;
    _z_wbuf_t _dbuf_best_effort;
#endif

    // Regular Buffers
    _z_wbuf_t _wbuf;
    _z_zbuf_t _zbuf;

    _z_id_t _remote_zid;

    // SN numbers
    _z_zint_t _sn_res;
    _z_zint_t _sn_tx_reliable;
    _z_zint_t _sn_tx_best_effort;
    _z_zint_t _sn_rx_reliable;
    _z_zint_t _sn_rx_best_effort;
    volatile _z_zint_t _lease;

#if Z_FEATURE_MULTI_THREAD == 1
<<<<<<< HEAD
    z_task_t *_read_task;
    z_task_t *_lease_task;
=======
    _z_task_t *_read_task;
    _z_task_t *_lease_task;
>>>>>>> 68d57694
    volatile _Bool _read_task_running;
    volatile _Bool _lease_task_running;
#endif  // Z_FEATURE_MULTI_THREAD == 1

    volatile _Bool _received;
    volatile _Bool _transmitted;
} _z_transport_unicast_t;

typedef struct _z_transport_multicast_t {
    // Session associated to the transport
    _z_session_rc_ref_t *_session;

#if Z_FEATURE_MULTI_THREAD == 1
    // TX and RX mutexes
<<<<<<< HEAD
    z_mutex_t _mutex_rx;
    z_mutex_t _mutex_tx;

    // Peer list mutex
    z_mutex_t _mutex_peer;
=======
    _z_mutex_t _mutex_rx;
    _z_mutex_t _mutex_tx;

    // Peer list mutex
    _z_mutex_t _mutex_peer;
>>>>>>> 68d57694
#endif  // Z_FEATURE_MULTI_THREAD == 1

    _z_link_t _link;

    // TX and RX buffers
    _z_wbuf_t _wbuf;
    _z_zbuf_t _zbuf;

    // SN initial numbers
    _z_zint_t _sn_res;
    _z_zint_t _sn_tx_reliable;
    _z_zint_t _sn_tx_best_effort;
    volatile _z_zint_t _lease;

    // Known valid peers
    _z_transport_peer_entry_list_t *_peers;

    // T message send function
    _zp_f_send_tmsg _send_f;

#if Z_FEATURE_MULTI_THREAD == 1
<<<<<<< HEAD
    z_task_t *_read_task;
    z_task_t *_lease_task;
=======
    _z_task_t *_read_task;
    _z_task_t *_lease_task;
>>>>>>> 68d57694
    volatile _Bool _read_task_running;
    volatile _Bool _lease_task_running;
#endif  // Z_FEATURE_MULTI_THREAD == 1

    volatile _Bool _transmitted;
} _z_transport_multicast_t;

typedef struct {
    union {
        _z_transport_unicast_t _unicast;
        _z_transport_multicast_t _multicast;
        _z_transport_multicast_t _raweth;
    } _transport;

    enum {
        _Z_TRANSPORT_UNICAST_TYPE,
        _Z_TRANSPORT_MULTICAST_TYPE,
        _Z_TRANSPORT_RAWETH_TYPE,
    } _type;
} _z_transport_t;

_Z_ELEM_DEFINE(_z_transport, _z_transport_t, _z_noop_size, _z_noop_clear, _z_noop_copy)
_Z_LIST_DEFINE(_z_transport, _z_transport_t)

typedef struct {
    _z_id_t _remote_zid;
    uint16_t _batch_size;
    _z_zint_t _initial_sn_rx;
    _z_zint_t _initial_sn_tx;
    _z_zint_t _lease;
    z_whatami_t _whatami;
    uint8_t _key_id_res;
    uint8_t _req_id_res;
    uint8_t _seq_num_res;
    _Bool _is_qos;
} _z_transport_unicast_establish_param_t;

typedef struct {
    _z_conduit_sn_list_t _initial_sn_tx;
    uint8_t _seq_num_res;
} _z_transport_multicast_establish_param_t;

int8_t _z_transport_close(_z_transport_t *zt, uint8_t reason);
void _z_transport_clear(_z_transport_t *zt);
void _z_transport_free(_z_transport_t **zt);

#endif /* INCLUDE_ZENOH_PICO_TRANSPORT_TRANSPORT_H */<|MERGE_RESOLUTION|>--- conflicted
+++ resolved
@@ -69,13 +69,8 @@
 
 #if Z_FEATURE_MULTI_THREAD == 1
     // TX and RX mutexes
-<<<<<<< HEAD
-    z_mutex_t _mutex_rx;
-    z_mutex_t _mutex_tx;
-=======
     _z_mutex_t _mutex_rx;
     _z_mutex_t _mutex_tx;
->>>>>>> 68d57694
 #endif  // Z_FEATURE_MULTI_THREAD == 1
 
     _z_link_t _link;
@@ -101,13 +96,8 @@
     volatile _z_zint_t _lease;
 
 #if Z_FEATURE_MULTI_THREAD == 1
-<<<<<<< HEAD
-    z_task_t *_read_task;
-    z_task_t *_lease_task;
-=======
     _z_task_t *_read_task;
     _z_task_t *_lease_task;
->>>>>>> 68d57694
     volatile _Bool _read_task_running;
     volatile _Bool _lease_task_running;
 #endif  // Z_FEATURE_MULTI_THREAD == 1
@@ -122,19 +112,11 @@
 
 #if Z_FEATURE_MULTI_THREAD == 1
     // TX and RX mutexes
-<<<<<<< HEAD
-    z_mutex_t _mutex_rx;
-    z_mutex_t _mutex_tx;
-
-    // Peer list mutex
-    z_mutex_t _mutex_peer;
-=======
     _z_mutex_t _mutex_rx;
     _z_mutex_t _mutex_tx;
 
     // Peer list mutex
     _z_mutex_t _mutex_peer;
->>>>>>> 68d57694
 #endif  // Z_FEATURE_MULTI_THREAD == 1
 
     _z_link_t _link;
@@ -156,13 +138,8 @@
     _zp_f_send_tmsg _send_f;
 
 #if Z_FEATURE_MULTI_THREAD == 1
-<<<<<<< HEAD
-    z_task_t *_read_task;
-    z_task_t *_lease_task;
-=======
     _z_task_t *_read_task;
     _z_task_t *_lease_task;
->>>>>>> 68d57694
     volatile _Bool _read_task_running;
     volatile _Bool _lease_task_running;
 #endif  // Z_FEATURE_MULTI_THREAD == 1
