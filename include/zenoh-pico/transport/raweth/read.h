//
// Copyright (c) 2022 ZettaScale Technology
//
// This program and the accompanying materials are made available under the
// terms of the Eclipse Public License 2.0 which is available at
// http://www.eclipse.org/legal/epl-2.0, or the Apache License, Version 2.0
// which is available at https://www.apache.org/licenses/LICENSE-2.0.
//
// SPDX-License-Identifier: EPL-2.0 OR Apache-2.0
//
// Contributors:
//   ZettaScale Zenoh Team, <zenoh@zettascale.tech>
//

#ifndef ZENOH_PICO_RAWETH_READ_H
#define ZENOH_PICO_RAWETH_READ_H

#include "zenoh-pico/transport/transport.h"

int8_t _zp_raweth_read(_z_transport_multicast_t *ztm);
int8_t _zp_raweth_stop_read_task(_z_transport_t *zt);
void *_zp_raweth_read_task(void *ztm_arg);  // The argument is void* to avoid incompatible pointer types in tasks

#if Z_FEATURE_MULTI_THREAD == 1 && Z_FEATURE_RAWETH_TRANSPORT == 1
<<<<<<< HEAD
int8_t _zp_raweth_start_read_task(_z_transport_t *zt, z_task_attr_t *attr, z_task_t *task);
=======
int8_t _zp_raweth_start_read_task(_z_transport_t *zt, z_task_attr_t *attr, _z_task_t *task);
>>>>>>> 68d57694
#else
int8_t _zp_raweth_start_read_task(_z_transport_t *zt, void *attr, void *task);
#endif /* Z_FEATURE_MULTI_THREAD == 1 && Z_FEATURE_RAWETH_TRANSPORT == 1 */

#endif /* ZENOH_PICO_RAWETH_READ_H */<|MERGE_RESOLUTION|>--- conflicted
+++ resolved
@@ -22,11 +22,7 @@
 void *_zp_raweth_read_task(void *ztm_arg);  // The argument is void* to avoid incompatible pointer types in tasks
 
 #if Z_FEATURE_MULTI_THREAD == 1 && Z_FEATURE_RAWETH_TRANSPORT == 1
-<<<<<<< HEAD
-int8_t _zp_raweth_start_read_task(_z_transport_t *zt, z_task_attr_t *attr, z_task_t *task);
-=======
 int8_t _zp_raweth_start_read_task(_z_transport_t *zt, z_task_attr_t *attr, _z_task_t *task);
->>>>>>> 68d57694
 #else
 int8_t _zp_raweth_start_read_task(_z_transport_t *zt, void *attr, void *task);
 #endif /* Z_FEATURE_MULTI_THREAD == 1 && Z_FEATURE_RAWETH_TRANSPORT == 1 */
