--- conflicted
+++ resolved
@@ -23,11 +23,7 @@
 void *_zp_multicast_lease_task(void *ztm_arg);  // The argument is void* to avoid incompatible pointer types in tasks
 
 #if Z_FEATURE_MULTI_THREAD == 1 && (Z_FEATURE_MULTICAST_TRANSPORT == 1 || Z_FEATURE_RAWETH_TRANSPORT == 1)
-<<<<<<< HEAD
-int8_t _zp_multicast_start_lease_task(_z_transport_multicast_t *ztm, z_task_attr_t *attr, z_task_t *task);
-=======
 int8_t _zp_multicast_start_lease_task(_z_transport_multicast_t *ztm, z_task_attr_t *attr, _z_task_t *task);
->>>>>>> 68d57694
 #else
 int8_t _zp_multicast_start_lease_task(_z_transport_multicast_t *ztm, void *attr, void *task);
 #endif /* Z_FEATURE_MULTI_THREAD == 1 &&  (Z_FEATURE_MULTICAST_TRANSPORT == 1 || Z_FEATURE_RAWETH_TRANSPORT == 1) */
