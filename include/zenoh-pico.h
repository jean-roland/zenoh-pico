//
// Copyright (c) 2022 ZettaScale Technology
//
// This program and the accompanying materials are made available under the
// terms of the Eclipse Public License 2.0 which is available at
// http://www.eclipse.org/legal/epl-2.0, or the Apache License, Version 2.0
// which is available at https://www.apache.org/licenses/LICENSE-2.0.
//
// SPDX-License-Identifier: EPL-2.0 OR Apache-2.0
//
// Contributors:
//   ZettaScale Zenoh Team, <zenoh@zettascale.tech>
//

// ⚠️ This file is auto-generated from include/zenoh-pico.h.in

#ifndef ZENOH_PICO_H
#define ZENOH_PICO_H

<<<<<<< HEAD
#define ZENOH_PICO "0.11.0.0"
#define ZENOH_PICO_MAJOR 0
#define ZENOH_PICO_MINOR 11
=======
#define ZENOH_PICO "1.0.0.0"
#define ZENOH_PICO_MAJOR 1
#define ZENOH_PICO_MINOR 0
>>>>>>> 68d57694
#define ZENOH_PICO_PATCH 0
#define ZENOH_PICO_TWEAK 0

#include "zenoh-pico/api/constants.h"
#include "zenoh-pico/api/handlers.h"
#include "zenoh-pico/api/macros.h"
#include "zenoh-pico/api/primitives.h"
#include "zenoh-pico/api/types.h"
#include "zenoh-pico/config.h"

#endif /* ZENOH_PICO_H */<|MERGE_RESOLUTION|>--- conflicted
+++ resolved
@@ -17,15 +17,9 @@
 #ifndef ZENOH_PICO_H
 #define ZENOH_PICO_H
 
-<<<<<<< HEAD
-#define ZENOH_PICO "0.11.0.0"
-#define ZENOH_PICO_MAJOR 0
-#define ZENOH_PICO_MINOR 11
-=======
 #define ZENOH_PICO "1.0.0.0"
 #define ZENOH_PICO_MAJOR 1
 #define ZENOH_PICO_MINOR 0
->>>>>>> 68d57694
 #define ZENOH_PICO_PATCH 0
 #define ZENOH_PICO_TWEAK 0
 
