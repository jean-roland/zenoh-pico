//
// Copyright (c) 2022 ZettaScale Technology
//
// This program and the accompanying materials are made available under the
// terms of the Eclipse Public License 2.0 which is available at
// http://www.eclipse.org/legal/epl-2.0, or the Apache License, Version 2.0
// which is available at https://www.apache.org/licenses/LICENSE-2.0.
//
// SPDX-License-Identifier: EPL-2.0 OR Apache-2.0
//
// Contributors:
//   ZettaScale Zenoh Team, <zenoh@zettascale.tech>
//

#include "zenoh-pico/protocol/msgcodec.h"

#include <stddef.h>
#include <stdint.h>
#include <string.h>

<<<<<<< HEAD
#include "zenoh-pico/collections/bytes.h"
#include "zenoh-pico/protocol/extcodec.h"
=======
#include "zenoh-pico/protocol/core.h"
#include "zenoh-pico/protocol/iobuf.h"
>>>>>>> 0fb11f91
#include "zenoh-pico/protocol/keyexpr.h"
#include "zenoh-pico/utils/logging.h"

/*=============================*/
/*           Fields            */
/*=============================*/
/*------------------ Payload field ------------------*/
int8_t _z_payload_encode(_z_wbuf_t *wbf, const _z_payload_t *pld) {
    int8_t ret = _Z_RES_OK;
    _Z_DEBUG("Encoding _PAYLOAD\n");
    ret |= _z_bytes_encode(wbf, pld);

    return ret;
}

int8_t _z_payload_decode_na(_z_payload_t *pld, _z_zbuf_t *zbf) {
    _Z_DEBUG("Decoding _PAYLOAD\n");
    return _z_bytes_decode(pld, zbf);
}

int8_t _z_payload_decode(_z_payload_t *pld, _z_zbuf_t *zbf) { return _z_payload_decode_na(pld, zbf); }

int8_t _z_id_encode(_z_wbuf_t *wbf, const _z_id_t *id) {
    int len;
    int8_t ret = _Z_RES_OK;
    for (len = 15; len > 0; len--) {
        if (id->id[len]) {
            break;
        }
    }
    len++;  // `len` is treated as an "end" until this point, and as a length from then on
    if (id->id[len] != 0) {
        ret |= _z_wbuf_write(wbf, len);
        ret |= _z_wbuf_write_bytes(wbf, id->id, 0, len);
    } else {
        _Z_DEBUG("Attempted to encode invalid ID 0");
        ret = _Z_ERR_MESSAGE_ZENOH_UNKNOWN;
    }
    return ret;
}

/// Decodes a `zid` from the zbf, returning a negative value in case of error.
///
/// Note that while `_z_id_t` has an error state (full 0s), this function doesn't
/// guarantee that this state will be set in case of errors.
int8_t _z_id_decode(_z_id_t *id, _z_zbuf_t *zbf) {
    int8_t ret = _Z_RES_OK;
    uint8_t len = _z_zbuf_read(zbf);
    _z_zbuf_read_bytes(zbf, id->id, 0, len);
    memset(id->id + len, 0, 16 - len);
    return ret;
}

/*------------------ Timestamp Field ------------------*/
int8_t _z_timestamp_encode(_z_wbuf_t *wbf, const _z_timestamp_t *ts) {
    int8_t ret = _Z_RES_OK;
    _Z_DEBUG("Encoding _TIMESTAMP\n");

    _Z_EC(_z_uint64_encode(wbf, ts->time))
    ret |= _z_id_encode(wbf, &ts->id);

    return ret;
}

int8_t _z_timestamp_decode_na(_z_timestamp_t *ts, _z_zbuf_t *zbf) {
    _Z_DEBUG("Decoding _TIMESTAMP\n");
    int8_t ret = _Z_RES_OK;

    ret |= _z_uint64_decode(&ts->time, zbf);
    ret |= _z_id_decode(&ts->id, zbf);

    return ret;
}

int8_t _z_timestamp_decode(_z_timestamp_t *ts, _z_zbuf_t *zbf) { return _z_timestamp_decode_na(ts, zbf); }

/*------------------ SubMode Field ------------------*/
int8_t _z_subinfo_encode(_z_wbuf_t *wbf, const _z_subinfo_t *fld) {
    int8_t ret = _Z_RES_OK;
    _Z_DEBUG("Encoding _SUB_MODE\n");

    uint8_t header = fld->mode;
    if ((fld->period.origin != 0) || (fld->period.period != 0) || (fld->period.duration != 0)) {
        _Z_SET_FLAG(header, _Z_FLAG_Z_P);
        _Z_EC(_z_wbuf_write(wbf, header))
        ret |= _z_period_encode(wbf, &fld->period);
    } else {
        _Z_EC(_z_wbuf_write(wbf, header))
    }

    return ret;
}

int8_t _z_subinfo_decode_na(_z_subinfo_t *si, _z_zbuf_t *zbf, uint8_t header) {
    _Z_DEBUG("Decoding _SUB_MODE\n");
    int8_t ret = _Z_RES_OK;

    // Decode the header
    if (_Z_HAS_FLAG(header, _Z_FLAG_Z_R) == true) {
        si->reliability = Z_RELIABILITY_RELIABLE;
    } else {
        si->reliability = Z_RELIABILITY_BEST_EFFORT;
    }

    uint8_t h_subifo;
    ret |= _z_uint8_decode(&h_subifo, zbf);
    si->mode = _Z_MID(h_subifo);
    if (_Z_HAS_FLAG(h_subifo, _Z_FLAG_Z_P) == true) {
        ret |= _z_period_decode(&si->period, zbf);
    } else {
        si->period = (_z_period_t){.origin = 0, .period = 0, .duration = 0};
    }

    return ret;
}

int8_t _z_subinfo_decode(_z_subinfo_t *si, _z_zbuf_t *zbf, uint8_t header) {
    return _z_subinfo_decode_na(si, zbf, header);
}

/*------------------ ResKey Field ------------------*/
int8_t _z_keyexpr_encode(_z_wbuf_t *wbf, _Bool has_suffix, const _z_keyexpr_t *fld) {
    int8_t ret = _Z_RES_OK;
    _Z_DEBUG("Encoding _RESKEY\n");

    _Z_EC(_z_zint_encode(wbf, fld->_id))
    if (has_suffix == true) {
        _Z_EC(_z_str_encode(wbf, fld->_suffix))
    }

    return ret;
}

int8_t _z_keyexpr_decode_na(_z_keyexpr_t *ke, _z_zbuf_t *zbf, _Bool has_suffix) {
    _Z_DEBUG("Decoding _RESKEY\n");
    int8_t ret = _Z_RES_OK;

    ret |= _z_zint_decode(&ke->_id, zbf);
    if (has_suffix == true) {
        char *str = NULL;
        ret |= _z_str_decode(&str, zbf);
        if (ret == _Z_RES_OK) {
            ke->_suffix = str;
        } else {
            ke->_suffix = NULL;
        }
    } else {
        ke->_suffix = NULL;
    }

    return ret;
}

int8_t _z_keyexpr_decode(_z_keyexpr_t *ke, _z_zbuf_t *zbf, uint8_t header) {
    return _z_keyexpr_decode_na(ke, zbf, header);
}

/*------------------ Locators Field ------------------*/
int8_t _z_locators_encode(_z_wbuf_t *wbf, const _z_locator_array_t *la) {
    int8_t ret = _Z_RES_OK;
    _Z_DEBUG("Encoding _LOCATORS\n");
    _Z_EC(_z_zint_encode(wbf, la->_len))
    for (size_t i = 0; i < la->_len; i++) {
        char *s = _z_locator_to_str(&la->_val[i]);
        _Z_EC(_z_str_encode(wbf, s))
        z_free(s);
    }

    return ret;
}

int8_t _z_locators_decode_na(_z_locator_array_t *a_loc, _z_zbuf_t *zbf) {
    _Z_DEBUG("Decoding _LOCATORS\n");
    int8_t ret = _Z_RES_OK;

    _z_zint_t len = 0;  // Number of elements in the array
    ret |= _z_zint_decode(&len, zbf);
    if (ret == _Z_RES_OK) {
        *a_loc = _z_locator_array_make(len);

        // Decode the elements
        for (size_t i = 0; i < len; i++) {
            char *str = NULL;
            ret |= _z_str_decode(&str, zbf);
            if (ret == _Z_RES_OK) {
                _z_locator_init(&a_loc->_val[i]);
                ret |= _z_locator_from_str(&a_loc->_val[i], str);
                z_free(str);
            } else {
                a_loc->_len = i;
            }
        }
    } else {
        *a_loc = _z_locator_array_make(0);
    }

    return ret;
}

int8_t _z_locators_decode(_z_locator_array_t *a_loc, _z_zbuf_t *zbf) { return _z_locators_decode_na(a_loc, zbf); }

/*=============================*/
/*     Message decorators      */
/*=============================*/
/*------------------ Attachment Decorator ------------------*/
int8_t _z_attachment_encode(_z_wbuf_t *wbf, const _z_attachment_t *msg) {
    int8_t ret = _Z_RES_OK;
    _Z_DEBUG("Encoding _Z_MID_A_ATTACHMENT\n");

    // WARNING: we do not support sliced content in zenoh-pico.
    //          Disable the SLICED flag to be on the safe side.
    _Z_EC(_z_wbuf_write(wbf, msg->_header & ~_Z_FLAG_A_Z))

    ret |= _z_payload_encode(wbf, &msg->_payload);

    return ret;
}

int8_t _z_attachment_decode_na(_z_attachment_t *atch, _z_zbuf_t *zbf, uint8_t header) {
    _Z_DEBUG("Decoding _Z_MID_A_ATTACHMENT\n");
    int8_t ret = _Z_RES_OK;

    atch->_header = header;

    // WARNING: we do not support sliced content in zenoh-pico.
    //          Return error in case the payload is sliced.
    if (_Z_HAS_FLAG(header, _Z_FLAG_A_Z) == false) {
        ret |= _z_payload_decode(&atch->_payload, zbf);
    }

    return ret;
}

int8_t _z_attachment_decode(_z_attachment_t **atch, _z_zbuf_t *zbf, uint8_t header) {
    int8_t ret = _Z_RES_OK;

    *atch = (_z_attachment_t *)z_malloc(sizeof(_z_attachment_t));
    if (atch != NULL) {
        _z_attachment_t *ptr = *atch;
        ret |= _z_attachment_decode_na(ptr, zbf, header);
        if (ret != _Z_RES_OK) {
            z_free(ptr);
            *atch = NULL;
        }
    } else {
        ret |= _Z_ERR_SYSTEM_OUT_OF_MEMORY;
    }

    return ret;
}

/*------------------ ReplyContext Decorator ------------------*/
int8_t _z_reply_context_encode(_z_wbuf_t *wbf, const _z_reply_context_t *msg) {
    int8_t ret = _Z_RES_OK;
    _Z_DEBUG("Encoding _Z_MID_A_REPLY_CONTEXT\n");

    _Z_EC(_z_wbuf_write(wbf, msg->_header))

    _Z_EC(_z_zint_encode(wbf, msg->_qid))
    if (_Z_HAS_FLAG(msg->_header, _Z_FLAG_Z_F) == false) {
        _Z_EC(_z_bytes_encode(wbf, &msg->_replier_id))
    }

    return ret;
}

int8_t _z_reply_context_decode_na(_z_reply_context_t *rc, _z_zbuf_t *zbf, uint8_t header) {
    _Z_DEBUG("Decoding _Z_MID_A_REPLY_CONTEXT\n");
    int8_t ret = _Z_RES_OK;

    rc->_header = header;

    ret |= _z_zint_decode(&rc->_qid, zbf);
    if (_Z_HAS_FLAG(header, _Z_FLAG_Z_F) == false) {
        _z_bytes_t rid;
        ret |= _z_bytes_decode(&rid, zbf);
        _z_bytes_copy(&rc->_replier_id, &rid);
    } else {
        rc->_replier_id = _z_bytes_empty();
    }

    return ret;
}

int8_t _z_reply_context_decode(_z_reply_context_t **rc, _z_zbuf_t *zbf, uint8_t header) {
    int8_t ret = _Z_RES_OK;

    *rc = (_z_reply_context_t *)z_malloc(sizeof(_z_reply_context_t));
    if (rc != NULL) {
        _z_reply_context_t *ptr = *rc;
        ret |= _z_reply_context_decode_na(ptr, zbf, header);
        if (ret != _Z_RES_OK) {
            z_free(ptr);
            *rc = NULL;
        }
    } else {
        ret |= _Z_ERR_SYSTEM_OUT_OF_MEMORY;
    }

    return ret;
}

/*=============================*/
/*        Zenoh Messages       */
/*=============================*/
/*------------------ Resource Declaration ------------------*/
int8_t _z_res_decl_encode(_z_wbuf_t *wbf, uint8_t header, const _z_res_decl_t *dcl) {
    int8_t ret = _Z_RES_OK;
    _Z_DEBUG("Encoding _Z_DECL_RESOURCE\n");

    _Z_EC(_z_zint_encode(wbf, dcl->_id))
    ret |= _z_keyexpr_encode(wbf, _Z_HAS_FLAG(header, _Z_FLAG_Z_K), &dcl->_key);

    return ret;
}

int8_t _z_res_decl_decode_na(_z_res_decl_t *dcl, _z_zbuf_t *zbf, uint8_t header) {
    _Z_DEBUG("Decoding _Z_DECL_RESOURCE\n");
    int8_t ret = _Z_RES_OK;

    ret |= _z_zint_decode(&dcl->_id, zbf);
    ret |= _z_keyexpr_decode(&dcl->_key, zbf, _Z_HAS_FLAG(header, _Z_FLAG_Z_K));

    return ret;
}

int8_t _z_res_decl_decode(_z_res_decl_t *dcl, _z_zbuf_t *zbf, uint8_t header) {
    return _z_res_decl_decode_na(dcl, zbf, header);
}

/*------------------ Publisher Declaration ------------------*/
int8_t _z_pub_decl_encode(_z_wbuf_t *wbf, uint8_t header, const _z_pub_decl_t *dcl) {
    int8_t ret = _Z_RES_OK;
    _Z_DEBUG("Encoding _Z_DECL_PUBLISHER\n");

    ret |= _z_keyexpr_encode(wbf, _Z_HAS_FLAG(header, _Z_FLAG_Z_K), &dcl->_key);

    return ret;
}

int8_t _z_pub_decl_decode_na(_z_pub_decl_t *dcl, _z_zbuf_t *zbf, uint8_t header) {
    _Z_DEBUG("Decoding _Z_DECL_PUBLISHER\n");
    int8_t ret = _Z_RES_OK;

    ret |= _z_keyexpr_decode(&dcl->_key, zbf, _Z_HAS_FLAG(header, _Z_FLAG_Z_K));

    return ret;
}

int8_t _z_pub_decl_decode(_z_pub_decl_t *dcl, _z_zbuf_t *zbf, uint8_t header) {
    return _z_pub_decl_decode_na(dcl, zbf, header);
}

/*------------------ Subscriber Declaration ------------------*/
int8_t _z_sub_decl_encode(_z_wbuf_t *wbf, uint8_t header, const _z_sub_decl_t *dcl) {
    int8_t ret = _Z_RES_OK;
    _Z_DEBUG("Encoding _Z_DECL_SUBSCRIBER\n");

    _Z_EC(_z_keyexpr_encode(wbf, _Z_HAS_FLAG(header, _Z_FLAG_Z_K), &dcl->_key))
    if (_Z_HAS_FLAG(header, _Z_FLAG_Z_S) == true) {
        ret |= _z_subinfo_encode(wbf, &dcl->_subinfo);
    }

    return ret;
}

int8_t _z_sub_decl_decode_na(_z_sub_decl_t *dcl, _z_zbuf_t *zbf, uint8_t header) {
    _Z_DEBUG("Decoding _Z_DECL_SUBSCRIBER\n");
    int8_t ret = _Z_RES_OK;

    ret |= _z_keyexpr_decode(&dcl->_key, zbf, _Z_HAS_FLAG(header, _Z_FLAG_Z_K));
    if (_Z_HAS_FLAG(header, _Z_FLAG_Z_S) == true) {
        ret |= _z_subinfo_decode(&dcl->_subinfo, zbf, header);
    } else {
        dcl->_subinfo.mode = Z_SUBMODE_PUSH;  // Default subscription mode is non-periodic PUSH
        dcl->_subinfo.period = (_z_period_t){.origin = 0, .period = 0, .duration = 0};
        if (_Z_HAS_FLAG(header, _Z_FLAG_Z_R) == true) {
            dcl->_subinfo.reliability = Z_RELIABILITY_RELIABLE;
        } else {
            dcl->_subinfo.reliability = Z_RELIABILITY_BEST_EFFORT;
        }
    }

    return ret;
}

int8_t _z_sub_decl_decode(_z_sub_decl_t *dcl, _z_zbuf_t *zbf, uint8_t header) {
    return _z_sub_decl_decode_na(dcl, zbf, header);
}

/*------------------ Queryable Declaration ------------------*/
int8_t _z_qle_decl_encode(_z_wbuf_t *wbf, uint8_t header, const _z_qle_decl_t *dcl) {
    int8_t ret = _Z_RES_OK;
    _Z_DEBUG("Encoding _Z_DECL_QUERYABLE\n");

    _Z_EC(_z_keyexpr_encode(wbf, _Z_HAS_FLAG(header, _Z_FLAG_Z_K), &dcl->_key));

    if (_Z_HAS_FLAG(header, _Z_FLAG_Z_Q) == true) {
        _Z_EC(_z_zint_encode(wbf, dcl->_complete));
        _Z_EC(_z_zint_encode(wbf, dcl->_distance));
    }

    return ret;
}

int8_t _z_qle_decl_decode_na(_z_qle_decl_t *dcl, _z_zbuf_t *zbf, uint8_t header) {
    _Z_DEBUG("Decoding _Z_DECL_QUERYABLE\n");
    int8_t ret = _Z_RES_OK;

    ret |= _z_keyexpr_decode(&dcl->_key, zbf, _Z_HAS_FLAG(header, _Z_FLAG_Z_K));
    if (_Z_HAS_FLAG(header, _Z_FLAG_Z_Q) == true) {
        ret |= _z_zint_decode(&dcl->_complete, zbf);
        ret |= _z_zint_decode(&dcl->_distance, zbf);
    } else {
        dcl->_complete = 0;
        dcl->_distance = 0;
    }

    return ret;
}

int8_t _z_qle_decl_decode(_z_qle_decl_t *dcl, _z_zbuf_t *zbf, uint8_t header) {
    return _z_qle_decl_decode_na(dcl, zbf, header);
}

/*------------------ Forget Resource Declaration ------------------*/
int8_t _z_forget_res_decl_encode(_z_wbuf_t *wbf, const _z_forget_res_decl_t *dcl) {
    int8_t ret = _Z_RES_OK;
    _Z_DEBUG("Encoding _Z_DECL_FORGET_RESOURCE\n");

    ret |= _z_zint_encode(wbf, dcl->_rid);

    return ret;
}

int8_t _z_forget_res_decl_decode_na(_z_forget_res_decl_t *dcl, _z_zbuf_t *zbf) {
    _Z_DEBUG("Decoding _Z_DECL_FORGET_RESOURCE\n");
    int8_t ret = _Z_RES_OK;

    ret |= _z_zint_decode(&dcl->_rid, zbf);

    return ret;
}

int8_t _z_forget_res_decl_decode(_z_forget_res_decl_t *dcl, _z_zbuf_t *zbf) {
    return _z_forget_res_decl_decode_na(dcl, zbf);
}

/*------------------ Forget Publisher Declaration ------------------*/
int8_t _z_forget_pub_decl_encode(_z_wbuf_t *wbf, uint8_t header, const _z_forget_pub_decl_t *dcl) {
    int8_t ret = _Z_RES_OK;
    _Z_DEBUG("Encoding _Z_DECL_FORGET_PUBLISHER\n");

    ret |= _z_keyexpr_encode(wbf, _Z_HAS_FLAG(header, _Z_FLAG_Z_K), &dcl->_key);

    return ret;
}

int8_t _z_forget_pub_decl_decode_na(_z_forget_pub_decl_t *dcl, _z_zbuf_t *zbf, uint8_t header) {
    _Z_DEBUG("Decoding _Z_DECL_FORGET_PUBLISHER\n");
    int8_t ret = _Z_RES_OK;

    ret |= _z_keyexpr_decode(&dcl->_key, zbf, _Z_HAS_FLAG(header, _Z_FLAG_Z_K));

    return ret;
}

int8_t _z_forget_pub_decl_decode(_z_forget_pub_decl_t *dcl, _z_zbuf_t *zbf, uint8_t header) {
    return _z_forget_pub_decl_decode_na(dcl, zbf, header);
}

/*------------------ Forget Subscriber Declaration ------------------*/
int8_t _z_forget_sub_decl_encode(_z_wbuf_t *wbf, uint8_t header, const _z_forget_sub_decl_t *dcl) {
    _Z_DEBUG("Encoding _Z_DECL_FORGET_PUBLISHER\n");
    int8_t ret = _Z_RES_OK;

    ret |= _z_keyexpr_encode(wbf, _Z_HAS_FLAG(header, _Z_FLAG_Z_K), &dcl->_key);

    return ret;
}

int8_t _z_forget_sub_decl_decode_na(_z_forget_sub_decl_t *dcl, _z_zbuf_t *zbf, uint8_t header) {
    _Z_DEBUG("Decoding _Z_DECL_FORGET_PUBLISHER\n");
    int8_t ret = _Z_RES_OK;

    ret |= _z_keyexpr_decode(&dcl->_key, zbf, _Z_HAS_FLAG(header, _Z_FLAG_Z_K));

    return ret;
}

int8_t _z_forget_sub_decl_decode(_z_forget_sub_decl_t *dcl, _z_zbuf_t *zbf, uint8_t header) {
    return _z_forget_sub_decl_decode_na(dcl, zbf, header);
}

/*------------------ Forget Queryable Declaration ------------------*/
int8_t _z_forget_qle_decl_encode(_z_wbuf_t *wbf, uint8_t header, const _z_forget_qle_decl_t *dcl) {
    int8_t ret = _Z_RES_OK;
    _Z_DEBUG("Encoding _Z_DECL_FORGET_QUERYABLE\n");

    ret |= _z_keyexpr_encode(wbf, _Z_HAS_FLAG(header, _Z_FLAG_Z_K), &dcl->_key);

    return ret;
}

int8_t _z_forget_qle_decl_decode_na(_z_forget_qle_decl_t *dcl, _z_zbuf_t *zbf, uint8_t header) {
    _Z_DEBUG("Decoding _Z_DECL_FORGET_QUERYABLE\n");
    int8_t ret = _Z_RES_OK;

    ret |= _z_keyexpr_decode(&dcl->_key, zbf, _Z_HAS_FLAG(header, _Z_FLAG_Z_K));

    return ret;
}

int8_t _z_forget_qle_decl_decode(_z_forget_qle_decl_t *dcl, _z_zbuf_t *zbf, uint8_t header) {
    return _z_forget_qle_decl_decode_na(dcl, zbf, header);
}

/*------------------ Declaration Field ------------------*/
int8_t _z_declaration_encode(_z_wbuf_t *wbf, const _z_declaration_t *dcl) {
    int8_t ret = _Z_RES_OK;

    _Z_EC(_z_wbuf_write(wbf, dcl->_header))
    uint8_t did = _Z_MID(dcl->_header);
    switch (did) {
        case _Z_DECL_RESOURCE: {
            ret |= _z_res_decl_encode(wbf, dcl->_header, &dcl->_body._res);
        } break;

        case _Z_DECL_PUBLISHER: {
            ret |= _z_pub_decl_encode(wbf, dcl->_header, &dcl->_body._pub);
        } break;

        case _Z_DECL_SUBSCRIBER: {
            ret |= _z_sub_decl_encode(wbf, dcl->_header, &dcl->_body._sub);
        } break;

        case _Z_DECL_QUERYABLE: {
            ret |= _z_qle_decl_encode(wbf, dcl->_header, &dcl->_body._qle);
        } break;

        case _Z_DECL_FORGET_RESOURCE: {
            ret |= _z_forget_res_decl_encode(wbf, &dcl->_body._forget_res);
        } break;

        case _Z_DECL_FORGET_PUBLISHER: {
            ret |= _z_forget_pub_decl_encode(wbf, dcl->_header, &dcl->_body._forget_pub);
        } break;

        case _Z_DECL_FORGET_SUBSCRIBER: {
            ret |= _z_forget_sub_decl_encode(wbf, dcl->_header, &dcl->_body._forget_sub);
        } break;

        case _Z_DECL_FORGET_QUERYABLE: {
            ret |= _z_forget_qle_decl_encode(wbf, dcl->_header, &dcl->_body._forget_qle);
        } break;

        default: {
            _Z_DEBUG("WARNING: Trying to encode declaration with unknown ID(%d)\n", did);
            ret |= _Z_ERR_MESSAGE_SERIALIZATION_FAILED;
        } break;
    }

    return ret;
}

int8_t _z_declaration_decode_na(_z_declaration_t *decl, _z_zbuf_t *zbf) {
    int8_t ret = _Z_RES_OK;

    ret |= _z_uint8_decode(&decl->_header, zbf);
    if (ret == _Z_RES_OK) {
        uint8_t mid = _Z_MID(decl->_header);

        switch (mid) {
            case _Z_DECL_RESOURCE: {
                ret |= _z_res_decl_decode(&decl->_body._res, zbf, decl->_header);
            } break;

            case _Z_DECL_PUBLISHER: {
                ret |= _z_pub_decl_decode(&decl->_body._pub, zbf, decl->_header);
            } break;

            case _Z_DECL_SUBSCRIBER: {
                ret |= _z_sub_decl_decode(&decl->_body._sub, zbf, decl->_header);
            } break;

            case _Z_DECL_QUERYABLE: {
                ret |= _z_qle_decl_decode(&decl->_body._qle, zbf, decl->_header);
            } break;

            case _Z_DECL_FORGET_RESOURCE: {
                ret |= _z_forget_res_decl_decode(&decl->_body._forget_res, zbf);
            } break;

            case _Z_DECL_FORGET_PUBLISHER: {
                ret |= _z_forget_pub_decl_decode(&decl->_body._forget_pub, zbf, decl->_header);
            } break;

            case _Z_DECL_FORGET_SUBSCRIBER: {
                ret |= _z_forget_sub_decl_decode(&decl->_body._forget_sub, zbf, decl->_header);
            } break;

            case _Z_DECL_FORGET_QUERYABLE: {
                ret |= _z_forget_qle_decl_decode(&decl->_body._forget_qle, zbf, decl->_header);
            } break;

            default: {
                _Z_DEBUG("WARNING: Trying to decode declaration with unknown ID(%d)\n", mid);
                ret |= _Z_ERR_MESSAGE_DESERIALIZATION_FAILED;
            } break;
        }
    }

    return ret;
}

int8_t _z_declaration_decode(_z_declaration_t *decl, _z_zbuf_t *zbf) { return _z_declaration_decode_na(decl, zbf); }

/*------------------ Data Info Field ------------------*/
int8_t _z_data_info_encode(_z_wbuf_t *wbf, const _z_data_info_t *fld) {
    int8_t ret = _Z_RES_OK;
    _Z_DEBUG("Encoding _Z_DATA_INFO\n");

    // Encode the flags
    // WARNING: we do not support sliced content in zenoh-pico.
    //          Disable the SLICED flag to be on the safe side.
    _Z_EC(_z_zint_encode(wbf, fld->_flags & ~_Z_DATA_INFO_SLICED))

    if (_Z_HAS_FLAG(fld->_flags, _Z_DATA_INFO_KIND) == true) {
        _Z_EC(_z_uint8_encode(wbf, fld->_kind))
    }
    if (_Z_HAS_FLAG(fld->_flags, _Z_DATA_INFO_ENC) == true) {
        _Z_EC(_z_encoding_prefix_encode(wbf, fld->_encoding.prefix))
        _Z_EC(_z_bytes_encode(wbf, &fld->_encoding.suffix))
    }
    if (_Z_HAS_FLAG(fld->_flags, _Z_DATA_INFO_TSTAMP) == true) {
        _Z_EC(_z_timestamp_encode(wbf, &fld->_tstamp))
    }
    if (_Z_HAS_FLAG(fld->_flags, _Z_DATA_INFO_SRC_ID) == true) {
        _Z_EC(_z_bytes_encode(wbf, &fld->_source_id))
    }
    if (_Z_HAS_FLAG(fld->_flags, _Z_DATA_INFO_SRC_SN) == true) {
        _Z_EC(_z_zint_encode(wbf, fld->_source_sn))
    }

    return ret;
}

int8_t _z_data_info_decode_na(_z_data_info_t *di, _z_zbuf_t *zbf) {
    _Z_DEBUG("Decoding _Z_DATA_INFO\n");
    int8_t ret = _Z_RES_OK;

    ret |= _z_zint_decode(&di->_flags, zbf);
    // WARNING: we do not support sliced content in zenoh-pico.
    //          Return error in case the payload is sliced.
    if ((ret == _Z_RES_OK) && _Z_HAS_FLAG(di->_flags, _Z_DATA_INFO_SLICED) == false) {
        if (_Z_HAS_FLAG(di->_flags, _Z_DATA_INFO_KIND) == true) {
            ret |= _z_uint8_decode(&di->_kind, zbf);
        } else {
            di->_kind = Z_SAMPLE_KIND_PUT;
        }

        if (_Z_HAS_FLAG(di->_flags, _Z_DATA_INFO_ENC) == true) {
            ret |= _z_encoding_prefix_decode(&di->_encoding.prefix, zbf);
            ret |= _z_bytes_decode(&di->_encoding.suffix, zbf);
        } else {
            di->_encoding.prefix = Z_ENCODING_PREFIX_EMPTY;
            di->_encoding.suffix = _z_bytes_empty();
        }

        if (_Z_HAS_FLAG(di->_flags, _Z_DATA_INFO_TSTAMP) == true) {
            ret |= _z_timestamp_decode(&di->_tstamp, zbf);
        } else {
            _z_timestamp_reset(&di->_tstamp);
        }

        if (_Z_HAS_FLAG(di->_flags, _Z_DATA_INFO_SRC_ID) == true) {
            ret |= _z_bytes_decode(&di->_source_id, zbf);
        } else {
            di->_source_id = _z_bytes_empty();
        }

        if (_Z_HAS_FLAG(di->_flags, _Z_DATA_INFO_SRC_SN) == true) {
            ret |= _z_zint_decode(&di->_source_sn, zbf);
        } else {
            di->_source_sn = 0;
        }
    }

    return ret;
}

int8_t _z_data_info_decode(_z_data_info_t *di, _z_zbuf_t *zbf) { return _z_data_info_decode_na(di, zbf); }

/*------------------ Data Message ------------------*/
int8_t _z_data_encode(_z_wbuf_t *wbf, uint8_t header, const _z_msg_data_t *msg) {
    int8_t ret = _Z_RES_OK;
    _Z_DEBUG("Encoding _Z_MID_Z_DATA\n");

    _Z_EC(_z_keyexpr_encode(wbf, _Z_HAS_FLAG(header, _Z_FLAG_Z_K), &msg->_key))

    if (_Z_HAS_FLAG(header, _Z_FLAG_Z_I) == true) {
        _Z_EC(_z_data_info_encode(wbf, &msg->_info))
    }
    _Z_EC(_z_payload_encode(wbf, &msg->_payload))

    return ret;
}

int8_t _z_data_decode_na(_z_msg_data_t *msg, _z_zbuf_t *zbf, uint8_t header) {
    _Z_DEBUG("Decoding _Z_MID_Z_DATA\n");
    int8_t ret = _Z_RES_OK;

    ret |= _z_keyexpr_decode(&msg->_key, zbf, _Z_HAS_FLAG(header, _Z_FLAG_Z_K));
    if (_Z_HAS_FLAG(header, _Z_FLAG_Z_I) == true) {
        ret |= _z_data_info_decode(&msg->_info, zbf);
    } else {
        msg->_info._flags = 0;
        msg->_info._kind = Z_SAMPLE_KIND_PUT;
        msg->_info._encoding.prefix = Z_ENCODING_PREFIX_EMPTY;
        msg->_info._encoding.suffix = _z_bytes_empty();
        msg->_info._source_id = _z_bytes_empty();
        msg->_info._source_sn = 0;
        _z_timestamp_reset(&msg->_info._tstamp);
    }
    ret |= _z_payload_decode(&msg->_payload, zbf);

    return ret;
}

int8_t _z_data_decode(_z_msg_data_t *msg, _z_zbuf_t *zbf, uint8_t header) {
    return _z_data_decode_na(msg, zbf, header);
}

/*------------------ Pull Message ------------------*/
int8_t _z_pull_encode(_z_wbuf_t *wbf, uint8_t header, const _z_msg_pull_t *msg) {
    int8_t ret = _Z_RES_OK;
    _Z_DEBUG("Encoding _Z_MID_Z_PULL\n");

    _Z_EC(_z_keyexpr_encode(wbf, _Z_HAS_FLAG(header, _Z_FLAG_Z_K), &msg->_key))

    _Z_EC(_z_zint_encode(wbf, msg->_pull_id))

    if (_Z_HAS_FLAG(header, _Z_FLAG_Z_N) == true) {
        _Z_EC(_z_zint_encode(wbf, msg->_max_samples))
    }

    return ret;
}

int8_t _z_pull_decode_na(_z_msg_pull_t *msg, _z_zbuf_t *zbf, uint8_t header) {
    _Z_DEBUG("Decoding _Z_MID_Z_PULL\n");
    int8_t ret = _Z_RES_OK;

    ret |= _z_keyexpr_decode(&msg->_key, zbf, _Z_HAS_FLAG(header, _Z_FLAG_Z_K));
    ret |= _z_zint_decode(&msg->_pull_id, zbf);
    if (_Z_HAS_FLAG(header, _Z_FLAG_Z_N) == true) {
        ret |= _z_zint_decode(&msg->_max_samples, zbf);
    } else {
        msg->_max_samples = 1;  // FIXME: confirm default value
    }

    return ret;
}

int8_t _z_pull_decode(_z_msg_pull_t *msg, _z_zbuf_t *zbf, uint8_t header) {
    return _z_pull_decode_na(msg, zbf, header);
}

/*------------------ Query Message ------------------*/
int8_t _z_query_encode(_z_wbuf_t *wbf, uint8_t header, const _z_msg_query_t *msg) {
    int8_t ret = _Z_RES_OK;
    _Z_DEBUG("Encoding _Z_MID_Z_QUERY\n");

    _Z_EC(_z_keyexpr_encode(wbf, _Z_HAS_FLAG(header, _Z_FLAG_Z_K), &msg->_key))

    _Z_EC(_z_str_encode(wbf, msg->_parameters))

    _Z_EC(_z_zint_encode(wbf, msg->_qid))

    if (_Z_HAS_FLAG(header, _Z_FLAG_Z_T) == true) {
        _Z_EC(_z_query_target_encode(wbf, msg->_target))
    }
    ret |= _z_consolidation_mode_encode(wbf, msg->_consolidation);

    if (_Z_HAS_FLAG(header, _Z_FLAG_Z_B) == true) {
        _Z_EC(_z_data_info_encode(wbf, &msg->_info))
        _Z_EC(_z_payload_encode(wbf, &msg->_payload))
    }

    return ret;
}

int8_t _z_query_decode_na(_z_msg_query_t *msg, _z_zbuf_t *zbf, uint8_t header) {
    _Z_DEBUG("Decoding _Z_MID_Z_QUERY\n");
    int8_t ret = _Z_RES_OK;

    ret |= _z_keyexpr_decode(&msg->_key, zbf, _Z_HAS_FLAG(header, _Z_FLAG_Z_K));
    ret |= _z_str_decode(&msg->_parameters, zbf);
    ret |= _z_zint_decode(&msg->_qid, zbf);
    if (_Z_HAS_FLAG(header, _Z_FLAG_Z_T) == true) {
        ret |= _z_query_target_decode(&msg->_target, zbf);
    } else {
        msg->_target = Z_QUERY_TARGET_BEST_MATCHING;
    }
    ret |= _z_consolidation_mode_decode(&msg->_consolidation, zbf);
    if (_Z_HAS_FLAG(header, _Z_FLAG_Z_I) == true) {
        ret |= _z_data_info_decode(&msg->_info, zbf);
        ret |= _z_payload_decode(&msg->_payload, zbf);
    } else {
        msg->_info._flags = 0;
        msg->_info._kind = Z_SAMPLE_KIND_PUT;
        msg->_info._encoding.prefix = Z_ENCODING_PREFIX_EMPTY;
        msg->_info._encoding.suffix = _z_bytes_empty();
        msg->_info._source_id = _z_bytes_empty();
        msg->_info._source_sn = 0;
        _z_timestamp_reset(&msg->_info._tstamp);
        msg->_payload = _z_bytes_empty();
    }

    return ret;
}

int8_t _z_query_decode(_z_msg_query_t *msg, _z_zbuf_t *zbf, uint8_t header) {
    return _z_query_decode_na(msg, zbf, header);
}

/*------------------ Zenoh Message ------------------*/
int8_t _z_zenoh_message_encode(_z_wbuf_t *wbf, const _z_zenoh_message_t *msg) {
    int8_t ret = _Z_RES_OK;

    // Encode the decorators if present
    if (msg->_attachment != NULL) {
        _Z_EC(_z_attachment_encode(wbf, msg->_attachment))
    }
    if (msg->_reply_context != NULL) {
        _Z_EC(_z_reply_context_encode(wbf, msg->_reply_context))
    }

    _Z_EC(_z_wbuf_write(wbf, msg->_header))

    uint8_t mid = _Z_MID(msg->_header);
    switch (mid) {
        case _Z_MID_Z_DATA: {
            ret |= _z_data_encode(wbf, msg->_header, &msg->_body._data);
        } break;

        case _Z_MID_Z_QUERY: {
            ret |= _z_query_encode(wbf, msg->_header, &msg->_body._query);
        } break;

        case _Z_MID_Z_PULL: {
            ret |= _z_pull_encode(wbf, msg->_header, &msg->_body._pull);
        } break;

        case _Z_MID_Z_UNIT: {
            // Do nothing. Unit messages have no body
        } break;

        default: {
            _Z_DEBUG("WARNING: Trying to encode message with unknown ID(%d)\n", mid);
            ret |= _Z_ERR_MESSAGE_ZENOH_UNKNOWN;
        } break;
    }

    return ret;
}

int8_t _z_zenoh_message_decode_na(_z_zenoh_message_t *msg, _z_zbuf_t *zbf) {
    int8_t ret = _Z_RES_OK;

    msg->_attachment = NULL;
    msg->_reply_context = NULL;
    _Bool is_last = false;
    do {
        ret |= _z_uint8_decode(&msg->_header, zbf);
        if (ret == _Z_RES_OK) {
            uint8_t mid = _Z_MID(msg->_header);
            switch (mid) {
                case _Z_MID_Z_DATA: {
                    ret |= _z_data_decode(&msg->_body._data, zbf, msg->_header);
                    is_last = true;
                } break;

                case _Z_MID_A_ATTACHMENT: {
                    ret |= _z_attachment_decode(&msg->_attachment, zbf, msg->_header);
                } break;

                case _Z_MID_A_REPLY_CONTEXT: {
                    ret |= _z_reply_context_decode(&msg->_reply_context, zbf, msg->_header);
                } break;

                case _Z_MID_Z_QUERY: {
                    ret |= _z_query_decode(&msg->_body._query, zbf, msg->_header);
                    is_last = true;
                } break;

                case _Z_MID_Z_PULL: {
                    ret |= _z_pull_decode(&msg->_body._pull, zbf, msg->_header);
                    is_last = true;
                } break;

                case _Z_MID_Z_UNIT: {
                    // Do nothing. Unit messages have no body.
                    is_last = true;
                } break;

                case _Z_MID_A_PRIORITY: {
                    // Ignore the priority decorator for the time being since zenoh-pico does not
                    // perform any routing. Hence, priority information does not need to be propagated.
                } break;

                case _Z_MID_Z_LINK_STATE_LIST: {
                    _Z_DEBUG("WARNING: Link state not supported in zenoh-pico\n");
                    is_last = true;
                } break;

                default: {
                    _Z_DEBUG("WARNING: Trying to decode zenoh message with unknown ID(%d)\n", mid);
                    ret |= _Z_ERR_MESSAGE_ZENOH_UNKNOWN;
                } break;
            }
        } else {
            msg->_header = 0xFF;
        }
    } while ((ret == _Z_RES_OK) && (is_last == false));

    return ret;
}

int8_t _z_zenoh_message_decode(_z_zenoh_message_t *msg, _z_zbuf_t *zbf) { return _z_zenoh_message_decode_na(msg, zbf); }

/*------------------ Declaration Message ------------------*/
int8_t _z_declare_encode(_z_wbuf_t *wbf, const _z_n_msg_declare_t *msg) {
    int8_t ret = _Z_RES_OK;
    _Z_DEBUG("Encoding _Z_MID_N_DECLARE\n");

<<<<<<< HEAD
    _Z_EC(_z_declaration_encode(wbf, &msg->_declaration));
=======
    if (_Z_HAS_FLAG(header, _Z_FLAG_T_W) == true) {
        _Z_EC(_z_whatami_encode(wbf, msg->_what))
    }
>>>>>>> 0fb11f91

    return ret;
}

int8_t _z_declare_decode_na(_z_n_msg_declare_t *msg, _z_zbuf_t *zbf) {
    _Z_DEBUG("Decoding _Z_MID_N_DECLARE\n");
    int8_t ret = _Z_RES_OK;

<<<<<<< HEAD
    ret |= _z_declaration_decode_na(&msg->_declaration, zbf);
    if (ret != _Z_RES_OK) {
        // TODO[protocol]: Add empty declaration
=======
    if (_Z_HAS_FLAG(header, _Z_FLAG_T_W) == true) {
        ret |= _z_whatami_decode(&msg->_what, zbf);
    } else {
        msg->_what = Z_WHATAMI_ROUTER;
>>>>>>> 0fb11f91
    }

    return ret;
}

int8_t _z_declare_decode(_z_n_msg_declare_t *msg, _z_zbuf_t *zbf) { return _z_declare_decode_na(msg, zbf); }

/*------------------ Push Body Field ------------------*/
int8_t _z_push_body_encode(_z_wbuf_t *wbf, const _z_push_body_t *pshb) {
    (void)(wbf);
    (void)(pshb);
    int8_t ret = _Z_RES_OK;

    return ret;
}

int8_t _z_push_body_decode_na(_z_push_body_t *pshb, _z_zbuf_t *zbf) {
    (void)(zbf);
    (void)(pshb);
    int8_t ret = _Z_RES_OK;

<<<<<<< HEAD
    return ret;
}

int8_t _z_push_body_decode(_z_push_body_t *pshb, _z_zbuf_t *zbf) { return _z_push_body_decode_na(pshb, zbf); }

/*------------------ Push Message ------------------*/
int8_t _z_push_encode(_z_wbuf_t *wbf, uint8_t header, const _z_n_msg_push_t *msg) {
    int8_t ret = _Z_RES_OK;
    _Z_DEBUG("Encoding _Z_MID_N_PUSH\n");

    _Z_EC(_z_keyexpr_encode(wbf, _Z_HAS_FLAG(header, _Z_FLAG_N_PUSH_N), &msg->_key));
    _Z_EC(_z_push_body_encode(wbf, &msg->_body));
=======
    if (_Z_HAS_FLAG(header, _Z_FLAG_T_I) == true) {
        _Z_EC(_z_bytes_encode(wbf, &msg->_zid))
    }
    if (_Z_HAS_FLAG(header, _Z_FLAG_T_W) == true) {
        _Z_EC(_z_whatami_encode(wbf, msg->_whatami))
    }
    if (_Z_HAS_FLAG(header, _Z_FLAG_T_L) == true) {
        _Z_EC(_z_locators_encode(wbf, &msg->_locators))
    }
>>>>>>> 0fb11f91

    return ret;
}

int8_t _z_push_decode_na(_z_n_msg_push_t *msg, _z_zbuf_t *zbf, uint8_t header) {
    _Z_DEBUG("Decoding _Z_MID_N_PUSH\n");
    int8_t ret = _Z_RES_OK;

    ret |= _z_keyexpr_decode(&msg->_key, zbf, _Z_HAS_FLAG(header, _Z_FLAG_N_PUSH_N));
    ret |= _z_push_body_decode(&msg->_body, zbf);

    return ret;
}

int8_t _z_push_decode(_z_n_msg_push_t *msg, _z_zbuf_t *zbf, uint8_t header) {
    return _z_push_decode_na(msg, zbf, header);
}

/*------------------ Request Body Field ------------------*/
int8_t _z_request_body_encode(_z_wbuf_t *wbf, const _z_request_body_t *reqb) {
    (void)(wbf);
    (void)(reqb);
    int8_t ret = _Z_RES_OK;

    return ret;
}

int8_t _z_request_body_decode_na(_z_request_body_t *reqb, _z_zbuf_t *zbf) {
    (void)(zbf);
    (void)(reqb);
    int8_t ret = _Z_RES_OK;

    return ret;
}

int8_t _z_request_body_decode(_z_request_body_t *reqb, _z_zbuf_t *zbf) { return _z_request_body_decode_na(reqb, zbf); }

/*------------------ Request Message ------------------*/
int8_t _z_request_encode(_z_wbuf_t *wbf, uint8_t header, const _z_n_msg_request_t *msg) {
    int8_t ret = _Z_RES_OK;
    _Z_DEBUG("Encoding _Z_MID_N_REQUEST\n");

    _Z_EC(_z_zint_encode(wbf, msg->_rid));
    _Z_EC(_z_keyexpr_encode(wbf, _Z_HAS_FLAG(header, _Z_FLAG_N_REQUEST_N), &msg->_key));
    _Z_EC(_z_request_body_encode(wbf, &msg->_body));

    return ret;
}

int8_t _z_request_decode_na(_z_n_msg_request_t *msg, _z_zbuf_t *zbf, uint8_t header) {
    _Z_DEBUG("Decoding _Z_MID_N_REQUEST\n");
    int8_t ret = _Z_RES_OK;

    ret |= _z_zint_decode(&msg->_rid, zbf);
    ret |= _z_keyexpr_decode(&msg->_key, zbf, _Z_HAS_FLAG(header, _Z_FLAG_N_REQUEST_N));
    ret |= _z_request_body_decode(&msg->_body, zbf);

    return ret;
}

int8_t _z_request_decode(_z_n_msg_request_t *msg, _z_zbuf_t *zbf, uint8_t header) {
    return _z_request_decode_na(msg, zbf, header);
}

/*------------------ Response Body Field ------------------*/
int8_t _z_response_body_encode(_z_wbuf_t *wbf, const _z_response_body_t *rspb) {
    (void)(wbf);
    (void)(rspb);
    int8_t ret = _Z_RES_OK;

    return ret;
}

int8_t _z_response_body_decode_na(_z_response_body_t *rspb, _z_zbuf_t *zbf) {
    (void)(zbf);
    (void)(rspb);
    int8_t ret = _Z_RES_OK;

    return ret;
}

int8_t _z_response_body_decode(_z_response_body_t *rspb, _z_zbuf_t *zbf) {
    return _z_response_body_decode_na(rspb, zbf);
}

/*------------------ Response Message ------------------*/
int8_t _z_response_encode(_z_wbuf_t *wbf, uint8_t header, const _z_n_msg_response_t *msg) {
    int8_t ret = _Z_RES_OK;
    _Z_DEBUG("Encoding _Z_MID_N_RESPONSE\n");

    _Z_EC(_z_zint_encode(wbf, msg->_rid));
    _Z_EC(_z_keyexpr_encode(wbf, _Z_HAS_FLAG(header, _Z_FLAG_N_RESPONSE_N), &msg->_key));
    _Z_EC(_z_response_body_encode(wbf, &msg->_body));

    return ret;
}

int8_t _z_response_decode_na(_z_n_msg_response_t *msg, _z_zbuf_t *zbf, uint8_t header) {
    _Z_DEBUG("Decoding _Z_MID_N_RESPONSE\n");
    int8_t ret = _Z_RES_OK;

    ret |= _z_zint_decode(&msg->_rid, zbf);
    ret |= _z_keyexpr_decode(&msg->_key, zbf, _Z_HAS_FLAG(header, _Z_FLAG_N_RESPONSE_N));
    ret |= _z_response_body_decode(&msg->_body, zbf);

    return ret;
}

int8_t _z_response_decode(_z_n_msg_response_t *msg, _z_zbuf_t *zbf, uint8_t header) {
    return _z_response_decode_na(msg, zbf, header);
}

/*------------------ Response Final Message ------------------*/
int8_t _z_response_final_encode(_z_wbuf_t *wbf, uint8_t header, const _z_n_msg_response_final_t *msg) {
    (void)(header);
    int8_t ret = _Z_RES_OK;
    _Z_DEBUG("Encoding _Z_MID_N_RESPONSE\n");

    _Z_EC(_z_zint_encode(wbf, msg->_rid));

    return ret;
}

int8_t _z_response_final_decode_na(_z_n_msg_response_final_t *msg, _z_zbuf_t *zbf, uint8_t header) {
    (void)(header);
    _Z_DEBUG("Decoding _Z_MID_N_RESPONSE\n");
    int8_t ret = _Z_RES_OK;

    ret |= _z_zint_decode(&msg->_rid, zbf);

    return ret;
}

int8_t _z_response_final_decode(_z_n_msg_response_final_t *msg, _z_zbuf_t *zbf, uint8_t header) {
    return _z_response_final_decode_na(msg, zbf, header);
}

/*------------------ Network Message ------------------*/
int8_t _z_network_message_encode(_z_wbuf_t *wbf, const _z_network_message_t *msg) {
    int8_t ret = _Z_RES_OK;

    uint8_t header = msg->_header;
    if (_z_msg_ext_vec_is_empty(&msg->_extensions) == false) {
        header |= _Z_FLAG_N_Z;
    }

<<<<<<< HEAD
    _Z_EC(_z_wbuf_write(wbf, header))
    switch (_Z_MID(msg->_header)) {
        case _Z_MID_N_DECLARE: {
            ret |= _z_declare_encode(wbf, &msg->_body._declare);
        } break;

        default: {
            _Z_DEBUG("WARNING: Trying to encode network message with unknown ID(%d)\n", _Z_MID(msg->_header));
            ret |= _Z_ERR_MESSAGE_TRANSPORT_UNKNOWN;
        } break;
=======
    if (_Z_HAS_FLAG(header, _Z_FLAG_T_W) == true) {
        ret |= _z_whatami_decode(&msg->_whatami, zbf);
    } else {
        msg->_whatami = Z_WHATAMI_ROUTER;
>>>>>>> 0fb11f91
    }

    return ret;
}

int8_t _z_network_message_decode_na(_z_network_message_t *msg, _z_zbuf_t *zbf) {
    int8_t ret = _Z_RES_OK;

    ret |= _z_uint8_decode(&msg->_header, zbf);  // Decode the header
    if (ret == _Z_RES_OK) {
        uint8_t mid = _Z_MID(msg->_header);
        switch (mid) {
            case _Z_MID_N_DECLARE: {
                ret |= _z_declare_decode(&msg->_body._declare, zbf);
            } break;

            default: {
                _Z_DEBUG("WARNING: Trying to decode session message with unknown ID(%d)\n", mid);
                ret |= _Z_ERR_MESSAGE_TRANSPORT_UNKNOWN;
            } break;
        }
    }

    return ret;
}

int8_t _z_network_message_decode(_z_network_message_t *n_msg, _z_zbuf_t *zbf) {
    return _z_network_message_decode_na(n_msg, zbf);
}

/*=============================*/
/*       Transport Messages    */
/*=============================*/
/*------------------ Join Message ------------------*/
int8_t _z_join_encode(_z_wbuf_t *wbf, uint8_t header, const _z_t_msg_join_t *msg) {
    int8_t ret = _Z_RES_OK;
    _Z_DEBUG("Encoding _Z_MID_T_JOIN\n");

    _Z_EC(_z_wbuf_write(wbf, msg->_version))

    uint8_t cbyte = 0;
    cbyte |= (msg->_whatami & 0x03);
    cbyte |= ((msg->_zid.len - 1) & 0x0F) << 4;  // TODO[protocol]: check if ZID > 0 && <= 16
    _Z_EC(_z_uint8_encode(wbf, cbyte))
    _Z_EC(_z_bytes_val_encode(wbf, &msg->_zid))

    if (_Z_HAS_FLAG(header, _Z_FLAG_T_JOIN_S) == true) {
        cbyte = 0;
        cbyte |= (msg->_seq_num_res & 0x03);
        cbyte |= ((msg->_req_id_res & 0x03) << 2);
        cbyte |= ((msg->_key_id_res & 0x03) << 4);
        _Z_EC(_z_uint8_encode(wbf, cbyte))
        _Z_EC(_z_uint16_encode(wbf, msg->_batch_size))
    }
<<<<<<< HEAD
=======
    _Z_EC(_z_uint8_encode(wbf, msg->_version))
    _Z_EC(_z_whatami_encode(wbf, msg->_whatami))
    _Z_EC(_z_bytes_encode(wbf, &msg->_zid))
>>>>>>> 0fb11f91

    if (_Z_HAS_FLAG(header, _Z_FLAG_T_JOIN_T) == true) {
        _Z_EC(_z_zint_encode(wbf, msg->_lease / 1000))
    } else {
        _Z_EC(_z_zint_encode(wbf, msg->_lease))
    }

    // TODO[protocol]
    // if (_Z_HAS_FLAG(msg->_options, _Z_OPT_JOIN_QOS) == true) {
    // for (uint8_t i = 0; i < Z_PRIORITIES_NUM; i++) {
    //     _Z_EC(_z_zint_encode(wbf, msg->_next_sn._val._qos[i]._reliable))
    //     _Z_EC(_z_zint_encode(wbf, msg->_next_sn._val._qos[i]._best_effort))
    // }
    // } else {
    _Z_EC(_z_zint_encode(wbf, msg->_next_sn._val._plain._reliable))
    _Z_EC(_z_zint_encode(wbf, msg->_next_sn._val._plain._best_effort))
    // }

    return ret;
}

int8_t _z_join_decode_na(_z_t_msg_join_t *msg, _z_zbuf_t *zbf, uint8_t header) {
    _Z_DEBUG("Decoding _Z_MID_T_JOIN\n");
    int8_t ret = _Z_RES_OK;

    ret |= _z_uint8_decode(&msg->_version, zbf);
<<<<<<< HEAD

    uint8_t cbyte = 0;
    ret |= _z_uint8_decode(&cbyte, zbf);
    msg->_whatami = cbyte & 0x03;
    msg->_zid.len = ((cbyte & 0xF0) >> 4) + 1;

    if (ret == _Z_RES_OK) {
        ret |= _z_bytes_val_decode(&msg->_zid, zbf);
        if (ret != _Z_RES_OK) {
            msg->_zid = _z_bytes_empty();
        }
=======
    ret |= _z_whatami_decode(&msg->_whatami, zbf);
    ret |= _z_bytes_decode(&msg->_zid, zbf);
    ret |= _z_zint_decode(&msg->_lease, zbf);
    if (_Z_HAS_FLAG(header, _Z_FLAG_T_T1) == true) {
        msg->_lease = msg->_lease * 1000;
    }
    if (_Z_HAS_FLAG(header, _Z_FLAG_T_S) == true) {
        ret |= _z_zint_decode(&msg->_sn_resolution, zbf);
>>>>>>> 0fb11f91
    } else {
        msg->_zid = _z_bytes_empty();
    }

    if (_Z_HAS_FLAG(header, _Z_FLAG_T_JOIN_S) == true) {
        cbyte = 0;
        ret |= _z_uint8_decode(&cbyte, zbf);
        msg->_seq_num_res = (cbyte & 0x03);
        msg->_req_id_res = ((cbyte >> 2) & 0x03);
        msg->_key_id_res = ((cbyte >> 4) & 0x03);
        ret |= _z_uint16_decode(&msg->_batch_size, zbf);
    } else {
        msg->_seq_num_res = _Z_DEFAULT_RESOLUTION_SIZE;
        msg->_req_id_res = _Z_DEFAULT_RESOLUTION_SIZE;
        msg->_key_id_res = _Z_DEFAULT_RESOLUTION_SIZE;
        msg->_batch_size = _Z_DEFAULT_BATCH_SIZE;
    }

    ret |= _z_zint_decode(&msg->_lease, zbf);
    if (_Z_HAS_FLAG(header, _Z_FLAG_T_JOIN_T) == true) {
        msg->_lease = msg->_lease * 1000;
    }

    // TODO[protocol]
    // if (_Z_HAS_FLAG(msg->_options, _Z_OPT_JOIN_QOS) == true) {
    //     for (uint8_t i = 0; (ret == _Z_RES_OK) && (i < Z_PRIORITIES_NUM); i++) {
    //         ret |= _z_zint_decode(&msg->_next_sn._val._qos[i]._reliable, zbf);
    //         ret |= _z_zint_decode(&msg->_next_sn._val._qos[i]._best_effort, zbf);
    //     }
    // } else {
    ret |= _z_zint_decode(&msg->_next_sn._val._plain._reliable, zbf);
    ret |= _z_zint_decode(&msg->_next_sn._val._plain._best_effort, zbf);
    // }

    return ret;
}

int8_t _z_join_decode(_z_t_msg_join_t *msg, _z_zbuf_t *zbf, uint8_t header) {
    return _z_join_decode_na(msg, zbf, header);
}

/*------------------ Init Message ------------------*/
int8_t _z_init_encode(_z_wbuf_t *wbf, uint8_t header, const _z_t_msg_init_t *msg) {
    _Z_DEBUG("Encoding _Z_MID_T_INIT\n");
    int8_t ret = _Z_RES_OK;

<<<<<<< HEAD
    _Z_EC(_z_wbuf_write(wbf, msg->_version))

    uint8_t cbyte = 0;
    cbyte |= (msg->_whatami & 0x03);
    cbyte |= ((msg->_zid.len - 1) & 0x0F) << 4;  // TODO[protocol]: check if ZID > 0 && <= 16
    _Z_EC(_z_uint8_encode(wbf, cbyte))
    _Z_EC(_z_bytes_val_encode(wbf, &msg->_zid))

    if (_Z_HAS_FLAG(header, _Z_FLAG_T_INIT_S) == true) {
        cbyte = 0;
        cbyte |= (msg->_seq_num_res & 0x03);
        cbyte |= ((msg->_req_id_res & 0x03) << 2);
        cbyte |= ((msg->_key_id_res & 0x03) << 4);
        _Z_EC(_z_uint8_encode(wbf, cbyte))
        _Z_EC(_z_uint16_encode(wbf, msg->_batch_size))
=======
    if (_Z_HAS_FLAG(header, _Z_FLAG_T_O) == true) {
        _Z_EC(_z_zint_encode(wbf, msg->_options))
    }
    if (_Z_HAS_FLAG(header, _Z_FLAG_T_A) == false) {
        _Z_EC(_z_wbuf_write(wbf, msg->_version))
    }
    _Z_EC(_z_whatami_encode(wbf, msg->_whatami))
    _Z_EC(_z_bytes_encode(wbf, &msg->_zid))
    if (_Z_HAS_FLAG(header, _Z_FLAG_T_S) == true) {
        _Z_EC(_z_zint_encode(wbf, msg->_sn_resolution))
>>>>>>> 0fb11f91
    }

    if (_Z_HAS_FLAG(header, _Z_FLAG_T_INIT_A) == true) {
        _Z_EC(_z_bytes_encode(wbf, &msg->_cookie))
    }

    return ret;
}

int8_t _z_init_decode_na(_z_t_msg_init_t *msg, _z_zbuf_t *zbf, uint8_t header) {
    _Z_DEBUG("Decoding _Z_MID_T_INIT\n");
    int8_t ret = _Z_RES_OK;

    ret |= _z_uint8_decode(&msg->_version, zbf);

    uint8_t cbyte = 0;
    ret |= _z_uint8_decode(&cbyte, zbf);
    msg->_whatami = cbyte & 0x03;
    msg->_zid.len = ((cbyte & 0xF0) >> 4) + 1;

    if (ret == _Z_RES_OK) {
        ret |= _z_bytes_val_decode(&msg->_zid, zbf);
        if (ret != _Z_RES_OK) {
            msg->_zid = _z_bytes_empty();
        }
    } else {
        msg->_zid = _z_bytes_empty();
    }
<<<<<<< HEAD

    if (_Z_HAS_FLAG(header, _Z_FLAG_T_INIT_S) == true) {
        cbyte = 0;
        ret |= _z_uint8_decode(&cbyte, zbf);
        msg->_seq_num_res = (cbyte & 0x03);
        msg->_req_id_res = ((cbyte >> 2) & 0x03);
        msg->_key_id_res = ((cbyte >> 4) & 0x03);
        ret |= _z_uint16_decode(&msg->_batch_size, zbf);
=======
    ret |= _z_whatami_decode(&msg->_whatami, zbf);
    ret |= _z_bytes_decode(&msg->_zid, zbf);
    if (_Z_HAS_FLAG(header, _Z_FLAG_T_S) == true) {
        ret |= _z_zint_decode(&msg->_sn_resolution, zbf);
>>>>>>> 0fb11f91
    } else {
        msg->_seq_num_res = _Z_DEFAULT_RESOLUTION_SIZE;
        msg->_req_id_res = _Z_DEFAULT_RESOLUTION_SIZE;
        msg->_key_id_res = _Z_DEFAULT_RESOLUTION_SIZE;
        msg->_batch_size = _Z_DEFAULT_BATCH_SIZE;
    }

    if ((ret == _Z_RES_OK) && (_Z_HAS_FLAG(header, _Z_FLAG_T_INIT_A) == true)) {
        ret |= _z_bytes_decode(&msg->_cookie, zbf);
        if (ret != _Z_RES_OK) {
            msg->_cookie = _z_bytes_empty();
        }
    } else {
        msg->_cookie = _z_bytes_empty();
    }

    return ret;
}

int8_t _z_init_decode(_z_t_msg_init_t *msg, _z_zbuf_t *zbf, uint8_t header) {
    return _z_init_decode_na(msg, zbf, header);
}

/*------------------ Open Message ------------------*/
int8_t _z_open_encode(_z_wbuf_t *wbf, uint8_t header, const _z_t_msg_open_t *msg) {
    int8_t ret = _Z_RES_OK;
    _Z_DEBUG("Encoding _Z_MID_T_OPEN\n");

    if (_Z_HAS_FLAG(header, _Z_FLAG_T_OPEN_T) == true) {
        _Z_EC(_z_zint_encode(wbf, msg->_lease / 1000))
    } else {
        _Z_EC(_z_zint_encode(wbf, msg->_lease))
    }

    _Z_EC(_z_zint_encode(wbf, msg->_initial_sn))

    if (_Z_HAS_FLAG(header, _Z_FLAG_T_OPEN_A) == false) {
        _Z_EC(_z_bytes_encode(wbf, &msg->_cookie))
    }

    return ret;
}

int8_t _z_open_decode_na(_z_t_msg_open_t *msg, _z_zbuf_t *zbf, uint8_t header) {
    _Z_DEBUG("Decoding _Z_MID_T_OPEN\n");
    int8_t ret = _Z_RES_OK;

    ret |= _z_zint_decode(&msg->_lease, zbf);
    if (_Z_HAS_FLAG(header, _Z_FLAG_T_OPEN_T) == true) {
        msg->_lease = msg->_lease * 1000;
    }

    ret |= _z_zint_decode(&msg->_initial_sn, zbf);

    if ((ret == _Z_RES_OK) && (_Z_HAS_FLAG(header, _Z_FLAG_T_OPEN_A) == false)) {
        ret |= _z_bytes_decode(&msg->_cookie, zbf);
        if (ret != _Z_RES_OK) {
            msg->_cookie = _z_bytes_empty();
        }
    } else {
        msg->_cookie = _z_bytes_empty();
    }

    return ret;
}

int8_t _z_open_decode(_z_t_msg_open_t *msg, _z_zbuf_t *zbf, uint8_t header) {
    return _z_open_decode_na(msg, zbf, header);
}

/*------------------ Close Message ------------------*/
int8_t _z_close_encode(_z_wbuf_t *wbf, uint8_t header, const _z_t_msg_close_t *msg) {
    (void)(header);
    int8_t ret = _Z_RES_OK;
    _Z_DEBUG("Encoding _Z_MID_T_CLOSE\n");

    ret |= _z_wbuf_write(wbf, msg->_reason);

    return ret;
}

int8_t _z_close_decode_na(_z_t_msg_close_t *msg, _z_zbuf_t *zbf, uint8_t header) {
    (void)(header);
    int8_t ret = _Z_RES_OK;
    _Z_DEBUG("Decoding _Z_MID_T_CLOSE\n");

    ret |= _z_uint8_decode(&msg->_reason, zbf);

    return ret;
}

int8_t _z_close_decode(_z_t_msg_close_t *msg, _z_zbuf_t *zbf, uint8_t header) {
    return _z_close_decode_na(msg, zbf, header);
}

/*------------------ Keep Alive Message ------------------*/
int8_t _z_keep_alive_encode(_z_wbuf_t *wbf, uint8_t header, const _z_t_msg_keep_alive_t *msg) {
    (void)(wbf);
    (void)(header);
    (void)(msg);

    int8_t ret = _Z_RES_OK;
    _Z_DEBUG("Encoding _Z_MID_T_KEEP_ALIVE\n");

    return ret;
}

int8_t _z_keep_alive_decode_na(_z_t_msg_keep_alive_t *msg, _z_zbuf_t *zbf, uint8_t header) {
    (void)(msg);
    (void)(zbf);
    (void)(header);

    int8_t ret = _Z_RES_OK;
    _Z_DEBUG("Decoding _Z_MID_T_KEEP_ALIVE\n");

    return ret;
}

int8_t _z_keep_alive_decode(_z_t_msg_keep_alive_t *msg, _z_zbuf_t *zbf, uint8_t header) {
    return _z_keep_alive_decode_na(msg, zbf, header);
}

/*------------------ Frame Message ------------------*/
int8_t _z_frame_header_encode(_z_wbuf_t *wbf, uint8_t header, const _z_t_msg_frame_t *msg) {
    (void)(header);

    int8_t ret = _Z_RES_OK;
    _Z_DEBUG("Encoding _Z_MID_T_FRAME_HEADER\n");

    _Z_EC(_z_zint_encode(wbf, msg->_sn))

    return ret;
}

int8_t _z_frame_payload_encode(_z_wbuf_t *wbf, uint8_t header, const _z_t_msg_frame_t *msg) {
    (void)(header);

    int8_t ret = _Z_RES_OK;
    _Z_DEBUG("Encoding _Z_MID_T_FRAME_PAYLOAD\n");

    size_t len = _z_network_message_vec_len(&msg->_messages);
    for (size_t i = 0; i < len; i++) {
        _Z_EC(_z_network_message_encode(wbf, _z_network_message_vec_get(&msg->_messages, i)))
    }

    return ret;
}

int8_t _z_frame_header_decode_na(_z_t_msg_frame_t *msg, _z_zbuf_t *zbf, uint8_t header) {
    (void)(header);

    int8_t ret = _Z_RES_OK;
    _Z_DEBUG("Decoding _Z_MID_T_FRAME_HEADER\n");

    ret |= _z_zint_decode(&msg->_sn, zbf);

    return ret;
}

int8_t _z_frame_payload_decode_na(_z_t_msg_frame_t *msg, _z_zbuf_t *zbf, uint8_t header) {
    (void)(header);

    int8_t ret = _Z_RES_OK;
    _Z_DEBUG("Decoding _Z_MID_T_FRAME_PAYLOAD\n");

    msg->_messages = _z_network_message_vec_make(_ZENOH_PICO_FRAME_MESSAGES_VEC_SIZE);
    while (_z_zbuf_len(zbf) > 0) {
        // Mark the reading position of the iobfer
        size_t r_pos = _z_zbuf_get_rpos(zbf);
        _z_network_message_t *nm = (_z_network_message_t *)z_malloc(sizeof(_z_network_message_t));
        ret |= _z_network_message_decode(nm, zbf);
        if (ret == _Z_RES_OK) {
            _z_network_message_vec_append(&msg->_messages, nm);
        } else {
            _z_n_msg_free(&nm);

            _z_zbuf_set_rpos(zbf, r_pos);  // Restore the reading position of the iobfer

            // FIXME: Check for the return error, since not all of them means a decoding error
            //        in this particular case. As of now, we roll-back the reading position
            //        and return to the Zenoh transport-level decoder.
            //        https://github.com/eclipse-zenoh/zenoh-pico/pull/132#discussion_r1045593602
            if ((ret & _Z_ERR_MESSAGE_ZENOH_UNKNOWN) == _Z_ERR_MESSAGE_ZENOH_UNKNOWN) {
                ret = _Z_RES_OK;
            }
            break;
        }
    }

    return ret;
}

int8_t _z_frame_header_decode(_z_t_msg_frame_t *msg, _z_zbuf_t *zbf, uint8_t header) {
    return _z_frame_header_decode_na(msg, zbf, header);
}

int8_t _z_frame_payload_decode(_z_t_msg_frame_t *msg, _z_zbuf_t *zbf, uint8_t header) {
    return _z_frame_payload_decode_na(msg, zbf, header);
}

/*------------------ Fragment Message ------------------*/
int8_t _z_fragment_header_encode(_z_wbuf_t *wbf, uint8_t header, const _z_t_msg_fragment_t *msg) {
    (void)(header);

    int8_t ret = _Z_RES_OK;
    _Z_DEBUG("Encoding _Z_MID_T_FRAGMENT_HEADER\n");

    _Z_EC(_z_zint_encode(wbf, msg->_sn))

    return ret;
}

int8_t _z_fragment_payload_encode(_z_wbuf_t *wbf, uint8_t header, const _z_t_msg_fragment_t *msg) {
    (void)(header);

    int8_t ret = _Z_RES_OK;
    _Z_DEBUG("Encoding _Z_MID_T_FRAGMENT_PAYLOAD\n");

    _Z_EC(_z_bytes_encode(wbf, &msg->_payload))

    return ret;
}

int8_t _z_fragment_header_decode_na(_z_t_msg_fragment_t *msg, _z_zbuf_t *zbf, uint8_t header) {
    (void)(header);

    int8_t ret = _Z_RES_OK;
    _Z_DEBUG("Decoding _Z_MID_T_FRAGMENT_HEADER\n");

    ret |= _z_zint_decode(&msg->_sn, zbf);

    return ret;
}

int8_t _z_fragment_payload_decode_na(_z_t_msg_fragment_t *msg, _z_zbuf_t *zbf, uint8_t header) {
    (void)(header);

    int8_t ret = _Z_RES_OK;
    _Z_DEBUG("Decoding _Z_MID_T_FRAGMENT_PAYLOAD\n");

    ret |= _z_bytes_decode(&msg->_payload, zbf);
    if (ret != _Z_RES_OK) {
        msg->_payload = _z_bytes_empty();
    }

    return ret;
}

int8_t _z_fragment_header_decode(_z_t_msg_fragment_t *msg, _z_zbuf_t *zbf, uint8_t header) {
    return _z_fragment_header_decode_na(msg, zbf, header);
}

int8_t _z_fragment_payload_decode(_z_t_msg_fragment_t *msg, _z_zbuf_t *zbf, uint8_t header) {
    return _z_fragment_payload_decode_na(msg, zbf, header);
}

/*------------------ Transport Extensions Message ------------------*/
int8_t _z_extensions_encode(_z_wbuf_t *wbf, uint8_t header, const _z_msg_ext_vec_t *v_ext) {
    (void)(header);
    int8_t ret = _Z_RES_OK;

    _Z_DEBUG("Encoding _Z_TRANSPORT_EXTENSIONS\n");
    if (_Z_HAS_FLAG(header, _Z_FLAG_T_Z) == true) {
        size_t n_ext = _z_msg_ext_vec_len(v_ext);
        for (size_t i = 0; (i + 1) < n_ext; i++) {
            _z_msg_ext_t *ext = _z_msg_ext_vec_get(v_ext, i);
            _Z_EXT_SET_FLAG(ext->_header, _Z_MSG_EXT_FLAG_Z);
            ret |= _z_msg_ext_encode(wbf, ext);
        }
        ret |= _z_msg_ext_encode(wbf, _z_msg_ext_vec_get(v_ext, n_ext - 1));  // Last extension wo\ next flag
    }

    return ret;
}

int8_t _z_extensions_decode_na(_z_msg_ext_vec_t *v_ext, _z_zbuf_t *zbf, uint8_t header) {
    (void)(header);
    int8_t ret = _Z_RES_OK;

    _Z_DEBUG("Decoding _Z_TRANSPORT_EXTENSIONS\n");
    if (_Z_HAS_FLAG(header, _Z_FLAG_T_Z) == true) {
        *v_ext = _z_msg_ext_vec_make(10);  // TODO[protocol]: make it a list
        _z_msg_ext_t *ext = NULL;
        do {
            ext = (_z_msg_ext_t *)z_malloc(sizeof(_z_msg_ext_t));
            ret |= _z_msg_ext_decode(ext, zbf);
            _z_msg_ext_vec_append(v_ext, ext);
        } while (_Z_EXT_HAS_FLAG(header, _Z_MSG_EXT_FLAG_Z) == true);
    } else {
        *v_ext = _z_msg_ext_vec_make(0);
    }

    return ret;
}

int8_t _z_extensions_decode(_z_msg_ext_vec_t *v_ext, _z_zbuf_t *zbf, uint8_t header) {
    return _z_extensions_decode_na(v_ext, zbf, header);
}

/*------------------ Transport Message ------------------*/
int8_t _z_transport_message_encode(_z_wbuf_t *wbf, const _z_transport_message_t *msg) {
    int8_t ret = _Z_RES_OK;

    // Encode the decorators if present
    if (msg->_attachment != NULL) {
        _Z_EC(_z_attachment_encode(wbf, msg->_attachment))
    }

    uint8_t header = msg->_header;
    if (_z_msg_ext_vec_is_empty(&msg->_extensions) == false) {
        header |= _Z_FLAG_T_Z;
    }

    _Z_EC(_z_wbuf_write(wbf, header))
    switch (_Z_MID(msg->_header)) {
        case _Z_MID_T_FRAME: {
            ret |= _z_frame_header_encode(wbf, msg->_header, &msg->_body._frame);
            ret |= _z_extensions_encode(wbf, msg->_header, &msg->_extensions);
            ret |= _z_frame_payload_encode(wbf, msg->_header, &msg->_body._frame);
        } break;

        case _Z_MID_T_FRAGMENT: {
            ret |= _z_fragment_header_encode(wbf, msg->_header, &msg->_body._fragment);
            ret |= _z_extensions_encode(wbf, msg->_header, &msg->_extensions);
            ret |= _z_fragment_payload_encode(wbf, msg->_header, &msg->_body._fragment);
        } break;

        case _Z_MID_T_KEEP_ALIVE: {
            ret |= _z_keep_alive_encode(wbf, msg->_header, &msg->_body._keep_alive);
            ret |= _z_extensions_encode(wbf, msg->_header, &msg->_extensions);
        } break;

        case _Z_MID_T_JOIN: {
            ret |= _z_join_encode(wbf, msg->_header, &msg->_body._join);
            ret |= _z_extensions_encode(wbf, msg->_header, &msg->_extensions);
        } break;

        case _Z_MID_T_INIT: {
            ret |= _z_init_encode(wbf, msg->_header, &msg->_body._init);
            ret |= _z_extensions_encode(wbf, msg->_header, &msg->_extensions);
        } break;

        case _Z_MID_T_OPEN: {
            ret |= _z_open_encode(wbf, msg->_header, &msg->_body._open);
            ret |= _z_extensions_encode(wbf, msg->_header, &msg->_extensions);
        } break;

        case _Z_MID_T_CLOSE: {
            ret |= _z_close_encode(wbf, msg->_header, &msg->_body._close);
            ret |= _z_extensions_encode(wbf, msg->_header, &msg->_extensions);
        } break;

        default: {
            _Z_DEBUG("WARNING: Trying to encode session message with unknown ID(%d)\n", _Z_MID(msg->_header));
            ret |= _Z_ERR_MESSAGE_TRANSPORT_UNKNOWN;
        } break;
    }

    return ret;
}

int8_t _z_transport_message_decode_na(_z_transport_message_t *msg, _z_zbuf_t *zbf) {
    int8_t ret = _Z_RES_OK;

    msg->_attachment = NULL;
    _Bool is_last = false;

    do {
        ret |= _z_uint8_decode(&msg->_header, zbf);  // Decode the header
        if (ret == _Z_RES_OK) {
            uint8_t mid = _Z_MID(msg->_header);
            switch (mid) {
                case _Z_MID_T_FRAME: {
                    ret |= _z_frame_header_decode(&msg->_body._frame, zbf, msg->_header);
                    ret |= _z_extensions_decode(&msg->_extensions, zbf, msg->_header);
                    ret |= _z_frame_payload_decode(&msg->_body._frame, zbf, msg->_header);
                    is_last = true;
                } break;

                case _Z_MID_T_FRAGMENT: {
                    ret |= _z_fragment_header_decode(&msg->_body._fragment, zbf, msg->_header);
                    ret |= _z_extensions_decode(&msg->_extensions, zbf, msg->_header);
                    ret |= _z_fragment_payload_decode(&msg->_body._fragment, zbf, msg->_header);
                    is_last = true;
                } break;

                case _Z_MID_A_ATTACHMENT: {
                    ret |= _z_attachment_decode(&msg->_attachment, zbf, msg->_header);
                    ret |= _z_extensions_decode(&msg->_extensions, zbf, msg->_header);
                } break;

                case _Z_MID_T_KEEP_ALIVE: {
                    ret |= _z_keep_alive_decode(&msg->_body._keep_alive, zbf, msg->_header);
                    ret |= _z_extensions_decode(&msg->_extensions, zbf, msg->_header);
                    is_last = true;
                } break;

                case _Z_MID_T_JOIN: {
                    ret |= _z_join_decode(&msg->_body._join, zbf, msg->_header);
                    ret |= _z_extensions_decode(&msg->_extensions, zbf, msg->_header);
                    is_last = true;
                } break;

                case _Z_MID_T_INIT: {
                    ret |= _z_init_decode(&msg->_body._init, zbf, msg->_header);
                    ret |= _z_extensions_decode(&msg->_extensions, zbf, msg->_header);
                    is_last = true;
                } break;

                case _Z_MID_T_OPEN: {
                    ret |= _z_open_decode(&msg->_body._open, zbf, msg->_header);
                    ret |= _z_extensions_decode(&msg->_extensions, zbf, msg->_header);
                    is_last = true;
                } break;

                case _Z_MID_T_CLOSE: {
                    ret |= _z_close_decode(&msg->_body._close, zbf, msg->_header);
                    ret |= _z_extensions_decode(&msg->_extensions, zbf, msg->_header);
                    is_last = true;
                } break;

                case _Z_MID_A_PRIORITY: {
                    // Ignore the priority decorator for the time being since zenoh-pico does not
                    // perform any routing. Hence, priority information does not need to be propagated.
                } break;

                default: {
                    _Z_DEBUG("WARNING: Trying to decode session message with unknown ID(%d)\n", mid);
                    ret |= _Z_ERR_MESSAGE_TRANSPORT_UNKNOWN;
                    is_last = true;
                } break;
            }
        } else {
            msg->_header = 0xFF;
        }
    } while ((ret == _Z_RES_OK) && (is_last == false));

    return ret;
}

int8_t _z_transport_message_decode(_z_transport_message_t *t_msg, _z_zbuf_t *zbf) {
    return _z_transport_message_decode_na(t_msg, zbf);
}

/*=============================*/
/*       Scouting Messages     */
/*=============================*/
/*------------------ Scout Message ------------------*/
int8_t _z_scout_encode(_z_wbuf_t *wbf, uint8_t header, const _z_s_msg_scout_t *msg) {
    int8_t ret = _Z_RES_OK;
    (void)(header);
    _Z_DEBUG("Encoding _Z_MID_SCOUT\n");

    _Z_EC(_z_uint8_encode(wbf, msg->_version))

    uint8_t cbyte = 0;
    cbyte |= (msg->_what & 0x07);
    uint8_t zid_len = msg->_zid.len;
    if (zid_len > 0) {  // TODO[protocol]: check if ZID > 0 && <= 16
        _Z_SET_FLAG(cbyte, _Z_FLAG_T_SCOUT_I);
        cbyte |= ((zid_len - 1) & 0x0F) << 4;
    }
    _Z_EC(_z_uint8_encode(wbf, cbyte))

    _Z_EC(_z_bytes_val_encode(wbf, &msg->_zid))

    return ret;
}

int8_t _z_scout_decode_na(_z_s_msg_scout_t *msg, _z_zbuf_t *zbf, uint8_t header) {
    int8_t ret = _Z_RES_OK;
    (void)(header);
    _Z_DEBUG("Decoding _Z_MID_SCOUT\n");

    ret |= _z_uint8_decode(&msg->_version, zbf);

    uint8_t cbyte = 0;
    ret |= _z_uint8_decode(&cbyte, zbf);
    msg->_what = cbyte & 0x07;
    if ((ret == _Z_RES_OK) && (_Z_HAS_FLAG(cbyte, _Z_FLAG_T_SCOUT_I) == true)) {
        msg->_zid.len = ((cbyte & 0xF0) >> 4) + 1;
        ret |= _z_bytes_val_decode(&msg->_zid, zbf);
        if (ret != _Z_RES_OK) {
            msg->_zid = _z_bytes_empty();
        }
    } else {
        msg->_zid = _z_bytes_empty();
    }

    return ret;
}

int8_t _z_scout_decode(_z_s_msg_scout_t *msg, _z_zbuf_t *zbf, uint8_t header) {
    return _z_scout_decode_na(msg, zbf, header);
}

/*------------------ Hello Message ------------------*/
int8_t _z_hello_encode(_z_wbuf_t *wbf, uint8_t header, const _z_s_msg_hello_t *msg) {
    int8_t ret = _Z_RES_OK;
    _Z_DEBUG("Encoding _Z_MID_HELLO\n");

    _Z_EC(_z_uint8_encode(wbf, msg->_version))

    uint8_t cbyte = 0;
    cbyte |= (msg->_whatami & 0x03);
    cbyte |= ((msg->_zid.len - 1) & 0x0F) << 4;  // TODO[protocol]: check if ZID > 0 && <= 16
    _Z_EC(_z_uint8_encode(wbf, cbyte))
    _Z_EC(_z_bytes_val_encode(wbf, &msg->_zid))

    if (_Z_HAS_FLAG(header, _Z_FLAG_T_HELLO_L) == true) {
        _Z_EC(_z_locators_encode(wbf, &msg->_locators))
    }

    return ret;
}

int8_t _z_hello_decode_na(_z_s_msg_hello_t *msg, _z_zbuf_t *zbf, uint8_t header) {
    _Z_DEBUG("Decoding _Z_MID_HELLO\n");
    int8_t ret = _Z_RES_OK;

    ret |= _z_uint8_decode(&msg->_version, zbf);

    uint8_t cbyte = 0;
    ret |= _z_uint8_decode(&cbyte, zbf);
    msg->_whatami = cbyte & 0x03;
    msg->_zid.len = ((cbyte & 0xF0) >> 4) + 1;

    if (ret == _Z_RES_OK) {
        ret |= _z_bytes_val_decode(&msg->_zid, zbf);
        if (ret != _Z_RES_OK) {
            msg->_zid = _z_bytes_empty();
        }
    } else {
        msg->_zid = _z_bytes_empty();
    }

    if ((ret == _Z_RES_OK) && (_Z_HAS_FLAG(header, _Z_FLAG_T_HELLO_L) == true)) {
        ret |= _z_locators_decode(&msg->_locators, zbf);
        if (ret != _Z_RES_OK) {
            msg->_locators = _z_locator_array_make(0);
        }
    } else {
        msg->_locators = _z_locator_array_make(0);
    }

    return ret;
}

int8_t _z_hello_decode(_z_s_msg_hello_t *msg, _z_zbuf_t *zbf, uint8_t header) {
    return _z_hello_decode_na(msg, zbf, header);
}

int8_t _z_scouting_message_encode(_z_wbuf_t *wbf, const _z_scouting_message_t *msg) {
    int8_t ret = _Z_RES_OK;

    // Encode the decorators if present
    if (msg->_attachment != NULL) {
        _Z_EC(_z_attachment_encode(wbf, msg->_attachment))
    }

    uint8_t header = msg->_header;
    size_t n_ext = _z_msg_ext_vec_len(&msg->_extensions);
    if (n_ext > 0) {
        header |= _Z_FLAG_T_Z;
    }

    _Z_EC(_z_wbuf_write(wbf, header))
    switch (_Z_MID(msg->_header)) {
        case _Z_MID_SCOUT: {
            ret |= _z_scout_encode(wbf, msg->_header, &msg->_body._scout);
        } break;

        case _Z_MID_HELLO: {
            ret |= _z_hello_encode(wbf, msg->_header, &msg->_body._hello);
        } break;

        default: {
            _Z_DEBUG("WARNING: Trying to encode session message with unknown ID(%d)\n", _Z_MID(msg->_header));
            ret |= _Z_ERR_MESSAGE_TRANSPORT_UNKNOWN;
        } break;
    }

    if (n_ext > 0) {
        for (size_t i = 0; (i + 1) < n_ext; i++) {
            _z_msg_ext_t *ext = _z_msg_ext_vec_get(&msg->_extensions, i);
            _Z_EXT_SET_FLAG(ext->_header, _Z_MSG_EXT_FLAG_Z);
            ret |= _z_msg_ext_encode(wbf, ext);
        }
        ret |=
            _z_msg_ext_encode(wbf, _z_msg_ext_vec_get(&msg->_extensions, n_ext - 1));  // Last extension wo\ next flag
    }

    return ret;
}

int8_t _z_scouting_message_decode_na(_z_scouting_message_t *msg, _z_zbuf_t *zbf) {
    int8_t ret = _Z_RES_OK;

    msg->_attachment = NULL;
    _Bool is_last = false;

    do {
        ret |= _z_uint8_decode(&msg->_header, zbf);  // Decode the header
        if (ret == _Z_RES_OK) {
            uint8_t mid = _Z_MID(msg->_header);
            switch (mid) {
                case _Z_MID_SCOUT: {
                    ret |= _z_scout_decode(&msg->_body._scout, zbf, msg->_header);
                    is_last = true;
                } break;

                case _Z_MID_HELLO: {
                    ret |= _z_hello_decode(&msg->_body._hello, zbf, msg->_header);
                    is_last = true;
                } break;

                default: {
                    _Z_DEBUG("WARNING: Trying to decode session message with unknown ID(%d)\n", mid);
                    ret |= _Z_ERR_MESSAGE_TRANSPORT_UNKNOWN;
                    is_last = true;
                } break;
            }
        } else {
            msg->_header = 0xFF;
        }
    } while ((ret == _Z_RES_OK) && (is_last == false));

    if (ret == _Z_RES_OK) {
        if ((msg->_header & 0x80) == 0x80) {
            msg->_extensions = _z_msg_ext_vec_make(10);
            _z_msg_ext_t *ext = NULL;
            do {
                ext = (_z_msg_ext_t *)z_malloc(sizeof(_z_msg_ext_t));
                ret |= _z_msg_ext_decode(ext, zbf);
                _z_msg_ext_vec_append(&msg->_extensions, ext);
            } while ((ext->_header & 0x80) == 0x80);
        } else {
            msg->_extensions = _z_msg_ext_vec_make(0);
        }
    }

    return ret;
}

int8_t _z_scouting_message_decode(_z_scouting_message_t *s_msg, _z_zbuf_t *zbf) {
    return _z_scouting_message_decode_na(s_msg, zbf);
}<|MERGE_RESOLUTION|>--- conflicted
+++ resolved
@@ -18,13 +18,10 @@
 #include <stdint.h>
 #include <string.h>
 
-<<<<<<< HEAD
 #include "zenoh-pico/collections/bytes.h"
+#include "zenoh-pico/protocol/core.h"
 #include "zenoh-pico/protocol/extcodec.h"
-=======
-#include "zenoh-pico/protocol/core.h"
 #include "zenoh-pico/protocol/iobuf.h"
->>>>>>> 0fb11f91
 #include "zenoh-pico/protocol/keyexpr.h"
 #include "zenoh-pico/utils/logging.h"
 
@@ -961,13 +958,7 @@
     int8_t ret = _Z_RES_OK;
     _Z_DEBUG("Encoding _Z_MID_N_DECLARE\n");
 
-<<<<<<< HEAD
     _Z_EC(_z_declaration_encode(wbf, &msg->_declaration));
-=======
-    if (_Z_HAS_FLAG(header, _Z_FLAG_T_W) == true) {
-        _Z_EC(_z_whatami_encode(wbf, msg->_what))
-    }
->>>>>>> 0fb11f91
 
     return ret;
 }
@@ -976,16 +967,9 @@
     _Z_DEBUG("Decoding _Z_MID_N_DECLARE\n");
     int8_t ret = _Z_RES_OK;
 
-<<<<<<< HEAD
     ret |= _z_declaration_decode_na(&msg->_declaration, zbf);
     if (ret != _Z_RES_OK) {
         // TODO[protocol]: Add empty declaration
-=======
-    if (_Z_HAS_FLAG(header, _Z_FLAG_T_W) == true) {
-        ret |= _z_whatami_decode(&msg->_what, zbf);
-    } else {
-        msg->_what = Z_WHATAMI_ROUTER;
->>>>>>> 0fb11f91
     }
 
     return ret;
@@ -1007,7 +991,6 @@
     (void)(pshb);
     int8_t ret = _Z_RES_OK;
 
-<<<<<<< HEAD
     return ret;
 }
 
@@ -1020,17 +1003,6 @@
 
     _Z_EC(_z_keyexpr_encode(wbf, _Z_HAS_FLAG(header, _Z_FLAG_N_PUSH_N), &msg->_key));
     _Z_EC(_z_push_body_encode(wbf, &msg->_body));
-=======
-    if (_Z_HAS_FLAG(header, _Z_FLAG_T_I) == true) {
-        _Z_EC(_z_bytes_encode(wbf, &msg->_zid))
-    }
-    if (_Z_HAS_FLAG(header, _Z_FLAG_T_W) == true) {
-        _Z_EC(_z_whatami_encode(wbf, msg->_whatami))
-    }
-    if (_Z_HAS_FLAG(header, _Z_FLAG_T_L) == true) {
-        _Z_EC(_z_locators_encode(wbf, &msg->_locators))
-    }
->>>>>>> 0fb11f91
 
     return ret;
 }
@@ -1177,7 +1149,6 @@
         header |= _Z_FLAG_N_Z;
     }
 
-<<<<<<< HEAD
     _Z_EC(_z_wbuf_write(wbf, header))
     switch (_Z_MID(msg->_header)) {
         case _Z_MID_N_DECLARE: {
@@ -1188,12 +1159,6 @@
             _Z_DEBUG("WARNING: Trying to encode network message with unknown ID(%d)\n", _Z_MID(msg->_header));
             ret |= _Z_ERR_MESSAGE_TRANSPORT_UNKNOWN;
         } break;
-=======
-    if (_Z_HAS_FLAG(header, _Z_FLAG_T_W) == true) {
-        ret |= _z_whatami_decode(&msg->_whatami, zbf);
-    } else {
-        msg->_whatami = Z_WHATAMI_ROUTER;
->>>>>>> 0fb11f91
     }
 
     return ret;
@@ -1248,12 +1213,6 @@
         _Z_EC(_z_uint8_encode(wbf, cbyte))
         _Z_EC(_z_uint16_encode(wbf, msg->_batch_size))
     }
-<<<<<<< HEAD
-=======
-    _Z_EC(_z_uint8_encode(wbf, msg->_version))
-    _Z_EC(_z_whatami_encode(wbf, msg->_whatami))
-    _Z_EC(_z_bytes_encode(wbf, &msg->_zid))
->>>>>>> 0fb11f91
 
     if (_Z_HAS_FLAG(header, _Z_FLAG_T_JOIN_T) == true) {
         _Z_EC(_z_zint_encode(wbf, msg->_lease / 1000))
@@ -1280,7 +1239,6 @@
     int8_t ret = _Z_RES_OK;
 
     ret |= _z_uint8_decode(&msg->_version, zbf);
-<<<<<<< HEAD
 
     uint8_t cbyte = 0;
     ret |= _z_uint8_decode(&cbyte, zbf);
@@ -1292,16 +1250,6 @@
         if (ret != _Z_RES_OK) {
             msg->_zid = _z_bytes_empty();
         }
-=======
-    ret |= _z_whatami_decode(&msg->_whatami, zbf);
-    ret |= _z_bytes_decode(&msg->_zid, zbf);
-    ret |= _z_zint_decode(&msg->_lease, zbf);
-    if (_Z_HAS_FLAG(header, _Z_FLAG_T_T1) == true) {
-        msg->_lease = msg->_lease * 1000;
-    }
-    if (_Z_HAS_FLAG(header, _Z_FLAG_T_S) == true) {
-        ret |= _z_zint_decode(&msg->_sn_resolution, zbf);
->>>>>>> 0fb11f91
     } else {
         msg->_zid = _z_bytes_empty();
     }
@@ -1348,7 +1296,6 @@
     _Z_DEBUG("Encoding _Z_MID_T_INIT\n");
     int8_t ret = _Z_RES_OK;
 
-<<<<<<< HEAD
     _Z_EC(_z_wbuf_write(wbf, msg->_version))
 
     uint8_t cbyte = 0;
@@ -1364,18 +1311,6 @@
         cbyte |= ((msg->_key_id_res & 0x03) << 4);
         _Z_EC(_z_uint8_encode(wbf, cbyte))
         _Z_EC(_z_uint16_encode(wbf, msg->_batch_size))
-=======
-    if (_Z_HAS_FLAG(header, _Z_FLAG_T_O) == true) {
-        _Z_EC(_z_zint_encode(wbf, msg->_options))
-    }
-    if (_Z_HAS_FLAG(header, _Z_FLAG_T_A) == false) {
-        _Z_EC(_z_wbuf_write(wbf, msg->_version))
-    }
-    _Z_EC(_z_whatami_encode(wbf, msg->_whatami))
-    _Z_EC(_z_bytes_encode(wbf, &msg->_zid))
-    if (_Z_HAS_FLAG(header, _Z_FLAG_T_S) == true) {
-        _Z_EC(_z_zint_encode(wbf, msg->_sn_resolution))
->>>>>>> 0fb11f91
     }
 
     if (_Z_HAS_FLAG(header, _Z_FLAG_T_INIT_A) == true) {
@@ -1404,7 +1339,6 @@
     } else {
         msg->_zid = _z_bytes_empty();
     }
-<<<<<<< HEAD
 
     if (_Z_HAS_FLAG(header, _Z_FLAG_T_INIT_S) == true) {
         cbyte = 0;
@@ -1413,12 +1347,6 @@
         msg->_req_id_res = ((cbyte >> 2) & 0x03);
         msg->_key_id_res = ((cbyte >> 4) & 0x03);
         ret |= _z_uint16_decode(&msg->_batch_size, zbf);
-=======
-    ret |= _z_whatami_decode(&msg->_whatami, zbf);
-    ret |= _z_bytes_decode(&msg->_zid, zbf);
-    if (_Z_HAS_FLAG(header, _Z_FLAG_T_S) == true) {
-        ret |= _z_zint_decode(&msg->_sn_resolution, zbf);
->>>>>>> 0fb11f91
     } else {
         msg->_seq_num_res = _Z_DEFAULT_RESOLUTION_SIZE;
         msg->_req_id_res = _Z_DEFAULT_RESOLUTION_SIZE;
