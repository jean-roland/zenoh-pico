//
// Copyright (c) 2022 ZettaScale Technology
//
// This program and the accompanying materials are made available under the
// terms of the Eclipse Public License 2.0 which is available at
// http://www.eclipse.org/legal/epl-2.0, or the Apache License, Version 2.0
// which is available at https://www.apache.org/licenses/LICENSE-2.0.
//
// SPDX-License-Identifier: EPL-2.0 OR Apache-2.0
//
// Contributors:
//   ZettaScale Zenoh Team, <zenoh@zettascale.tech>
//

#include <assert.h>
#include <string.h>
#include "zenoh-pico/config.h"
#include "zenoh-pico/protocol/iobuf.h"

/*------------------ IOSli ------------------*/
_z_iosli_t _z_iosli_wrap(const uint8_t *buf, size_t length, size_t r_pos, size_t w_pos)
{
    assert(r_pos <= w_pos && w_pos <= length);
    _z_iosli_t ios;
<<<<<<< HEAD
    ios._r_pos = 0;
    ios._w_pos = length;
    ios._capacity = length;
    ios._is_alloc = 0;
    ios._buf = (uint8_t *)buf;
=======
    ios.r_pos = r_pos;
    ios.w_pos = w_pos;
    ios.capacity = length;
    ios.is_alloc = 0;
    ios.buf = (uint8_t *)buf;
>>>>>>> 446d1ec9
    return ios;
}

void _z_iosli_init(_z_iosli_t *ios, size_t capacity)
{
<<<<<<< HEAD
    ios->_r_pos = 0;
    ios->_w_pos = 0;
    ios->_capacity = capacity;
    ios->_is_alloc = 1;
    ios->_buf = (uint8_t *)malloc(capacity);
=======
    ios->r_pos = 0;
    ios->w_pos = 0;
    ios->capacity = capacity;
    ios->is_alloc = 1;
    ios->buf = (uint8_t *)z_malloc(capacity);
>>>>>>> 446d1ec9
}

_z_iosli_t _z_iosli_make(size_t capacity)
{
    _z_iosli_t ios;
    _z_iosli_init(&ios, capacity);
    return ios;
}

_z_iosli_t *_z_iosli_new(size_t capacity)
{
<<<<<<< HEAD
    _z_iosli_t *pios = (_z_iosli_t *)malloc(sizeof(_z_iosli_t));
    _z_iosli_init(pios, capacity);
=======
    _z_iosli_t *pios = (_z_iosli_t *)z_malloc(sizeof(_z_iosli_t));
    __z_iosli_init(pios, capacity);
>>>>>>> 446d1ec9
    return pios;
}

size_t _z_iosli_readable(const _z_iosli_t *ios)
{
    return ios->_w_pos - ios->_r_pos;
}

uint8_t _z_iosli_read(_z_iosli_t *ios)
{
    assert(ios->_r_pos < ios->_w_pos);
    return ios->_buf[ios->_r_pos++];
}

void _z_iosli_read_bytes(_z_iosli_t *ios, uint8_t *dst, size_t offset, size_t length)
{
    assert(_z_iosli_readable(ios) >= length);
    memcpy(dst + offset, ios->_buf + ios->_r_pos, length);
    ios->_r_pos += length;
}

uint8_t _z_iosli_get(const _z_iosli_t *ios, size_t pos)
{
    assert(pos < ios->_capacity);
    return ios->_buf[pos];
}

size_t _z_iosli_writable(const _z_iosli_t *ios)
{
    return ios->_capacity - ios->_w_pos;
}

void _z_iosli_write(_z_iosli_t *ios, uint8_t b)
{
    assert(_z_iosli_writable(ios) >= 1);
    ios->_buf[ios->_w_pos++] = b;
}

void _z_iosli_write_bytes(_z_iosli_t *ios, const uint8_t *bs, size_t offset, size_t length)
{
    assert(_z_iosli_writable(ios) >= length);
    memcpy(ios->_buf + ios->_w_pos, bs + offset, length);
    ios->_w_pos += length;
}

void _z_iosli_put(_z_iosli_t *ios, uint8_t b, size_t pos)
{
    assert(pos < ios->_capacity);
    ios->_buf[pos] = b;
}

_z_bytes_t _z_iosli_to_bytes(const _z_iosli_t *ios)
{
    _z_bytes_t a;
    a.len = _z_iosli_readable(ios);
    a.start = ios->_buf + ios->_r_pos;
    return a;
}

void _z_iosli_reset(_z_iosli_t *ios)
{
    ios->_r_pos = 0;
    ios->_w_pos = 0;
}

size_t _z_iosli_size(const _z_iosli_t *ios)
{
    (void)(ios);
    return sizeof(_z_iosli_t);
}

void _z_iosli_clear(_z_iosli_t *ios)
{
    if (ios->_is_alloc)
    {
<<<<<<< HEAD
        free(ios->_buf);
        ios->_buf = NULL;
=======
        z_free(ios->buf);
        ios->buf = NULL;
>>>>>>> 446d1ec9
    }
}

void _z_iosli_free(_z_iosli_t **ios)
{
    _z_iosli_t *ptr = *ios;
    _z_iosli_clear(ptr);

    free(ptr);
    *ios = NULL;
}

void _z_iosli_copy(_z_iosli_t *dst, const _z_iosli_t *src)
{
    dst->_r_pos = src->_r_pos;
    dst->_w_pos = src->_w_pos;
    dst->_capacity = src->_capacity;
    dst->_is_alloc = src->_is_alloc;
    if (dst->_is_alloc == 1)
    {
<<<<<<< HEAD
        dst->_buf = (uint8_t *)malloc(src->_capacity);
        memcpy(dst->_buf, src->_buf, src->_capacity);
=======
        dst->buf = (uint8_t *)z_malloc(src->capacity);
        memcpy(dst->buf, src->buf, src->capacity);
>>>>>>> 446d1ec9
    }
    else
    {
        dst->_buf = src->_buf;
    }
}

_z_iosli_t *_z_iosli_clone(const _z_iosli_t *src)
{
    _z_iosli_t *dst = (_z_iosli_t *)z_malloc(_z_iosli_size(src));
    _z_iosli_copy(dst, src);
    return dst;
}

/*------------------ ZBuf ------------------*/
_z_zbuf_t _z_zbuf_make(size_t capacity)
{
    _z_zbuf_t zbf;
    zbf._ios = _z_iosli_make(capacity);
    return zbf;
}

_z_zbuf_t _z_zbuf_view(_z_zbuf_t *zbf, size_t length)
{
    assert(_z_iosli_readable(&zbf->_ios) >= length);
    _z_zbuf_t v;
    v._ios = _z_iosli_wrap(_z_zbuf_get_rptr(zbf), length, 0, length);
    return v;
}

size_t _z_zbuf_capacity(const _z_zbuf_t *zbf)
{
    return zbf->_ios._capacity;
}

size_t _z_zbuf_space_left(const _z_zbuf_t *zbf)
{
    return _z_iosli_writable(&zbf->_ios);
}

size_t _z_zbuf_len(const _z_zbuf_t *zbf)
{
    return _z_iosli_readable(&zbf->_ios);
}

int _z_zbuf_can_read(const _z_zbuf_t *zbf)
{
    return _z_zbuf_len(zbf) > 0;
}

uint8_t _z_zbuf_read(_z_zbuf_t *zbf)
{
    return _z_iosli_read(&zbf->_ios);
}

void _z_zbuf_read_bytes(_z_zbuf_t *zbf, uint8_t *dest, size_t offset, size_t length)
{
    _z_iosli_read_bytes(&zbf->_ios, dest, offset, length);
}

uint8_t _z_zbuf_get(const _z_zbuf_t *zbf, size_t pos)
{
    return _z_iosli_get(&zbf->_ios, pos);
}

size_t _z_zbuf_get_rpos(const _z_zbuf_t *zbf)
{
    return zbf->_ios._r_pos;
}

size_t _z_zbuf_get_wpos(const _z_zbuf_t *zbf)
{
    return zbf->_ios._w_pos;
}

void _z_zbuf_set_rpos(_z_zbuf_t *zbf, size_t r_pos)
{
    assert(r_pos <= zbf->_ios._w_pos);
    zbf->_ios._r_pos = r_pos;
}

void _z_zbuf_set_wpos(_z_zbuf_t *zbf, size_t w_pos)
{
    assert(w_pos <= zbf->_ios._capacity);
    zbf->_ios._w_pos = w_pos;
}

uint8_t *_z_zbuf_get_rptr(const _z_zbuf_t *zbf)
{
    return zbf->_ios._buf + zbf->_ios._r_pos;
}

uint8_t *_z_zbuf_get_wptr(const _z_zbuf_t *zbf)
{
    return zbf->_ios._buf + zbf->_ios._w_pos;
}

void _z_zbuf_reset(_z_zbuf_t *zbf)
{
    _z_iosli_reset(&zbf->_ios);
}

void _z_zbuf_clear(_z_zbuf_t *zbf)
{
    _z_iosli_clear(&zbf->_ios);
}

void _z_zbuf_compact(_z_zbuf_t *zbf)
{
    if (zbf->_ios._r_pos == 0 && zbf->_ios._w_pos == 0)
        return;

    size_t len = _z_iosli_readable(&zbf->_ios);
    memcpy(zbf->_ios._buf, _z_zbuf_get_rptr(zbf), len * sizeof(uint8_t));
    _z_zbuf_set_rpos(zbf, 0);
    _z_zbuf_set_wpos(zbf, len);
}

void _z_zbuf_free(_z_zbuf_t **zbf)
{
    _z_zbuf_t *ptr = *zbf;
    _z_iosli_clear(&ptr->_ios);

    free(ptr);
    *zbf = NULL;
}

/*------------------ WBuf ------------------*/
void _z_wbuf_add_iosli(_z_wbuf_t *wbf, _z_iosli_t *ios)
{
<<<<<<< HEAD
    _z_iosli_vec_append(&wbf->_ioss, ios);
}

void _z_wbuf_new_iosli(_z_wbuf_t *wbf, size_t capacity)
{
    _z_iosli_t *pios = (_z_iosli_t *)malloc(sizeof(_z_iosli_t));
    _z_iosli_init(pios, capacity);
    _z_wbuf_add_iosli(wbf, pios);
=======
    wbf->w_idx++;
    _z_iosli_vec_append(&wbf->ioss, ios);
}

_z_iosli_t * __z_wbuf_new_iosli(size_t capacity)
{
    _z_iosli_t *ios = (_z_iosli_t *)z_malloc(sizeof(_z_iosli_t));
    __z_iosli_init(ios, capacity);
    return ios;
>>>>>>> 446d1ec9
}

_z_iosli_t *_z_wbuf_get_iosli(const _z_wbuf_t *wbf, size_t idx)
{
    return _z_iosli_vec_get(&wbf->_ioss, idx);
}

size_t _z_wbuf_len_iosli(const _z_wbuf_t *wbf)
{
    return _z_iosli_vec_len(&wbf->_ioss);
}

_z_wbuf_t _z_wbuf_make(size_t capacity, int is_expandable)
{
    _z_wbuf_t wbf;
<<<<<<< HEAD
    wbf._r_idx = 0;
    wbf._w_idx = 0;
=======
>>>>>>> 446d1ec9
    if (is_expandable)
    {
        // Preallocate 4 slots, this is usually what we expect
        // when fragmenting a zenoh data message with attachment
<<<<<<< HEAD
        wbf._ioss = _z_iosli_vec_make(4);
        _z_wbuf_new_iosli(&wbf, Z_IOSLICE_SIZE);
    }
    else
    {
        wbf._ioss = _z_iosli_vec_make(1);
        _z_wbuf_new_iosli(&wbf, capacity);
    }
    wbf._is_expandable = is_expandable;
    wbf._capacity = capacity;
=======
        wbf.ioss = _z_iosli_vec_make(4);
        _z_wbuf_add_iosli(&wbf, __z_wbuf_new_iosli(ZN_IOSLICE_SIZE));
    }
    else
    {
        wbf.ioss = _z_iosli_vec_make(1);
        _z_wbuf_add_iosli(&wbf, __z_wbuf_new_iosli(capacity));
    }
    wbf.w_idx = 0; // This __must__ come after adding ioslices to reset w_idx
    wbf.r_idx = 0;
    wbf.is_expandable = is_expandable;
    wbf.capacity = capacity;
>>>>>>> 446d1ec9

    return wbf;
}

size_t _z_wbuf_capacity(const _z_wbuf_t *wbf)
{
    size_t cap = 0;
    for (size_t i = 0; i < _z_wbuf_len_iosli(wbf); i++)
    {
        _z_iosli_t *ios = _z_wbuf_get_iosli(wbf, i);
        cap += ios->_capacity;
    }
    return cap;
}

size_t _z_wbuf_len(const _z_wbuf_t *wbf)
{
    size_t len = 0;
    for (size_t i = wbf->_r_idx; i <= wbf->_w_idx; i++)
    {
        _z_iosli_t *ios = _z_wbuf_get_iosli(wbf, i);
        len += _z_iosli_readable(ios);
    }
    return len;
}

size_t _z_wbuf_space_left(const _z_wbuf_t *wbf)
{
    _z_iosli_t *ios = _z_wbuf_get_iosli(wbf, wbf->_w_idx);
    return _z_iosli_writable(ios);
}

uint8_t _z_wbuf_read(_z_wbuf_t *wbf)
{
    do
    {
        assert(wbf->_r_idx <= wbf->_w_idx);
        _z_iosli_t *ios = _z_wbuf_get_iosli(wbf, wbf->_r_idx);
        size_t readable = _z_iosli_readable(ios);
        if (readable > 0)
        {
            return _z_iosli_read(ios);
        }
        else
        {
            wbf->_r_idx++;
        }
    } while (1);
}

void _z_wbuf_read_bytes(_z_wbuf_t *wbf, uint8_t *dest, size_t offset, size_t length)
{
    do
    {
        assert(wbf->_r_idx <= wbf->_w_idx);
        _z_iosli_t *ios = _z_wbuf_get_iosli(wbf, wbf->_r_idx);
        size_t readable = _z_iosli_readable(ios);
        if (readable > 0)
        {
            size_t to_read = readable <= length ? readable : length;
            _z_iosli_read_bytes(ios, dest, offset, to_read);
            offset += to_read;
            length -= to_read;
        }
        else
        {
            wbf->_r_idx++;
        }
    } while (length > 0);
}

uint8_t _z_wbuf_get(const _z_wbuf_t *wbf, size_t pos)
{
    size_t i = 0;
    _z_iosli_t *ios;
    do
    {
        assert(i < _z_iosli_vec_len(&wbf->_ioss));
        ios = _z_wbuf_get_iosli(wbf, i);
        if (pos < ios->_capacity)
            break;
        else
            pos -= ios->_capacity;

        i++;
    } while (1);

    return _z_iosli_get(ios, pos);
}

int _z_wbuf_write(_z_wbuf_t *wbf, uint8_t b)
{
    _z_iosli_t *ios = _z_wbuf_get_iosli(wbf, wbf->_w_idx);
    size_t writable = _z_iosli_writable(ios);
    if (writable >= 1)
    {
        _z_iosli_write(ios, b);
        return 0;
    }

    if (wbf->_is_expandable)
    {
<<<<<<< HEAD
        _z_wbuf_new_iosli(wbf, Z_IOSLICE_SIZE);
        wbf->_w_idx++;

        ios = _z_wbuf_get_iosli(wbf, wbf->_w_idx);
=======
        ios = __z_wbuf_new_iosli(ZN_IOSLICE_SIZE);
        _z_wbuf_add_iosli(wbf, ios);
>>>>>>> 446d1ec9
        _z_iosli_write(ios, b);
        return 0;
    }

    return -1;
}

int _z_wbuf_write_bytes(_z_wbuf_t *wbf, const uint8_t *bs, size_t offset, size_t length)
{
    _z_iosli_t *ios = _z_wbuf_get_iosli(wbf, wbf->_w_idx);
    size_t writable = _z_iosli_writable(ios);
    if (writable >= length)
    {
        _z_iosli_write_bytes(ios, bs, offset, length);
        return 0;
    }

    if (wbf->_is_expandable)
    {
        _z_iosli_write_bytes(ios, bs, offset, writable);
        length -= writable;
        offset += writable;
        while (length > 0)
        {
<<<<<<< HEAD
            _z_wbuf_new_iosli(wbf, Z_IOSLICE_SIZE);

            wbf->_w_idx++;
            ios = _z_wbuf_get_iosli(wbf, wbf->_w_idx);
=======
            ios = __z_wbuf_new_iosli(ZN_IOSLICE_SIZE);
            _z_wbuf_add_iosli(wbf, ios);
>>>>>>> 446d1ec9

            writable = _z_iosli_writable(ios);
            if (length < writable)
                writable = length;

            _z_iosli_write_bytes(ios, bs, offset, writable);
            length -= writable;
            offset += writable;
        }

        return 0;
    }

    return -1;
}

int _z_wbuf_wrap_bytes(_z_wbuf_t *wbf, const uint8_t *bs, size_t offset, size_t length)
{
    _z_iosli_t *ios = _z_wbuf_get_iosli(wbf, wbf->_w_idx);
    size_t writable = _z_iosli_writable(ios);
<<<<<<< HEAD
    ios->_capacity = ios->_w_pos; // Block ioslice

    wbf->_w_idx++;
    _z_iosli_t wios = _z_iosli_wrap(bs + offset, length, 0, length);
    _z_wbuf_add_iosli(wbf, _z_iosli_clone(&wios));

    wbf->_w_idx++;
    _z_wbuf_new_iosli(wbf, writable);

=======
    ios->capacity = ios->w_pos; // Block writing on this ioslice
                                // The remaining space is allocated in a new ioslice

    _z_iosli_t wios = _z_iosli_wrap(bs, length, offset, offset + length);
    _z_wbuf_add_iosli(wbf, _z_iosli_clone(&wios));

    _z_wbuf_add_iosli(wbf, __z_wbuf_new_iosli(writable));
>>>>>>> 446d1ec9
    return 0;
}

void _z_wbuf_put(_z_wbuf_t *wbf, uint8_t b, size_t pos)
{
    size_t i = 0;
    _z_iosli_t *ios;
    do
    {
        assert(i < _z_iosli_vec_len(&wbf->_ioss));
        ios = _z_wbuf_get_iosli(wbf, i);
        if (pos < ios->_capacity)
            break;
        else
            pos -= ios->_capacity;

        i++;
    } while (1);

    _z_iosli_put(ios, b, pos);
    return;
}

size_t _z_wbuf_get_rpos(const _z_wbuf_t *wbf)
{
    size_t pos = 0;
    _z_iosli_t *ios;
    for (size_t i = 0; i < wbf->_r_idx; i++)
    {
        ios = _z_wbuf_get_iosli(wbf, i);
        pos += ios->_capacity;
    }
    ios = _z_wbuf_get_iosli(wbf, wbf->_r_idx);
    pos += ios->_r_pos;
    return pos;
}

size_t _z_wbuf_get_wpos(const _z_wbuf_t *wbf)
{
    size_t pos = 0;
    _z_iosli_t *ios;
    for (size_t i = 0; i < wbf->_w_idx; i++)
    {
        ios = _z_wbuf_get_iosli(wbf, i);
        pos += ios->_capacity;
    }
    ios = _z_wbuf_get_iosli(wbf, wbf->_w_idx);
    pos += ios->_w_pos;
    return pos;
}

void _z_wbuf_set_rpos(_z_wbuf_t *wbf, size_t pos)
{
    size_t i = 0;
    do
    {
        assert(i <= wbf->_w_idx);
        _z_iosli_t *ios = _z_wbuf_get_iosli(wbf, i);
        if (pos <= ios->_w_pos)
        {
            wbf->_r_idx = i;
            ios->_r_pos = pos;
            return;
        }

        ios->_r_pos = ios->_w_pos;
        pos -= ios->_capacity;

        i++;
    } while (1);
}

void _z_wbuf_set_wpos(_z_wbuf_t *wbf, size_t pos)
{
    size_t i = 0;
    do
    {
        assert(i <= _z_iosli_vec_len(&wbf->_ioss));

        _z_iosli_t *ios = _z_wbuf_get_iosli(wbf, i);
        if (pos <= ios->_capacity && pos >= ios->_r_pos)
        {
            wbf->_w_idx = i;
            ios->_w_pos = pos;
            return;
        }

        ios->_w_pos = ios->_capacity;
        pos -= ios->_capacity;

        i++;
    } while (1);
}

_z_zbuf_t _z_wbuf_to_zbuf(const _z_wbuf_t *wbf)
{
    size_t len = _z_wbuf_len(wbf);
    _z_zbuf_t zbf = _z_zbuf_make(len);
    for (size_t i = wbf->_r_idx; i <= wbf->_w_idx; i++)
    {
        _z_iosli_t *ios = _z_wbuf_get_iosli(wbf, i);
        _z_iosli_write_bytes(&zbf._ios, ios->_buf, ios->_r_pos, _z_iosli_readable(ios));
    }
    return zbf;
}

int _z_wbuf_siphon(_z_wbuf_t *dst, _z_wbuf_t *src, size_t length)
{
    for (size_t i = 0; i < length; i++)
    {
        int res = _z_wbuf_write(dst, _z_wbuf_read(src));
        if (res != 0)
            return -1;
    }
    return 0;
}

void _z_wbuf_copy(_z_wbuf_t *dst, const _z_wbuf_t *src)
{
    dst->_capacity = src->_capacity;
    dst->_r_idx = src->_r_idx;
    dst->_w_idx = src->_w_idx;
    dst->_is_expandable = src->_is_expandable;
    _z_iosli_vec_copy(&dst->_ioss, &src->_ioss);
}

void _z_wbuf_reset(_z_wbuf_t *wbf)
{
    wbf->_r_idx = 0;
    wbf->_w_idx = 0;

    // Reset to default iosli allocation
    for (size_t i = 0; i < _z_wbuf_len_iosli(wbf); i++)
    {
        _z_iosli_t *ios = _z_wbuf_get_iosli(wbf, i);
        if (ios->_is_alloc == 0)
            _z_iosli_vec_remove(&wbf->_ioss, i);
        else
            _z_iosli_reset(ios);
    }
}

void _z_wbuf_clear(_z_wbuf_t *wbf)
{
    _z_iosli_vec_clear(&wbf->_ioss);
}

void _z_wbuf_free(_z_wbuf_t **wbf)
{
    _z_wbuf_t *ptr = *wbf;
    _z_wbuf_clear(ptr);

    free(ptr);
    *wbf = NULL;
}<|MERGE_RESOLUTION|>--- conflicted
+++ resolved
@@ -22,55 +22,34 @@
 {
     assert(r_pos <= w_pos && w_pos <= length);
     _z_iosli_t ios;
-<<<<<<< HEAD
     ios._r_pos = 0;
     ios._w_pos = length;
     ios._capacity = length;
     ios._is_alloc = 0;
     ios._buf = (uint8_t *)buf;
-=======
-    ios.r_pos = r_pos;
-    ios.w_pos = w_pos;
-    ios.capacity = length;
-    ios.is_alloc = 0;
-    ios.buf = (uint8_t *)buf;
->>>>>>> 446d1ec9
     return ios;
 }
 
-void _z_iosli_init(_z_iosli_t *ios, size_t capacity)
-{
-<<<<<<< HEAD
+void __z_iosli_init(_z_iosli_t *ios, size_t capacity)
+{
     ios->_r_pos = 0;
     ios->_w_pos = 0;
     ios->_capacity = capacity;
     ios->_is_alloc = 1;
-    ios->_buf = (uint8_t *)malloc(capacity);
-=======
-    ios->r_pos = 0;
-    ios->w_pos = 0;
-    ios->capacity = capacity;
-    ios->is_alloc = 1;
-    ios->buf = (uint8_t *)z_malloc(capacity);
->>>>>>> 446d1ec9
+    ios->_buf = (uint8_t *)z_malloc(capacity);
 }
 
 _z_iosli_t _z_iosli_make(size_t capacity)
 {
     _z_iosli_t ios;
-    _z_iosli_init(&ios, capacity);
+    __z_iosli_init(&ios, capacity);
     return ios;
 }
 
 _z_iosli_t *_z_iosli_new(size_t capacity)
 {
-<<<<<<< HEAD
-    _z_iosli_t *pios = (_z_iosli_t *)malloc(sizeof(_z_iosli_t));
-    _z_iosli_init(pios, capacity);
-=======
     _z_iosli_t *pios = (_z_iosli_t *)z_malloc(sizeof(_z_iosli_t));
     __z_iosli_init(pios, capacity);
->>>>>>> 446d1ec9
     return pios;
 }
 
@@ -146,13 +125,8 @@
 {
     if (ios->_is_alloc)
     {
-<<<<<<< HEAD
-        free(ios->_buf);
+        z_free(ios->_buf);
         ios->_buf = NULL;
-=======
-        z_free(ios->buf);
-        ios->buf = NULL;
->>>>>>> 446d1ec9
     }
 }
 
@@ -161,7 +135,7 @@
     _z_iosli_t *ptr = *ios;
     _z_iosli_clear(ptr);
 
-    free(ptr);
+    z_free(ptr);
     *ios = NULL;
 }
 
@@ -173,13 +147,8 @@
     dst->_is_alloc = src->_is_alloc;
     if (dst->_is_alloc == 1)
     {
-<<<<<<< HEAD
-        dst->_buf = (uint8_t *)malloc(src->_capacity);
+        dst->_buf = (uint8_t *)z_malloc(src->_capacity);
         memcpy(dst->_buf, src->_buf, src->_capacity);
-=======
-        dst->buf = (uint8_t *)z_malloc(src->capacity);
-        memcpy(dst->buf, src->buf, src->capacity);
->>>>>>> 446d1ec9
     }
     else
     {
@@ -303,25 +272,15 @@
     _z_zbuf_t *ptr = *zbf;
     _z_iosli_clear(&ptr->_ios);
 
-    free(ptr);
+    z_free(ptr);
     *zbf = NULL;
 }
 
 /*------------------ WBuf ------------------*/
 void _z_wbuf_add_iosli(_z_wbuf_t *wbf, _z_iosli_t *ios)
 {
-<<<<<<< HEAD
+    wbf->_w_idx++;
     _z_iosli_vec_append(&wbf->_ioss, ios);
-}
-
-void _z_wbuf_new_iosli(_z_wbuf_t *wbf, size_t capacity)
-{
-    _z_iosli_t *pios = (_z_iosli_t *)malloc(sizeof(_z_iosli_t));
-    _z_iosli_init(pios, capacity);
-    _z_wbuf_add_iosli(wbf, pios);
-=======
-    wbf->w_idx++;
-    _z_iosli_vec_append(&wbf->ioss, ios);
 }
 
 _z_iosli_t * __z_wbuf_new_iosli(size_t capacity)
@@ -329,7 +288,6 @@
     _z_iosli_t *ios = (_z_iosli_t *)z_malloc(sizeof(_z_iosli_t));
     __z_iosli_init(ios, capacity);
     return ios;
->>>>>>> 446d1ec9
 }
 
 _z_iosli_t *_z_wbuf_get_iosli(const _z_wbuf_t *wbf, size_t idx)
@@ -345,40 +303,22 @@
 _z_wbuf_t _z_wbuf_make(size_t capacity, int is_expandable)
 {
     _z_wbuf_t wbf;
-<<<<<<< HEAD
-    wbf._r_idx = 0;
-    wbf._w_idx = 0;
-=======
->>>>>>> 446d1ec9
     if (is_expandable)
     {
         // Preallocate 4 slots, this is usually what we expect
         // when fragmenting a zenoh data message with attachment
-<<<<<<< HEAD
         wbf._ioss = _z_iosli_vec_make(4);
-        _z_wbuf_new_iosli(&wbf, Z_IOSLICE_SIZE);
+        _z_wbuf_add_iosli(&wbf, __z_wbuf_new_iosli(Z_IOSLICE_SIZE));
     }
     else
     {
         wbf._ioss = _z_iosli_vec_make(1);
-        _z_wbuf_new_iosli(&wbf, capacity);
-    }
+        _z_wbuf_add_iosli(&wbf, __z_wbuf_new_iosli(capacity));
+    }
+    wbf._w_idx = 0; // This __must__ come after adding ioslices to reset w_idx
+    wbf._r_idx = 0;
     wbf._is_expandable = is_expandable;
     wbf._capacity = capacity;
-=======
-        wbf.ioss = _z_iosli_vec_make(4);
-        _z_wbuf_add_iosli(&wbf, __z_wbuf_new_iosli(ZN_IOSLICE_SIZE));
-    }
-    else
-    {
-        wbf.ioss = _z_iosli_vec_make(1);
-        _z_wbuf_add_iosli(&wbf, __z_wbuf_new_iosli(capacity));
-    }
-    wbf.w_idx = 0; // This __must__ come after adding ioslices to reset w_idx
-    wbf.r_idx = 0;
-    wbf.is_expandable = is_expandable;
-    wbf.capacity = capacity;
->>>>>>> 446d1ec9
 
     return wbf;
 }
@@ -481,15 +421,8 @@
 
     if (wbf->_is_expandable)
     {
-<<<<<<< HEAD
-        _z_wbuf_new_iosli(wbf, Z_IOSLICE_SIZE);
-        wbf->_w_idx++;
-
-        ios = _z_wbuf_get_iosli(wbf, wbf->_w_idx);
-=======
-        ios = __z_wbuf_new_iosli(ZN_IOSLICE_SIZE);
+        ios = __z_wbuf_new_iosli(Z_IOSLICE_SIZE);
         _z_wbuf_add_iosli(wbf, ios);
->>>>>>> 446d1ec9
         _z_iosli_write(ios, b);
         return 0;
     }
@@ -514,15 +447,8 @@
         offset += writable;
         while (length > 0)
         {
-<<<<<<< HEAD
-            _z_wbuf_new_iosli(wbf, Z_IOSLICE_SIZE);
-
-            wbf->_w_idx++;
-            ios = _z_wbuf_get_iosli(wbf, wbf->_w_idx);
-=======
-            ios = __z_wbuf_new_iosli(ZN_IOSLICE_SIZE);
+            ios = __z_wbuf_new_iosli(Z_IOSLICE_SIZE);
             _z_wbuf_add_iosli(wbf, ios);
->>>>>>> 446d1ec9
 
             writable = _z_iosli_writable(ios);
             if (length < writable)
@@ -543,25 +469,13 @@
 {
     _z_iosli_t *ios = _z_wbuf_get_iosli(wbf, wbf->_w_idx);
     size_t writable = _z_iosli_writable(ios);
-<<<<<<< HEAD
-    ios->_capacity = ios->_w_pos; // Block ioslice
-
-    wbf->_w_idx++;
-    _z_iosli_t wios = _z_iosli_wrap(bs + offset, length, 0, length);
-    _z_wbuf_add_iosli(wbf, _z_iosli_clone(&wios));
-
-    wbf->_w_idx++;
-    _z_wbuf_new_iosli(wbf, writable);
-
-=======
-    ios->capacity = ios->w_pos; // Block writing on this ioslice
-                                // The remaining space is allocated in a new ioslice
+    ios->_capacity = ios->_w_pos; // Block writing on this ioslice
+                                  // The remaining space is allocated in a new ioslice
 
     _z_iosli_t wios = _z_iosli_wrap(bs, length, offset, offset + length);
     _z_wbuf_add_iosli(wbf, _z_iosli_clone(&wios));
 
     _z_wbuf_add_iosli(wbf, __z_wbuf_new_iosli(writable));
->>>>>>> 446d1ec9
     return 0;
 }
 
@@ -714,6 +628,6 @@
     _z_wbuf_t *ptr = *wbf;
     _z_wbuf_clear(ptr);
 
-    free(ptr);
+    z_free(ptr);
     *wbf = NULL;
 }