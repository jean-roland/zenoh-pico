--- conflicted
+++ resolved
@@ -135,46 +135,11 @@
         *msg = NULL;
     }
 }
-<<<<<<< HEAD
-_z_network_message_t _z_msg_make_pull(_z_keyexpr_t key, _z_zint_t pull_id) {
-    _z_network_message_t ret = {
-        ._tag = _Z_N_REQUEST,
-        ._body =
-            {
-                ._request =
-                    {
-                        ._rid = pull_id,
-                        ._key = key,
-                        ._tag = _Z_REQUEST_PULL,
-                        ._body =
-                            {
-                                ._pull = {._ext_source_info = _z_source_info_null()},
-                            },
-                        ._ext_budget = 0,
-                        ._ext_qos = _Z_N_QOS_DEFAULT,
-                        ._ext_target = Z_QUERY_TARGET_BEST_MATCHING,
-                        ._ext_timestamp = _z_timestamp_null(),
-                        ._ext_timeout_ms = 0,
-                    },
-            },
-    };
-    return ret;
-}
-_z_zenoh_message_t _z_msg_make_query(_Z_MOVE(_z_keyexpr_t) key, _Z_MOVE(_z_bytes_t) parameters, _z_zint_t qid,
-                                     z_consolidation_mode_t consolidation, _Z_MOVE(_z_value_t) value,
-                                     uint32_t timeout_ms
-#if Z_FEATURE_ATTACHMENT == 1
-                                     ,
-                                     z_attachment_t attachment
-#endif
-) {
-=======
 
 _z_zenoh_message_t _z_msg_make_query(_Z_MOVE(_z_keyexpr_t) key, _Z_MOVE(_z_slice_t) parameters, _z_zint_t qid,
                                      z_consolidation_mode_t consolidation, _Z_MOVE(_z_value_t) value,
                                      uint32_t timeout_ms, _z_bytes_t attachment, z_congestion_control_t cong_ctrl,
                                      z_priority_t priority, _Bool is_express) {
->>>>>>> 68d57694
     return (_z_zenoh_message_t){
         ._tag = _Z_N_REQUEST,
         ._body._request =
