//
// Copyright (c) 2022 ZettaScale Technology
//
// This program and the accompanying materials are made available under the
// terms of the Eclipse Public License 2.0 which is available at
// http://www.eclipse.org/legal/epl-2.0, or the Apache License, Version 2.0
// which is available at https://www.apache.org/licenses/LICENSE-2.0.
//
// SPDX-License-Identifier: EPL-2.0 OR Apache-2.0
//
// Contributors:
//   ZettaScale Zenoh Team, <zenoh@zettascale.tech>
//

#include "zenoh-pico/protocol/codec/declarations.h"

#include <stddef.h>
#include <stdint.h>
#include <stdio.h>
#include <string.h>
#include <sys/types.h>

#include "zenoh-pico/protocol/codec.h"
#include "zenoh-pico/protocol/codec/core.h"
#include "zenoh-pico/protocol/codec/ext.h"
#include "zenoh-pico/protocol/core.h"
#include "zenoh-pico/protocol/definitions/core.h"
#include "zenoh-pico/protocol/definitions/declarations.h"
#include "zenoh-pico/protocol/definitions/message.h"
#include "zenoh-pico/protocol/ext.h"
#include "zenoh-pico/protocol/iobuf.h"
#include "zenoh-pico/protocol/keyexpr.h"
#include "zenoh-pico/session/session.h"
#include "zenoh-pico/system/platform.h"

int8_t _z_decl_ext_keyexpr_encode(_z_wbuf_t *wbf, _z_keyexpr_t ke, _Bool has_next_ext) {
    uint8_t header = _Z_MSG_EXT_ENC_ZBUF | _Z_MSG_EXT_FLAG_M | 0x0f | (has_next_ext ? _Z_FLAG_Z_Z : 0);
    _Z_RETURN_IF_ERR(_z_uint8_encode(wbf, header));
    uint32_t kelen = (uint32_t)(_z_keyexpr_has_suffix(&ke) ? _z_string_len(&ke._suffix) : 0);
    header = (_z_keyexpr_is_local(&ke) ? 2 : 0) | (kelen != 0 ? 1 : 0);
    _Z_RETURN_IF_ERR(_z_zsize_encode(wbf, 1 + kelen + _z_zint_len(ke._id)));
    _Z_RETURN_IF_ERR(_z_uint8_encode(wbf, header));
    _Z_RETURN_IF_ERR(_z_zsize_encode(wbf, ke._id));
    if (kelen) {
        _Z_RETURN_IF_ERR(_z_wbuf_write_bytes(wbf, (const uint8_t *)_z_string_data(&ke._suffix), 0, kelen))
    }
    return _Z_RES_OK;
}

int8_t _z_decl_kexpr_encode(_z_wbuf_t *wbf, const _z_decl_kexpr_t *decl) {
    uint8_t header = _Z_DECL_KEXPR_MID;
    int has_kesuffix = _z_keyexpr_has_suffix(&decl->_keyexpr);
    if (has_kesuffix) {
        header |= _Z_DECL_KEXPR_FLAG_N;
    }
    _Z_RETURN_IF_ERR(_z_uint8_encode(wbf, header));
    _Z_RETURN_IF_ERR(_z_zsize_encode(wbf, decl->_id));
    _Z_RETURN_IF_ERR(_z_keyexpr_encode(wbf, has_kesuffix, &decl->_keyexpr))

    return _Z_RES_OK;
}

int8_t _z_decl_commons_encode(_z_wbuf_t *wbf, uint8_t header, _Bool has_extensions, uint32_t id, _z_keyexpr_t keyexpr) {
    _Bool has_kesuffix = _z_keyexpr_has_suffix(&keyexpr);
    if (has_extensions) {
        header |= _Z_FLAG_Z_Z;
    }
    if (has_kesuffix) {
        header |= _Z_DECL_SUBSCRIBER_FLAG_N;
    }
    if (_z_keyexpr_is_local(&keyexpr)) {
        header |= _Z_DECL_SUBSCRIBER_FLAG_M;
    }
    _Z_RETURN_IF_ERR(_z_uint8_encode(wbf, header));
    _Z_RETURN_IF_ERR(_z_zsize_encode(wbf, id));
    return _z_keyexpr_encode(wbf, has_kesuffix, &keyexpr);
}
int8_t _z_decl_subscriber_encode(_z_wbuf_t *wbf, const _z_decl_subscriber_t *decl) {
    uint8_t header = _Z_DECL_SUBSCRIBER_MID;
    _Bool has_submode_ext = decl->_ext_subinfo._reliable;
    _Z_RETURN_IF_ERR(_z_decl_commons_encode(wbf, header, has_submode_ext, decl->_id, decl->_keyexpr));
    if (has_submode_ext) {
        _Z_RETURN_IF_ERR(_z_uint8_encode(wbf, _Z_MSG_EXT_ENC_ZINT | 0x01));
        _Z_RETURN_IF_ERR(_z_uint8_encode(wbf, (decl->_ext_subinfo._reliable ? 1 : 0)));
    }

    return _Z_RES_OK;
}
int8_t _z_undecl_kexpr_encode(_z_wbuf_t *wbf, const _z_undecl_kexpr_t *decl) {
    _Z_RETURN_IF_ERR(_z_uint8_encode(wbf, _Z_UNDECL_KEXPR));
    return _z_zsize_encode(wbf, decl->_id);
}
int8_t _z_undecl_encode(_z_wbuf_t *wbf, uint8_t header, _z_zint_t decl_id, _z_keyexpr_t ke) {
    _Bool has_keyexpr_ext = _z_keyexpr_check(&ke);
    if (has_keyexpr_ext) {
        header |= _Z_FLAG_Z_Z;
    }
    _Z_RETURN_IF_ERR(_z_uint8_encode(wbf, header));
    _Z_RETURN_IF_ERR(_z_zsize_encode(wbf, decl_id));
    if (has_keyexpr_ext) {
        _Z_RETURN_IF_ERR(_z_decl_ext_keyexpr_encode(wbf, ke, false));
    }
    return _Z_RES_OK;
}
int8_t _z_undecl_subscriber_encode(_z_wbuf_t *wbf, const _z_undecl_subscriber_t *decl) {
    return _z_undecl_encode(wbf, _Z_UNDECL_SUBSCRIBER_MID, decl->_id, decl->_ext_keyexpr);
}
int8_t _z_decl_queryable_encode(_z_wbuf_t *wbf, const _z_decl_queryable_t *decl) {
    uint8_t header = _Z_DECL_QUERYABLE_MID;
    _Bool has_info_ext = decl->_ext_queryable_info._complete || (decl->_ext_queryable_info._distance != 0);
    _Z_RETURN_IF_ERR(_z_decl_commons_encode(wbf, header, has_info_ext, decl->_id, decl->_keyexpr));
    if (has_info_ext) {
        _Z_RETURN_IF_ERR(_z_uint8_encode(wbf, _Z_MSG_EXT_ENC_ZINT | 0x01));
        uint8_t flags = 0;
        if (decl->_ext_queryable_info._complete) {
            flags |= 0x01;
        }
        uint64_t value = (uint64_t)flags | (uint64_t)decl->_ext_queryable_info._distance << 8;
        _Z_RETURN_IF_ERR(_z_zint64_encode(wbf, value));
    }
    return _Z_RES_OK;
}
int8_t _z_undecl_queryable_encode(_z_wbuf_t *wbf, const _z_undecl_queryable_t *decl) {
    return _z_undecl_encode(wbf, _Z_UNDECL_QUERYABLE_MID, decl->_id, decl->_ext_keyexpr);
}
int8_t _z_decl_token_encode(_z_wbuf_t *wbf, const _z_decl_token_t *decl) {
    uint8_t header = _Z_DECL_TOKEN_MID;
    _Z_RETURN_IF_ERR(_z_decl_commons_encode(wbf, header, false, decl->_id, decl->_keyexpr));
    return _Z_RES_OK;
}
int8_t _z_undecl_token_encode(_z_wbuf_t *wbf, const _z_undecl_token_t *decl) {
    return _z_undecl_encode(wbf, _Z_UNDECL_TOKEN_MID, decl->_id, decl->_ext_keyexpr);
}
int8_t _z_decl_final_encode(_z_wbuf_t *wbf) {
    uint8_t header = _Z_DECL_FINAL_MID;
    _Z_RETURN_IF_ERR(_z_uint8_encode(wbf, header));
    return _Z_RES_OK;
}

int8_t _z_declaration_encode(_z_wbuf_t *wbf, const _z_declaration_t *decl) {
    int8_t ret = _Z_RES_OK;
    switch (decl->_tag) {
        case _Z_DECL_KEXPR: {
            ret = _z_decl_kexpr_encode(wbf, &decl->_body._decl_kexpr);
        } break;
        case _Z_UNDECL_KEXPR: {
            ret = _z_undecl_kexpr_encode(wbf, &decl->_body._undecl_kexpr);
        } break;
        case _Z_DECL_SUBSCRIBER: {
            ret = _z_decl_subscriber_encode(wbf, &decl->_body._decl_subscriber);
        } break;
        case _Z_UNDECL_SUBSCRIBER: {
            ret = _z_undecl_subscriber_encode(wbf, &decl->_body._undecl_subscriber);
        } break;
        case _Z_DECL_QUERYABLE: {
            ret = _z_decl_queryable_encode(wbf, &decl->_body._decl_queryable);
        } break;
        case _Z_UNDECL_QUERYABLE: {
            ret = _z_undecl_queryable_encode(wbf, &decl->_body._undecl_queryable);
        } break;
        case _Z_DECL_TOKEN: {
            ret = _z_decl_token_encode(wbf, &decl->_body._decl_token);
        } break;
        case _Z_UNDECL_TOKEN: {
            ret = _z_undecl_token_encode(wbf, &decl->_body._undecl_token);
        } break;
        case _Z_DECL_FINAL: {
            ret = _z_decl_final_encode(wbf);
        } break;
            ;
    }
    return ret;
}
int8_t _z_decl_kexpr_decode(_z_decl_kexpr_t *decl, _z_zbuf_t *zbf, uint8_t header) {
    *decl = _z_decl_kexpr_null();
    _Z_RETURN_IF_ERR(_z_zint16_decode(&decl->_id, zbf));
    _Z_RETURN_IF_ERR(_z_keyexpr_decode(&decl->_keyexpr, zbf, _Z_HAS_FLAG(header, _Z_DECL_KEXPR_FLAG_N)));
    _z_keyexpr_set_mapping(&decl->_keyexpr, _Z_KEYEXPR_MAPPING_UNKNOWN_REMOTE);

    if (_Z_HAS_FLAG(header, _Z_FLAG_Z_Z)) {
        _Z_RETURN_IF_ERR(_z_msg_ext_skip_non_mandatories(zbf, 0x15));
    }
    return _Z_RES_OK;
}
int8_t _z_undecl_kexpr_decode(_z_undecl_kexpr_t *decl, _z_zbuf_t *zbf, uint8_t header) {
    *decl = _z_undecl_kexpr_null();
    _Z_RETURN_IF_ERR(_z_zint16_decode(&decl->_id, zbf));

    if (_Z_HAS_FLAG(header, _Z_FLAG_Z_Z)) {
        _Z_RETURN_IF_ERR(_z_msg_ext_skip_non_mandatories(zbf, 0x10));
    }
    return _Z_RES_OK;
}

int8_t _z_undecl_decode_extensions(_z_msg_ext_t *extension, void *ctx) {
    _z_keyexpr_t *ke = (_z_keyexpr_t *)ctx;
    switch (extension->_header) {
        case _Z_MSG_EXT_ENC_ZBUF | _Z_MSG_EXT_FLAG_M | 0x0f: {
            _z_zbuf_t _zbf = _z_slice_as_zbuf(extension->_body._zbuf._val);
            _z_zbuf_t *zbf = &_zbf;
            uint8_t header;
            _Z_RETURN_IF_ERR(_z_uint8_decode(&header, zbf));
            uint16_t mapping = _Z_HAS_FLAG(header, 2) ? _Z_KEYEXPR_MAPPING_UNKNOWN_REMOTE : _Z_KEYEXPR_MAPPING_LOCAL;
            _Z_RETURN_IF_ERR(_z_zint16_decode(&ke->_id, zbf));
            if (_Z_HAS_FLAG(header, 1)) {
                size_t len = _z_zbuf_len(zbf);
<<<<<<< HEAD
                ke->_suffix = z_malloc(len + 1);
                if (!ke->_suffix) {
=======
                ke->_suffix = _z_string_preallocate(len);
                if (!_z_keyexpr_has_suffix(ke)) {
>>>>>>> 68d57694
                    return _Z_ERR_SYSTEM_OUT_OF_MEMORY;
                }
                ke->_mapping = _z_keyexpr_mapping(mapping);
                _z_zbuf_read_bytes(zbf, (uint8_t *)_z_string_data(&ke->_suffix), 0, len);
            } else {
                ke->_mapping = _z_keyexpr_mapping(mapping);
            }
        } break;
        default:
            if (_Z_HAS_FLAG(extension->_header, _Z_MSG_EXT_FLAG_M)) {
                return _z_msg_ext_unknown_error(extension, 0x0e);
            }
    }
    return _Z_RES_OK;
}
int8_t _z_undecl_trivial_decode(_z_zbuf_t *zbf, _z_keyexpr_t *_ext_keyexpr, uint32_t *decl_id, uint8_t header) {
    _Z_RETURN_IF_ERR(_z_zint32_decode(decl_id, zbf));
    if (_Z_HAS_FLAG(header, _Z_FLAG_Z_Z)) {
        _Z_RETURN_IF_ERR(_z_msg_ext_decode_iter(zbf, _z_undecl_decode_extensions, _ext_keyexpr));
    }
    return _Z_RES_OK;
}
int8_t _z_decl_commons_decode(_z_zbuf_t *zbf, uint8_t header, _Bool *has_extensions, uint32_t *id, _z_keyexpr_t *ke) {
    *has_extensions = _Z_HAS_FLAG(header, _Z_FLAG_Z_Z);
    uint16_t mapping =
        _Z_HAS_FLAG(header, _Z_DECL_SUBSCRIBER_FLAG_M) ? _Z_KEYEXPR_MAPPING_UNKNOWN_REMOTE : _Z_KEYEXPR_MAPPING_LOCAL;
    _Z_RETURN_IF_ERR(_z_zint32_decode(id, zbf));
    _Z_RETURN_IF_ERR(_z_zint16_decode(&ke->_id, zbf));
    if (_Z_HAS_FLAG(header, _Z_DECL_SUBSCRIBER_FLAG_N)) {
        _z_zint_t len;
        _Z_RETURN_IF_ERR(_z_zsize_decode(&len, zbf));
        if (_z_zbuf_len(zbf) < len) {
            return _Z_ERR_MESSAGE_DESERIALIZATION_FAILED;
        }
<<<<<<< HEAD
        ke->_suffix = z_malloc(len + 1);
        if (ke->_suffix == NULL) {
=======
        ke->_suffix = _z_string_preallocate(len);
        if (!_z_keyexpr_has_suffix(ke)) {
>>>>>>> 68d57694
            return _Z_ERR_SYSTEM_OUT_OF_MEMORY;
        }
        ke->_mapping = _z_keyexpr_mapping(mapping);
        _z_zbuf_read_bytes(zbf, (uint8_t *)_z_string_data(&ke->_suffix), 0, len);
    } else {
        ke->_suffix = _z_string_null();
        ke->_mapping = _z_keyexpr_mapping(mapping);
    }
    return _Z_RES_OK;
}
int8_t _z_decl_subscriber_decode_extensions(_z_msg_ext_t *extension, void *ctx) {
    _z_decl_subscriber_t *decl = (_z_decl_subscriber_t *)ctx;
    switch (extension->_header) {
        case _Z_MSG_EXT_ENC_ZINT | 0x01: {
            decl->_ext_subinfo._reliable = _Z_HAS_FLAG(extension->_body._zint._val, 1);
        } break;
        default:
            if (_Z_HAS_FLAG(extension->_header, _Z_MSG_EXT_FLAG_M)) {
                return _z_msg_ext_unknown_error(extension, 0x14);
            }
    }
    return _Z_RES_OK;
}

int8_t _z_decl_subscriber_decode(_z_decl_subscriber_t *decl, _z_zbuf_t *zbf, uint8_t header) {
    _Bool has_ext;
    *decl = _z_decl_subscriber_null();
    _Z_RETURN_IF_ERR(_z_decl_commons_decode(zbf, header, &has_ext, &decl->_id, &decl->_keyexpr));
    if (has_ext) {
        _Z_RETURN_IF_ERR(_z_msg_ext_decode_iter(zbf, _z_decl_subscriber_decode_extensions, decl));
    }
    return _Z_RES_OK;
}
int8_t _z_undecl_subscriber_decode(_z_undecl_subscriber_t *decl, _z_zbuf_t *zbf, uint8_t header) {
    *decl = _z_undecl_subscriber_null();
    return _z_undecl_trivial_decode(zbf, &decl->_ext_keyexpr, &decl->_id, header);
}
int8_t _z_decl_queryable_decode_extensions(_z_msg_ext_t *extension, void *ctx) {
    _z_decl_queryable_t *decl = (_z_decl_queryable_t *)ctx;
    switch (extension->_header) {
        case _Z_MSG_EXT_ENC_ZINT | 0x01: {
            uint64_t val = extension->_body._zint._val;
            decl->_ext_queryable_info._complete = _Z_HAS_FLAG(val, 0x01);
            decl->_ext_queryable_info._distance = (uint16_t)(val >> 8);
        } break;
        default:
            if (_Z_HAS_FLAG(extension->_header, _Z_MSG_EXT_FLAG_M)) {
                return _z_msg_ext_unknown_error(extension, 0x11);
            }
    }
    return _Z_RES_OK;
}
int8_t _z_decl_queryable_decode(_z_decl_queryable_t *decl, _z_zbuf_t *zbf, uint8_t header) {
    _Bool has_ext;
    *decl = _z_decl_queryable_null();
    _Z_RETURN_IF_ERR(_z_decl_commons_decode(zbf, header, &has_ext, &decl->_id, &decl->_keyexpr));
    if (has_ext) {
        _Z_RETURN_IF_ERR(_z_msg_ext_decode_iter(zbf, _z_decl_queryable_decode_extensions, decl));
    }
    return _Z_RES_OK;
}
int8_t _z_undecl_queryable_decode(_z_undecl_queryable_t *decl, _z_zbuf_t *zbf, uint8_t header) {
    *decl = _z_undecl_queryable_null();
    return _z_undecl_trivial_decode(zbf, &decl->_ext_keyexpr, &decl->_id, header);
}
int8_t _z_decl_token_decode(_z_decl_token_t *decl, _z_zbuf_t *zbf, uint8_t header) {
    _Bool has_ext;
    *decl = _z_decl_token_null();
    _Z_RETURN_IF_ERR(_z_decl_commons_decode(zbf, header, &has_ext, &decl->_id, &decl->_keyexpr));
    if (has_ext) {
        _Z_RETURN_IF_ERR(_z_msg_ext_skip_non_mandatories(zbf, 0x12));
    }
    return _Z_RES_OK;
}
int8_t _z_undecl_token_decode(_z_undecl_token_t *decl, _z_zbuf_t *zbf, uint8_t header) {
    return _z_undecl_trivial_decode(zbf, &decl->_ext_keyexpr, &decl->_id, header);
}

int8_t _z_decl_final_decode(_z_decl_final_t *decl, _z_zbuf_t *zbf, uint8_t header) {
    // Nothing to do
    _ZP_UNUSED(decl);
    if (_Z_HAS_FLAG(header, _Z_FLAG_Z_Z)) {
        _Z_RETURN_IF_ERR(_z_msg_ext_skip_non_mandatories(zbf, 0x13));
    }
    return _Z_RES_OK;
}

int8_t _z_declaration_decode(_z_declaration_t *decl, _z_zbuf_t *zbf) {
    uint8_t header;
    _Z_RETURN_IF_ERR(_z_uint8_decode(&header, zbf));
    int8_t ret;
    switch (_Z_MID(header)) {
        case _Z_DECL_KEXPR_MID: {
            decl->_tag = _Z_DECL_KEXPR;
            ret = _z_decl_kexpr_decode(&decl->_body._decl_kexpr, zbf, header);
        } break;
        case _Z_UNDECL_KEXPR_MID: {
            decl->_tag = _Z_UNDECL_KEXPR;
            ret = _z_undecl_kexpr_decode(&decl->_body._undecl_kexpr, zbf, header);
        } break;
        case _Z_DECL_SUBSCRIBER_MID: {
            decl->_tag = _Z_DECL_SUBSCRIBER;
            ret = _z_decl_subscriber_decode(&decl->_body._decl_subscriber, zbf, header);
        } break;
        case _Z_UNDECL_SUBSCRIBER_MID: {
            decl->_tag = _Z_UNDECL_SUBSCRIBER;
            ret = _z_undecl_subscriber_decode(&decl->_body._undecl_subscriber, zbf, header);
        } break;
        case _Z_DECL_QUERYABLE_MID: {
            decl->_tag = _Z_DECL_QUERYABLE;
            ret = _z_decl_queryable_decode(&decl->_body._decl_queryable, zbf, header);
        } break;
        case _Z_UNDECL_QUERYABLE_MID: {
            decl->_tag = _Z_UNDECL_QUERYABLE;
            ret = _z_undecl_queryable_decode(&decl->_body._undecl_queryable, zbf, header);
        } break;
        case _Z_DECL_TOKEN_MID: {
            decl->_tag = _Z_DECL_TOKEN;
            ret = _z_decl_token_decode(&decl->_body._decl_token, zbf, header);
        } break;
        case _Z_UNDECL_TOKEN_MID: {
            decl->_tag = _Z_UNDECL_TOKEN;
            ret = _z_undecl_token_decode(&decl->_body._undecl_token, zbf, header);
        } break;
        case _Z_DECL_FINAL_MID: {
            decl->_tag = _Z_DECL_FINAL;
            ret = _z_decl_final_decode(&decl->_body._decl_final, zbf, header);
        } break;
        default: {
            ret = _Z_ERR_MESSAGE_DESERIALIZATION_FAILED;
        }
    }
    return ret;
}<|MERGE_RESOLUTION|>--- conflicted
+++ resolved
@@ -204,13 +204,8 @@
             _Z_RETURN_IF_ERR(_z_zint16_decode(&ke->_id, zbf));
             if (_Z_HAS_FLAG(header, 1)) {
                 size_t len = _z_zbuf_len(zbf);
-<<<<<<< HEAD
-                ke->_suffix = z_malloc(len + 1);
-                if (!ke->_suffix) {
-=======
                 ke->_suffix = _z_string_preallocate(len);
                 if (!_z_keyexpr_has_suffix(ke)) {
->>>>>>> 68d57694
                     return _Z_ERR_SYSTEM_OUT_OF_MEMORY;
                 }
                 ke->_mapping = _z_keyexpr_mapping(mapping);
@@ -245,13 +240,8 @@
         if (_z_zbuf_len(zbf) < len) {
             return _Z_ERR_MESSAGE_DESERIALIZATION_FAILED;
         }
-<<<<<<< HEAD
-        ke->_suffix = z_malloc(len + 1);
-        if (ke->_suffix == NULL) {
-=======
         ke->_suffix = _z_string_preallocate(len);
         if (!_z_keyexpr_has_suffix(ke)) {
->>>>>>> 68d57694
             return _Z_ERR_SYSTEM_OUT_OF_MEMORY;
         }
         ke->_mapping = _z_keyexpr_mapping(mapping);
