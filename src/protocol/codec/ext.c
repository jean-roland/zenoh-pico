--- conflicted
+++ resolved
@@ -180,11 +180,7 @@
             break;
         }
         case _Z_MSG_EXT_ENC_ZBUF: {
-<<<<<<< HEAD
-            _z_bytes_t buf = extension->_body._zbuf._val;
-=======
             _z_slice_t buf = extension->_body._zbuf._val;
->>>>>>> 68d57694
             char *hex = z_malloc(buf.len * 2 + 1);
             for (size_t i = 0; i < buf.len; ++i) {
                 snprintf(hex + 2 * i, 3, "%02x", buf.start[i]);
