//
// Copyright (c) 2022 ZettaScale Technology
//
// This program and the accompanying materials are made available under the
// terms of the Eclipse Public License 2.0 which is available at
// http://www.eclipse.org/legal/epl-2.0, or the Apache License, Version 2.0
// which is available at https://www.apache.org/licenses/LICENSE-2.0.
//
// SPDX-License-Identifier: EPL-2.0 OR Apache-2.0
//
// Contributors:
//   ZettaScale Zenoh Team, <zenoh@zettascale.tech>
//

#include "zenoh-pico/transport/transport.h"
#include "zenoh-pico/transport/utils.h"

void _z_transport_peer_entry_clear(_z_transport_peer_entry_t *src)
{
    _z_wbuf_clear(&src->_dbuf_reliable);
    _z_wbuf_clear(&src->_dbuf_best_effort);

    _z_bytes_clear(&src->_remote_pid);
    _z_bytes_clear(&src->_remote_addr);
}

void _z_transport_peer_entry_copy(_z_transport_peer_entry_t *dst, const _z_transport_peer_entry_t *src)
{
    _z_wbuf_copy(&dst->_dbuf_reliable, &src->_dbuf_reliable);
    _z_wbuf_copy(&dst->_dbuf_best_effort, &src->_dbuf_best_effort);

    dst->_sn_resolution = src->_sn_resolution;
    dst->_sn_resolution_half = src->_sn_resolution_half;
    _z_conduit_sn_list_copy(&dst->_sn_rx_sns, &src->_sn_rx_sns);

    dst->_lease = src->_lease;
    dst->_next_lease = src->_next_lease;
    dst->_received = src->_received;

    _z_bytes_copy(&dst->_remote_pid, &src->_remote_pid);
    _z_bytes_copy(&dst->_remote_addr, &src->_remote_addr);
}

size_t _z_transport_peer_entry_size(const _z_transport_peer_entry_t *src)
{
<<<<<<< HEAD
    (void) (src);
    return sizeof(_z_transport_peer_entry_t);
=======
    (void)(src);
    return sizeof(_zn_transport_peer_entry_t);
>>>>>>> 446d1ec9
}

int _z_transport_peer_entry_eq(const _z_transport_peer_entry_t *left, const _z_transport_peer_entry_t *right)
{
    if (left->_remote_pid.len != right->_remote_pid.len)
        return 0; // False

    if (memcmp(left->_remote_pid.start, right->_remote_pid.start, left->_remote_pid.len) != 0)
        return 0; // False

    return 1; // True
}<|MERGE_RESOLUTION|>--- conflicted
+++ resolved
@@ -43,13 +43,8 @@
 
 size_t _z_transport_peer_entry_size(const _z_transport_peer_entry_t *src)
 {
-<<<<<<< HEAD
     (void) (src);
     return sizeof(_z_transport_peer_entry_t);
-=======
-    (void)(src);
-    return sizeof(_zn_transport_peer_entry_t);
->>>>>>> 446d1ec9
 }
 
 int _z_transport_peer_entry_eq(const _z_transport_peer_entry_t *left, const _z_transport_peer_entry_t *right)
