--- conflicted
+++ resolved
@@ -38,19 +38,11 @@
 
 #if Z_FEATURE_MULTI_THREAD == 1
     // Initialize the mutexes
-<<<<<<< HEAD
-    ret = z_mutex_init(&zt->_transport._unicast._mutex_tx);
-    if (ret == _Z_RES_OK) {
-        ret = z_mutex_init(&zt->_transport._unicast._mutex_rx);
-        if (ret != _Z_RES_OK) {
-            z_mutex_free(&zt->_transport._unicast._mutex_tx);
-=======
     ret = _z_mutex_init(&zt->_transport._unicast._mutex_tx);
     if (ret == _Z_RES_OK) {
         ret = _z_mutex_init(&zt->_transport._unicast._mutex_rx);
         if (ret != _Z_RES_OK) {
             _z_mutex_drop(&zt->_transport._unicast._mutex_tx);
->>>>>>> 68d57694
         }
     }
 #endif  // Z_FEATURE_MULTI_THREAD == 1
@@ -83,13 +75,8 @@
             _Z_ERROR("Not enough memory to allocate transport tx rx buffers!");
 
 #if Z_FEATURE_MULTI_THREAD == 1
-<<<<<<< HEAD
-            z_mutex_free(&zt->_transport._unicast._mutex_tx);
-            z_mutex_free(&zt->_transport._unicast._mutex_rx);
-=======
             _z_mutex_drop(&zt->_transport._unicast._mutex_tx);
             _z_mutex_drop(&zt->_transport._unicast._mutex_rx);
->>>>>>> 68d57694
 #endif  // Z_FEATURE_MULTI_THREAD == 1
 
             _z_wbuf_clear(&zt->_transport._unicast._wbuf);
@@ -117,13 +104,8 @@
             _z_wbuf_clear(&zt->_transport._unicast._dbuf_best_effort);
 
 #if Z_FEATURE_MULTI_THREAD == 1
-<<<<<<< HEAD
-            z_mutex_free(&zt->_transport._unicast._mutex_tx);
-            z_mutex_free(&zt->_transport._unicast._mutex_rx);
-=======
             _z_mutex_drop(&zt->_transport._unicast._mutex_tx);
             _z_mutex_drop(&zt->_transport._unicast._mutex_rx);
->>>>>>> 68d57694
 #endif  // Z_FEATURE_MULTI_THREAD == 1
 
             _z_wbuf_clear(&zt->_transport._unicast._wbuf);
@@ -297,19 +279,6 @@
 #if Z_FEATURE_MULTI_THREAD == 1
     // Clean up tasks
     if (ztu->_read_task != NULL) {
-<<<<<<< HEAD
-        z_task_join(ztu->_read_task);
-        z_task_free(&ztu->_read_task);
-    }
-    if (ztu->_lease_task != NULL) {
-        z_task_join(ztu->_lease_task);
-        z_task_free(&ztu->_lease_task);
-    }
-
-    // Clean up the mutexes
-    z_mutex_free(&ztu->_mutex_tx);
-    z_mutex_free(&ztu->_mutex_rx);
-=======
         _z_task_join(ztu->_read_task);
         _z_task_free(&ztu->_read_task);
     }
@@ -321,7 +290,6 @@
     // Clean up the mutexes
     _z_mutex_drop(&ztu->_mutex_tx);
     _z_mutex_drop(&ztu->_mutex_rx);
->>>>>>> 68d57694
 #endif  // Z_FEATURE_MULTI_THREAD == 1
 
     // Clean up the buffers
