//
// Copyright (c) 2022 ZettaScale Technology
//
// This program and the accompanying materials are made available under the
// terms of the Eclipse Public License 2.0 which is available at
// http://www.eclipse.org/legal/epl-2.0, or the Apache License, Version 2.0
// which is available at https://www.apache.org/licenses/LICENSE-2.0.
//
// SPDX-License-Identifier: EPL-2.0 OR Apache-2.0
//
// Contributors:
//   ZettaScale Zenoh Team, <zenoh@zettascale.tech>
//

// #include "zenoh-pico/transport/link/tx.h"

#include "zenoh-pico/transport/common/tx.h"

#include "zenoh-pico/api/primitives.h"
#include "zenoh-pico/config.h"
#include "zenoh-pico/protocol/codec/core.h"
#include "zenoh-pico/protocol/codec/network.h"
#include "zenoh-pico/protocol/codec/transport.h"
#include "zenoh-pico/protocol/iobuf.h"
#include "zenoh-pico/protocol/keyexpr.h"
#include "zenoh-pico/system/link/raweth.h"
#include "zenoh-pico/transport/transport.h"
#include "zenoh-pico/transport/utils.h"
#include "zenoh-pico/utils/logging.h"

#if Z_FEATURE_RAWETH_TRANSPORT == 1

#if Z_FEATURE_MULTI_THREAD == 1
<<<<<<< HEAD
static void _zp_raweth_unlock_tx_mutex(_z_transport_multicast_t *ztm) { z_mutex_unlock(&ztm->_mutex_tx); }
=======
static void _zp_raweth_unlock_tx_mutex(_z_transport_multicast_t *ztm) { _z_mutex_unlock(&ztm->_mutex_tx); }
>>>>>>> 68d57694
#else
static void _zp_raweth_unlock_tx_mutex(_z_transport_multicast_t *ztm) { _ZP_UNUSED(ztm); }
#endif

static int _zp_raweth_find_map_entry(const _z_keyexpr_t *keyexpr, _z_raweth_socket_t *sock) {
<<<<<<< HEAD
    for (int i = 0; i < _zp_raweth_mapping_array_len(&sock->_mapping); i++) {
        // Find matching keyexpr
        const _zp_raweth_mapping_entry_t *entry = _zp_raweth_mapping_array_get(&sock->_mapping, i);
        if (zp_keyexpr_intersect_null_terminated(keyexpr->_suffix, entry->_keyexpr._suffix) != _Z_RES_OK) {
=======
    for (size_t i = 0; i < _zp_raweth_mapping_array_len(&sock->_mapping); i++) {
        // Find matching keyexpr
        const _zp_raweth_mapping_entry_t *entry = _zp_raweth_mapping_array_get(&sock->_mapping, i);
        if (z_keyexpr_intersects(keyexpr, &entry->_keyexpr) != _Z_RES_OK) {
>>>>>>> 68d57694
            continue;
        }
        return (int)i;
    }
    return -1;
}

static int8_t _zp_raweth_set_socket(const _z_keyexpr_t *keyexpr, _z_raweth_socket_t *sock) {
    int8_t ret = _Z_RES_OK;

    if (_zp_raweth_mapping_array_len(&sock->_mapping) < 1) {
        return _Z_ERR_GENERIC;
    }
    if (keyexpr == NULL) {
        // Store default value into socket
        const _zp_raweth_mapping_entry_t *entry = _zp_raweth_mapping_array_get(&sock->_mapping, 0);
        memcpy(&sock->_dmac, &entry->_dmac, _ZP_MAC_ADDR_LENGTH);
        uint16_t vlan = entry->_vlan;
        sock->_has_vlan = entry->_has_vlan;
        if (sock->_has_vlan) {
            memcpy(&sock->_vlan, &vlan, sizeof(vlan));
        }
    } else {
        // Find config entry (linear)
        int idx = _zp_raweth_find_map_entry(keyexpr, sock);
        // Key not found case
        if (idx < 0) {
            idx = 0;  // Set to default entry
            _Z_DEBUG("Key '%.*s' wasn't found in config mapping, sending to default address",
                     (int)_z_string_len(&keyexpr->_suffix), _z_string_data(&keyexpr->_suffix));
        }
        // Store data into socket
<<<<<<< HEAD
        const _zp_raweth_mapping_entry_t *entry = _zp_raweth_mapping_array_get(&sock->_mapping, idx);
=======
        const _zp_raweth_mapping_entry_t *entry = _zp_raweth_mapping_array_get(&sock->_mapping, (size_t)idx);
>>>>>>> 68d57694
        memcpy(&sock->_dmac, &entry->_dmac, _ZP_MAC_ADDR_LENGTH);
        uint16_t vlan = entry->_vlan;
        sock->_has_vlan = entry->_has_vlan;
        if (sock->_has_vlan) {
            memcpy(&sock->_vlan, &vlan, sizeof(vlan));
        }
    }
    return ret;
}

/**
 * This function is unsafe because it operates in potentially concurrent data.
 * Make sure that the following mutexes are locked before calling this function:
 *  - ztm->_mutex_inner
 */
static _z_zint_t __unsafe_z_raweth_get_sn(_z_transport_multicast_t *ztm, z_reliability_t reliability) {
    _z_zint_t sn;
    if (reliability == Z_RELIABILITY_RELIABLE) {
        sn = ztm->_sn_tx_reliable;
        ztm->_sn_tx_reliable = _z_sn_increment(ztm->_sn_res, ztm->_sn_tx_reliable);
    } else {
        sn = ztm->_sn_tx_best_effort;
        ztm->_sn_tx_best_effort = _z_sn_increment(ztm->_sn_res, ztm->_sn_tx_best_effort);
    }
    return sn;
}

static void __unsafe_z_raweth_prepare_header(_z_link_t *zl, _z_wbuf_t *wbf) {
    _z_raweth_socket_t *resocket = &zl->_socket._raweth;
    // Reserve eth header in buffer
    if (resocket->_has_vlan) {
        _z_wbuf_set_wpos(wbf, sizeof(_zp_eth_vlan_header_t));
    } else {
        _z_wbuf_set_wpos(wbf, sizeof(_zp_eth_header_t));
    }
}

/**
 * This function is unsafe because it operates in potentially concurrent data.
 * Make sure that the following mutexes are locked before calling this function:
 *  - ztm->_mutex_inner
 */
static int8_t __unsafe_z_raweth_write_header(_z_link_t *zl, _z_wbuf_t *wbf) {
    _z_raweth_socket_t *resocket = &zl->_socket._raweth;
    // Save and reset buffer position
    size_t wpos = _z_wbuf_len(wbf);
    _z_wbuf_set_wpos(wbf, 0);
    // Write eth header in buffer
    if (resocket->_has_vlan) {
        _zp_eth_vlan_header_t header;
        // Set header
        memset(&header, 0, sizeof(header));
        memcpy(&header.dmac, &resocket->_dmac, _ZP_MAC_ADDR_LENGTH);
        memcpy(&header.smac, &resocket->_smac, _ZP_MAC_ADDR_LENGTH);
        header.vlan_type = _ZP_ETH_TYPE_VLAN;
        header.tag = resocket->_vlan;
        header.ethtype = resocket->_ethtype;
<<<<<<< HEAD
        header.data_length = _z_raweth_htons(wpos - sizeof(header));
=======
        header.data_length = _z_raweth_htons((uint16_t)(wpos - sizeof(header)));
>>>>>>> 68d57694
        // Write header
        _Z_RETURN_IF_ERR(_z_wbuf_write_bytes(wbf, (uint8_t *)&header, 0, sizeof(header)));
    } else {
        _zp_eth_header_t header;
        // Set header
        memcpy(&header.dmac, &resocket->_dmac, _ZP_MAC_ADDR_LENGTH);
        memcpy(&header.smac, &resocket->_smac, _ZP_MAC_ADDR_LENGTH);
        header.ethtype = resocket->_ethtype;
<<<<<<< HEAD
        header.data_length = _z_raweth_htons(wpos - sizeof(header));
=======
        header.data_length = _z_raweth_htons((uint16_t)(wpos - sizeof(header)));
>>>>>>> 68d57694
        // Write header
        _Z_RETURN_IF_ERR(_z_wbuf_write_bytes(wbf, (uint8_t *)&header, 0, sizeof(header)));
    }
    // Restore wpos
    _z_wbuf_set_wpos(wbf, wpos);
    return _Z_RES_OK;
}

static int8_t _z_raweth_link_send_wbuf(const _z_link_t *zl, const _z_wbuf_t *wbf) {
    int8_t ret = _Z_RES_OK;
    for (size_t i = 0; (i < _z_wbuf_len_iosli(wbf)) && (ret == _Z_RES_OK); i++) {
        _z_slice_t bs = _z_iosli_to_bytes(_z_wbuf_get_iosli(wbf, i));
        size_t n = bs.len;

        do {
            // Retrieve addr from config + vlan tag above (locator)
            size_t wb = _z_send_raweth(&zl->_socket._raweth._sock, bs.start, n);  // Unix
            if (wb == SIZE_MAX) {
                return _Z_ERR_TRANSPORT_TX_FAILED;
            }
            n = n - wb;
            bs.start = bs.start + (bs.len - n);
        } while (n > (size_t)0);
    }
    return ret;
}

int8_t _z_raweth_link_send_t_msg(const _z_link_t *zl, const _z_transport_message_t *t_msg) {
    int8_t ret = _Z_RES_OK;

    // Create and prepare the buffer to serialize the message on
    uint16_t mtu = (zl->_mtu < Z_BATCH_UNICAST_SIZE) ? zl->_mtu : Z_BATCH_UNICAST_SIZE;
    _z_wbuf_t wbf = _z_wbuf_make(mtu, false);

    // Discard const qualifier
    _z_link_t *mzl = (_z_link_t *)zl;
    // Set socket info
    _Z_RETURN_IF_ERR(_zp_raweth_set_socket(NULL, &mzl->_socket._raweth));
    // Prepare buff
    __unsafe_z_raweth_prepare_header(mzl, &wbf);
    // Encode the session message
    _Z_RETURN_IF_ERR(_z_transport_message_encode(&wbf, t_msg));
    // Write the message header
    _Z_RETURN_IF_ERR(__unsafe_z_raweth_write_header(mzl, &wbf));
    // Send the wbuf on the socket
    ret = _z_raweth_link_send_wbuf(zl, &wbf);
    _z_wbuf_clear(&wbf);

    return ret;
}

int8_t _z_raweth_send_t_msg(_z_transport_multicast_t *ztm, const _z_transport_message_t *t_msg) {
    int8_t ret = _Z_RES_OK;
    _Z_DEBUG(">> send session message");

#if Z_FEATURE_MULTI_THREAD == 1
<<<<<<< HEAD
    z_mutex_lock(&ztm->_mutex_tx);
=======
    _z_mutex_lock(&ztm->_mutex_tx);
>>>>>>> 68d57694
#endif
    // Reset wbuf
    _z_wbuf_reset(&ztm->_wbuf);
    // Set socket info
    _Z_CLEAN_RETURN_IF_ERR(_zp_raweth_set_socket(NULL, &ztm->_link._socket._raweth), _zp_raweth_unlock_tx_mutex(ztm));
    // Prepare buff
    __unsafe_z_raweth_prepare_header(&ztm->_link, &ztm->_wbuf);
    // Encode the session message
    _Z_CLEAN_RETURN_IF_ERR(_z_transport_message_encode(&ztm->_wbuf, t_msg), _zp_raweth_unlock_tx_mutex(ztm));
    // Write the message header
    _Z_CLEAN_RETURN_IF_ERR(__unsafe_z_raweth_write_header(&ztm->_link, &ztm->_wbuf), _zp_raweth_unlock_tx_mutex(ztm));
    // Send the wbuf on the socket
    _Z_CLEAN_RETURN_IF_ERR(_z_raweth_link_send_wbuf(&ztm->_link, &ztm->_wbuf), _zp_raweth_unlock_tx_mutex(ztm));
    // Mark the session that we have transmitted data
    ztm->_transmitted = true;

#if Z_FEATURE_MULTI_THREAD == 1
<<<<<<< HEAD
    z_mutex_unlock(&ztm->_mutex_tx);
=======
    _z_mutex_unlock(&ztm->_mutex_tx);
>>>>>>> 68d57694
#endif

    return ret;
}

int8_t _z_raweth_send_n_msg(_z_session_t *zn, const _z_network_message_t *n_msg, z_reliability_t reliability,
                            z_congestion_control_t cong_ctrl) {
    int8_t ret = _Z_RES_OK;
    _z_transport_multicast_t *ztm = &zn->_tp._transport._raweth;
    _Z_DEBUG(">> send network message");

    // Acquire the lock and drop the message if needed
#if Z_FEATURE_MULTI_THREAD == 1
    if (cong_ctrl == Z_CONGESTION_CONTROL_BLOCK) {
<<<<<<< HEAD
        z_mutex_lock(&ztm->_mutex_tx);
    } else {
        if (z_mutex_trylock(&ztm->_mutex_tx) != (int8_t)0) {
=======
        _z_mutex_lock(&ztm->_mutex_tx);
    } else {
        if (_z_mutex_try_lock(&ztm->_mutex_tx) != (int8_t)0) {
>>>>>>> 68d57694
            _Z_INFO("Dropping zenoh message because of congestion control");
            // We failed to acquire the lock, drop the message
            return ret;
        }
    }
#else
    _ZP_UNUSED(cong_ctrl);
#endif  // Z_FEATURE_MULTI_THREAD == 1

    const _z_keyexpr_t *keyexpr = NULL;
    switch (n_msg->_tag) {
        case _Z_N_PUSH:
            keyexpr = &n_msg->_body._push._key;
            break;
        case _Z_N_REQUEST:
            keyexpr = &n_msg->_body._request._key;
            break;
        case _Z_N_RESPONSE:
            keyexpr = &n_msg->_body._response._key;
            break;
        case _Z_N_RESPONSE_FINAL:
        case _Z_N_DECLARE:
        default:
            break;
    }
    // Reset wbuf
    _z_wbuf_reset(&ztm->_wbuf);
    // Set socket info
    _Z_CLEAN_RETURN_IF_ERR(_zp_raweth_set_socket(keyexpr, &ztm->_link._socket._raweth),
                           _zp_raweth_unlock_tx_mutex(ztm));
    // Prepare buff
    __unsafe_z_raweth_prepare_header(&ztm->_link, &ztm->_wbuf);
    // Set the frame header
    _z_zint_t sn = __unsafe_z_raweth_get_sn(ztm, reliability);
    _z_transport_message_t t_msg = _z_t_msg_make_frame_header(sn, reliability);
    // Encode the frame header
    _Z_CLEAN_RETURN_IF_ERR(_z_transport_message_encode(&ztm->_wbuf, &t_msg), _zp_raweth_unlock_tx_mutex(ztm));
    // Encode the network message
    if (_z_network_message_encode(&ztm->_wbuf, n_msg) == _Z_RES_OK) {
        // Write the eth header
        _Z_CLEAN_RETURN_IF_ERR(__unsafe_z_raweth_write_header(&ztm->_link, &ztm->_wbuf),
                               _zp_raweth_unlock_tx_mutex(ztm));
        // Send the wbuf on the socket
        _Z_CLEAN_RETURN_IF_ERR(_z_raweth_link_send_wbuf(&ztm->_link, &ztm->_wbuf), _zp_raweth_unlock_tx_mutex(ztm));
        // Mark the session that we have transmitted data
        ztm->_transmitted = true;
    } else {  // The message does not fit in the current batch, let's fragment it
#if Z_FEATURE_FRAGMENTATION == 1
        // Create an expandable wbuf for fragmentation
        _z_wbuf_t fbf = _z_wbuf_make(_Z_FRAG_BUFF_BASE_SIZE, true);
        // Encode the message on the expandable wbuf
        _Z_CLEAN_RETURN_IF_ERR(_z_network_message_encode(&fbf, n_msg), _zp_raweth_unlock_tx_mutex(ztm));
        // Fragment and send the message
        _Bool is_first = true;
        while (_z_wbuf_len(&fbf) > 0) {
            if (is_first) {
                // Get the fragment sequence number
                sn = __unsafe_z_raweth_get_sn(ztm, reliability);
            }
            is_first = false;
            // Reset wbuf
            _z_wbuf_reset(&ztm->_wbuf);
            // Prepare buff
            __unsafe_z_raweth_prepare_header(&ztm->_link, &ztm->_wbuf);
            // Serialize one fragment
            _Z_CLEAN_RETURN_IF_ERR(__unsafe_z_serialize_zenoh_fragment(&ztm->_wbuf, &fbf, reliability, sn),
                                   _zp_raweth_unlock_tx_mutex(ztm));
            // Write the eth header
            _Z_CLEAN_RETURN_IF_ERR(__unsafe_z_raweth_write_header(&ztm->_link, &ztm->_wbuf),
                                   _zp_raweth_unlock_tx_mutex(ztm));
            // Send the wbuf on the socket
            _Z_CLEAN_RETURN_IF_ERR(_z_raweth_link_send_wbuf(&ztm->_link, &ztm->_wbuf), _zp_raweth_unlock_tx_mutex(ztm));
            // Mark the session that we have transmitted data
            ztm->_transmitted = true;
        }
        // Clear the expandable buffer
        _z_wbuf_clear(&fbf);
#else
        _Z_INFO("Sending the message required fragmentation feature that is deactivated.");
#endif
    }
#if Z_FEATURE_MULTI_THREAD == 1
<<<<<<< HEAD
    z_mutex_unlock(&ztm->_mutex_tx);
=======
    _z_mutex_unlock(&ztm->_mutex_tx);
>>>>>>> 68d57694
#endif  // Z_FEATURE_MULTI_THREAD == 1
    return ret;
}

#else
int8_t _z_raweth_link_send_t_msg(const _z_link_t *zl, const _z_transport_message_t *t_msg) {
    _ZP_UNUSED(zl);
    _ZP_UNUSED(t_msg);
    return _Z_ERR_TRANSPORT_NOT_AVAILABLE;
}
int8_t _z_raweth_send_t_msg(_z_transport_multicast_t *ztm, const _z_transport_message_t *t_msg) {
    _ZP_UNUSED(ztm);
    _ZP_UNUSED(t_msg);
    return _Z_ERR_TRANSPORT_NOT_AVAILABLE;
}

int8_t _z_raweth_send_n_msg(_z_session_t *zn, const _z_network_message_t *n_msg, z_reliability_t reliability,
                            z_congestion_control_t cong_ctrl) {
    _ZP_UNUSED(zn);
    _ZP_UNUSED(n_msg);
    _ZP_UNUSED(reliability);
    _ZP_UNUSED(cong_ctrl);
    return _Z_ERR_TRANSPORT_NOT_AVAILABLE;
}
#endif  // Z_FEATURE_RAWETH_TRANSPORT == 1<|MERGE_RESOLUTION|>--- conflicted
+++ resolved
@@ -31,27 +31,16 @@
 #if Z_FEATURE_RAWETH_TRANSPORT == 1
 
 #if Z_FEATURE_MULTI_THREAD == 1
-<<<<<<< HEAD
-static void _zp_raweth_unlock_tx_mutex(_z_transport_multicast_t *ztm) { z_mutex_unlock(&ztm->_mutex_tx); }
-=======
 static void _zp_raweth_unlock_tx_mutex(_z_transport_multicast_t *ztm) { _z_mutex_unlock(&ztm->_mutex_tx); }
->>>>>>> 68d57694
 #else
 static void _zp_raweth_unlock_tx_mutex(_z_transport_multicast_t *ztm) { _ZP_UNUSED(ztm); }
 #endif
 
 static int _zp_raweth_find_map_entry(const _z_keyexpr_t *keyexpr, _z_raweth_socket_t *sock) {
-<<<<<<< HEAD
-    for (int i = 0; i < _zp_raweth_mapping_array_len(&sock->_mapping); i++) {
-        // Find matching keyexpr
-        const _zp_raweth_mapping_entry_t *entry = _zp_raweth_mapping_array_get(&sock->_mapping, i);
-        if (zp_keyexpr_intersect_null_terminated(keyexpr->_suffix, entry->_keyexpr._suffix) != _Z_RES_OK) {
-=======
     for (size_t i = 0; i < _zp_raweth_mapping_array_len(&sock->_mapping); i++) {
         // Find matching keyexpr
         const _zp_raweth_mapping_entry_t *entry = _zp_raweth_mapping_array_get(&sock->_mapping, i);
         if (z_keyexpr_intersects(keyexpr, &entry->_keyexpr) != _Z_RES_OK) {
->>>>>>> 68d57694
             continue;
         }
         return (int)i;
@@ -84,11 +73,7 @@
                      (int)_z_string_len(&keyexpr->_suffix), _z_string_data(&keyexpr->_suffix));
         }
         // Store data into socket
-<<<<<<< HEAD
-        const _zp_raweth_mapping_entry_t *entry = _zp_raweth_mapping_array_get(&sock->_mapping, idx);
-=======
         const _zp_raweth_mapping_entry_t *entry = _zp_raweth_mapping_array_get(&sock->_mapping, (size_t)idx);
->>>>>>> 68d57694
         memcpy(&sock->_dmac, &entry->_dmac, _ZP_MAC_ADDR_LENGTH);
         uint16_t vlan = entry->_vlan;
         sock->_has_vlan = entry->_has_vlan;
@@ -146,11 +131,7 @@
         header.vlan_type = _ZP_ETH_TYPE_VLAN;
         header.tag = resocket->_vlan;
         header.ethtype = resocket->_ethtype;
-<<<<<<< HEAD
-        header.data_length = _z_raweth_htons(wpos - sizeof(header));
-=======
         header.data_length = _z_raweth_htons((uint16_t)(wpos - sizeof(header)));
->>>>>>> 68d57694
         // Write header
         _Z_RETURN_IF_ERR(_z_wbuf_write_bytes(wbf, (uint8_t *)&header, 0, sizeof(header)));
     } else {
@@ -159,11 +140,7 @@
         memcpy(&header.dmac, &resocket->_dmac, _ZP_MAC_ADDR_LENGTH);
         memcpy(&header.smac, &resocket->_smac, _ZP_MAC_ADDR_LENGTH);
         header.ethtype = resocket->_ethtype;
-<<<<<<< HEAD
-        header.data_length = _z_raweth_htons(wpos - sizeof(header));
-=======
         header.data_length = _z_raweth_htons((uint16_t)(wpos - sizeof(header)));
->>>>>>> 68d57694
         // Write header
         _Z_RETURN_IF_ERR(_z_wbuf_write_bytes(wbf, (uint8_t *)&header, 0, sizeof(header)));
     }
@@ -220,11 +197,7 @@
     _Z_DEBUG(">> send session message");
 
 #if Z_FEATURE_MULTI_THREAD == 1
-<<<<<<< HEAD
-    z_mutex_lock(&ztm->_mutex_tx);
-=======
     _z_mutex_lock(&ztm->_mutex_tx);
->>>>>>> 68d57694
 #endif
     // Reset wbuf
     _z_wbuf_reset(&ztm->_wbuf);
@@ -242,11 +215,7 @@
     ztm->_transmitted = true;
 
 #if Z_FEATURE_MULTI_THREAD == 1
-<<<<<<< HEAD
-    z_mutex_unlock(&ztm->_mutex_tx);
-=======
     _z_mutex_unlock(&ztm->_mutex_tx);
->>>>>>> 68d57694
 #endif
 
     return ret;
@@ -261,15 +230,9 @@
     // Acquire the lock and drop the message if needed
 #if Z_FEATURE_MULTI_THREAD == 1
     if (cong_ctrl == Z_CONGESTION_CONTROL_BLOCK) {
-<<<<<<< HEAD
-        z_mutex_lock(&ztm->_mutex_tx);
-    } else {
-        if (z_mutex_trylock(&ztm->_mutex_tx) != (int8_t)0) {
-=======
         _z_mutex_lock(&ztm->_mutex_tx);
     } else {
         if (_z_mutex_try_lock(&ztm->_mutex_tx) != (int8_t)0) {
->>>>>>> 68d57694
             _Z_INFO("Dropping zenoh message because of congestion control");
             // We failed to acquire the lock, drop the message
             return ret;
@@ -352,11 +315,7 @@
 #endif
     }
 #if Z_FEATURE_MULTI_THREAD == 1
-<<<<<<< HEAD
-    z_mutex_unlock(&ztm->_mutex_tx);
-=======
     _z_mutex_unlock(&ztm->_mutex_tx);
->>>>>>> 68d57694
 #endif  // Z_FEATURE_MULTI_THREAD == 1
     return ret;
 }
