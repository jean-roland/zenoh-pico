--- conflicted
+++ resolved
@@ -87,15 +87,6 @@
     return NULL;
 }
 
-<<<<<<< HEAD
-int8_t _zp_raweth_start_read_task(_z_transport_t *zt, z_task_attr_t *attr, z_task_t *task) {
-    // Init memory
-    (void)memset(task, 0, sizeof(z_task_t));
-    zt->_transport._raweth._read_task_running = true;  // Init before z_task_init for concurrency issue
-    // Init task
-    if (z_task_init(task, attr, _zp_raweth_read_task, &zt->_transport._raweth) != _Z_RES_OK) {
-        zt->_transport._raweth._read_task_running = false;
-=======
 int8_t _zp_raweth_start_read_task(_z_transport_t *zt, z_task_attr_t *attr, _z_task_t *task) {
     // Init memory
     (void)memset(task, 0, sizeof(_z_task_t));
@@ -103,7 +94,6 @@
     // Init task
     if (_z_task_init(task, attr, _zp_raweth_read_task, &zt->_transport._raweth) != _Z_RES_OK) {
         zt->_transport._unicast._lease_task_running = false;
->>>>>>> 68d57694
         return _Z_ERR_SYSTEM_TASK_FAILED;
     }
     // Attach task
