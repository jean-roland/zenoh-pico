//
// Copyright (c) 2022 ZettaScale Technology
//
// This program and the accompanying materials are made available under the
// terms of the Eclipse Public License 2.0 which is available at
// http://www.eclipse.org/legal/epl-2.0, or the Apache License, Version 2.0
// which is available at https://www.apache.org/licenses/LICENSE-2.0.
//
// SPDX-License-Identifier: EPL-2.0 OR Apache-2.0
//
// Contributors:
//   ZettaScale Zenoh Team, <zenoh@zettascale.tech>
//

#include "zenoh-pico/transport/multicast/tx.h"

#include "zenoh-pico/config.h"
#include "zenoh-pico/protocol/codec/network.h"
#include "zenoh-pico/protocol/codec/transport.h"
#include "zenoh-pico/transport/common/tx.h"
#include "zenoh-pico/transport/utils.h"
#include "zenoh-pico/utils/logging.h"

#if Z_FEATURE_MULTICAST_TRANSPORT == 1

/**
 * This function is unsafe because it operates in potentially concurrent data.
 * Make sure that the following mutexes are locked before calling this function:
 *  - ztm->_mutex_inner
 */
_z_zint_t __unsafe_z_multicast_get_sn(_z_transport_multicast_t *ztm, z_reliability_t reliability) {
    _z_zint_t sn;
    if (reliability == Z_RELIABILITY_RELIABLE) {
        sn = ztm->_sn_tx_reliable;
        ztm->_sn_tx_reliable = _z_sn_increment(ztm->_sn_res, ztm->_sn_tx_reliable);
    } else {
        sn = ztm->_sn_tx_best_effort;
        ztm->_sn_tx_best_effort = _z_sn_increment(ztm->_sn_res, ztm->_sn_tx_best_effort);
    }
    return sn;
}

int8_t _z_multicast_send_t_msg(_z_transport_multicast_t *ztm, const _z_transport_message_t *t_msg) {
    int8_t ret = _Z_RES_OK;
    _Z_DEBUG(">> send session message");

#if Z_FEATURE_MULTI_THREAD == 1
    // Acquire the lock
<<<<<<< HEAD
    z_mutex_lock(&ztm->_mutex_tx);
=======
    _z_mutex_lock(&ztm->_mutex_tx);
>>>>>>> 68d57694
#endif  // Z_FEATURE_MULTI_THREAD == 1

    // Prepare the buffer eventually reserving space for the message length
    __unsafe_z_prepare_wbuf(&ztm->_wbuf, ztm->_link._cap._flow);

    // Encode the session message
    ret = _z_transport_message_encode(&ztm->_wbuf, t_msg);
    if (ret == _Z_RES_OK) {
        // Write the message length in the reserved space if needed
        __unsafe_z_finalize_wbuf(&ztm->_wbuf, ztm->_link._cap._flow);
        // Send the wbuf on the socket
        ret = _z_link_send_wbuf(&ztm->_link, &ztm->_wbuf);
        if (ret == _Z_RES_OK) {
            ztm->_transmitted = true;  // Mark the session that we have transmitted data
        }
    }

#if Z_FEATURE_MULTI_THREAD == 1
<<<<<<< HEAD
    z_mutex_unlock(&ztm->_mutex_tx);
=======
    _z_mutex_unlock(&ztm->_mutex_tx);
>>>>>>> 68d57694
#endif  // Z_FEATURE_MULTI_THREAD == 1

    return ret;
}

int8_t _z_multicast_send_n_msg(_z_session_t *zn, const _z_network_message_t *n_msg, z_reliability_t reliability,
                               z_congestion_control_t cong_ctrl) {
    int8_t ret = _Z_RES_OK;
    _Z_DEBUG(">> send network message");

    _z_transport_multicast_t *ztm = &zn->_tp._transport._multicast;

    // Acquire the lock and drop the message if needed
    _Bool drop = false;
    if (cong_ctrl == Z_CONGESTION_CONTROL_BLOCK) {
#if Z_FEATURE_MULTI_THREAD == 1
<<<<<<< HEAD
        z_mutex_lock(&ztm->_mutex_tx);
#endif  // Z_FEATURE_MULTI_THREAD == 1
    } else {
#if Z_FEATURE_MULTI_THREAD == 1
        int8_t locked = z_mutex_trylock(&ztm->_mutex_tx);
=======
        _z_mutex_lock(&ztm->_mutex_tx);
#endif  // Z_FEATURE_MULTI_THREAD == 1
    } else {
#if Z_FEATURE_MULTI_THREAD == 1
        int8_t locked = _z_mutex_try_lock(&ztm->_mutex_tx);
>>>>>>> 68d57694
        if (locked != (int8_t)0) {
            _Z_INFO("Dropping zenoh message because of congestion control");
            // We failed to acquire the lock, drop the message
            drop = true;
        }
#endif  // Z_FEATURE_MULTI_THREAD == 1
    }

    if (drop == false) {
        // Prepare the buffer eventually reserving space for the message length
        __unsafe_z_prepare_wbuf(&ztm->_wbuf, ztm->_link._cap._flow);

        _z_zint_t sn = __unsafe_z_multicast_get_sn(ztm, reliability);  // Get the next sequence number

        _z_transport_message_t t_msg = _z_t_msg_make_frame_header(sn, reliability);
        ret = _z_transport_message_encode(&ztm->_wbuf, &t_msg);  // Encode the frame header
        if (ret == _Z_RES_OK) {
            ret = _z_network_message_encode(&ztm->_wbuf, n_msg);  // Encode the network message
            if (ret == _Z_RES_OK) {
                // Write the message length in the reserved space if needed
                __unsafe_z_finalize_wbuf(&ztm->_wbuf, ztm->_link._cap._flow);

                ret = _z_link_send_wbuf(&ztm->_link, &ztm->_wbuf);  // Send the wbuf on the socket
                if (ret == _Z_RES_OK) {
                    ztm->_transmitted = true;  // Mark the session that we have transmitted data
                }
            } else {
#if Z_FEATURE_FRAGMENTATION == 1
                // The message does not fit in the current batch, let's fragment it
                // Create an expandable wbuf for fragmentation
                _z_wbuf_t fbf = _z_wbuf_make(_Z_FRAG_BUFF_BASE_SIZE, true);

                ret = _z_network_message_encode(&fbf, n_msg);  // Encode the message on the expandable wbuf
                if (ret == _Z_RES_OK) {
                    _Bool is_first = true;  // Fragment and send the message
                    while (_z_wbuf_len(&fbf) > 0) {
                        if (is_first == false) {  // Get the fragment sequence number
                            sn = __unsafe_z_multicast_get_sn(ztm, reliability);
                        }
                        is_first = false;

                        // Clear the buffer for serialization
                        __unsafe_z_prepare_wbuf(&ztm->_wbuf, ztm->_link._cap._flow);

                        // Serialize one fragment
                        ret = __unsafe_z_serialize_zenoh_fragment(&ztm->_wbuf, &fbf, reliability, sn);
                        if (ret == _Z_RES_OK) {
                            // Write the message length in the reserved space if needed
                            __unsafe_z_finalize_wbuf(&ztm->_wbuf, ztm->_link._cap._flow);

                            ret = _z_link_send_wbuf(&ztm->_link, &ztm->_wbuf);  // Send the wbuf on the socket
                            if (ret == _Z_RES_OK) {
                                ztm->_transmitted = true;  // Mark the session that we have transmitted data
                            }
                        }
                    }
                }
                // Clear the buffer as it's no longer required
                _z_wbuf_clear(&fbf);
#else
                _Z_INFO("Sending the message required fragmentation feature that is deactivated.");
#endif
            }
        }

#if Z_FEATURE_MULTI_THREAD == 1
<<<<<<< HEAD
        z_mutex_unlock(&ztm->_mutex_tx);
=======
        _z_mutex_unlock(&ztm->_mutex_tx);
>>>>>>> 68d57694
#endif  // Z_FEATURE_MULTI_THREAD == 1
    }

    return ret;
}

#else
int8_t _z_multicast_send_t_msg(_z_transport_multicast_t *ztm, const _z_transport_message_t *t_msg) {
    _ZP_UNUSED(ztm);
    _ZP_UNUSED(t_msg);
    return _Z_ERR_TRANSPORT_NOT_AVAILABLE;
}

int8_t _z_multicast_send_n_msg(_z_session_t *zn, const _z_network_message_t *n_msg, z_reliability_t reliability,
                               z_congestion_control_t cong_ctrl) {
    _ZP_UNUSED(zn);
    _ZP_UNUSED(n_msg);
    _ZP_UNUSED(reliability);
    _ZP_UNUSED(cong_ctrl);
    return _Z_ERR_TRANSPORT_NOT_AVAILABLE;
}
#endif  // Z_FEATURE_MULTICAST_TRANSPORT == 1<|MERGE_RESOLUTION|>--- conflicted
+++ resolved
@@ -46,11 +46,7 @@
 
 #if Z_FEATURE_MULTI_THREAD == 1
     // Acquire the lock
-<<<<<<< HEAD
-    z_mutex_lock(&ztm->_mutex_tx);
-=======
     _z_mutex_lock(&ztm->_mutex_tx);
->>>>>>> 68d57694
 #endif  // Z_FEATURE_MULTI_THREAD == 1
 
     // Prepare the buffer eventually reserving space for the message length
@@ -69,11 +65,7 @@
     }
 
 #if Z_FEATURE_MULTI_THREAD == 1
-<<<<<<< HEAD
-    z_mutex_unlock(&ztm->_mutex_tx);
-=======
     _z_mutex_unlock(&ztm->_mutex_tx);
->>>>>>> 68d57694
 #endif  // Z_FEATURE_MULTI_THREAD == 1
 
     return ret;
@@ -90,19 +82,11 @@
     _Bool drop = false;
     if (cong_ctrl == Z_CONGESTION_CONTROL_BLOCK) {
 #if Z_FEATURE_MULTI_THREAD == 1
-<<<<<<< HEAD
-        z_mutex_lock(&ztm->_mutex_tx);
-#endif  // Z_FEATURE_MULTI_THREAD == 1
-    } else {
-#if Z_FEATURE_MULTI_THREAD == 1
-        int8_t locked = z_mutex_trylock(&ztm->_mutex_tx);
-=======
         _z_mutex_lock(&ztm->_mutex_tx);
 #endif  // Z_FEATURE_MULTI_THREAD == 1
     } else {
 #if Z_FEATURE_MULTI_THREAD == 1
         int8_t locked = _z_mutex_try_lock(&ztm->_mutex_tx);
->>>>>>> 68d57694
         if (locked != (int8_t)0) {
             _Z_INFO("Dropping zenoh message because of congestion control");
             // We failed to acquire the lock, drop the message
@@ -169,11 +153,7 @@
         }
 
 #if Z_FEATURE_MULTI_THREAD == 1
-<<<<<<< HEAD
-        z_mutex_unlock(&ztm->_mutex_tx);
-=======
         _z_mutex_unlock(&ztm->_mutex_tx);
->>>>>>> 68d57694
 #endif  // Z_FEATURE_MULTI_THREAD == 1
     }
 
