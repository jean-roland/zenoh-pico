--- conflicted
+++ resolved
@@ -93,21 +93,11 @@
 
 _z_transport_manager_t *_z_transport_manager_init()
 {
-<<<<<<< HEAD
-    _z_transport_manager_t *ztm = (_z_transport_manager_t *)malloc(sizeof(_z_transport_manager_t));
+    _z_transport_manager_t *ztm = (_z_transport_manager_t *)z_malloc(sizeof(_z_transport_manager_t));
 
     // Randomly generate a peer ID
-    srand(time(NULL));
     ztm->_local_pid = _z_bytes_make(Z_PID_LENGTH);
-    for (unsigned int i = 0; i < ztm->_local_pid.len; i++)
-        ((uint8_t *)ztm->_local_pid.start)[i] = rand() % 255;
-=======
-    _zn_transport_manager_t *ztm = (_zn_transport_manager_t *)z_malloc(sizeof(_zn_transport_manager_t));
-
-    // Randomly generate a peer ID
-    ztm->local_pid = _z_bytes_make(ZN_PID_LENGTH);
-    z_random_fill((uint8_t *)ztm->local_pid.val, ztm->local_pid.len);
->>>>>>> 446d1ec9
+    z_random_fill((uint8_t *)ztm->_local_pid.start, ztm->_local_pid.len);
 
     ztm->_link_manager = _z_link_manager_init();
 
