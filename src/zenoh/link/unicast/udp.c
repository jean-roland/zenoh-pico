--- conflicted
+++ resolved
@@ -16,42 +16,44 @@
 #include "zenoh-pico/system/platform.h"
 #include "zenoh-pico/link/manager.h"
 
-char *_zn_parse_port_segment_udp_unicast(z_str_t address)
+z_str_t _zn_parse_port_segment_udp_unicast(z_str_t address)
 {
-    z_str_t p_init = strrchr(address, ':');
-    if (p_init == NULL)
+    z_str_t p_start = strrchr(address, ':');
+    if (p_start == NULL)
         return NULL;
-    ++p_init;
+    p_start++;
 
     z_str_t p_end = &address[strlen(address)];
 
-    int len = p_end - p_init;
-    char *port = (char *)malloc((len + 1) * sizeof(char));
-    strncpy(port, p_init, len);
+    int len = p_end - p_start;
+    z_str_t port = (z_str_t)malloc((len + 1) * sizeof(char));
+    strncpy(port, p_start, len);
     port[len] = '\0';
 
     return port;
 }
 
-char *_zn_parse_address_segment_udp_unicast(z_str_t address)
+z_str_t _zn_parse_address_segment_udp_unicast(z_str_t address)
 {
-    z_str_t p_init = &address[0];
+    z_str_t p_start = &address[0];
     z_str_t p_end = strrchr(address, ':');
 
-    if (*p_init == '[' && *(--p_end) == ']')
+    if (*p_start == '[' && *(p_end - 1) == ']')
     {
-        int len = p_end - ++p_init;
-        char *ip6_addr = (char *)malloc((len + 1) * sizeof(char));
-        strncpy(ip6_addr, p_init, len);
+        p_start++;
+        p_end--;
+        int len = p_end - p_start;
+        z_str_t ip6_addr = (z_str_t)malloc((len + 1) * sizeof(char));
+        strncpy(ip6_addr, p_start, len);
         ip6_addr[len] = '\0';
 
         return ip6_addr;
     }
     else
     {
-        int len = p_end - p_init;
-        char *ip4_addr_or_domain = (char *)malloc((len + 1) * sizeof(char));
-        strncpy(ip4_addr_or_domain, p_init, len);
+        int len = p_end - p_start;
+        z_str_t ip4_addr_or_domain = (z_str_t)malloc((len + 1) * sizeof(char));
+        strncpy(ip4_addr_or_domain, p_start, len);
         ip4_addr_or_domain[len] = '\0';
 
         return ip4_addr_or_domain;
@@ -109,11 +111,7 @@
 {
     _zn_link_t *self = (_zn_link_t *)arg;
 
-<<<<<<< HEAD
-    _zn_free_endpoint_udp(self->endpoint_syscall);
-=======
-    _zn_release_endpoint_udp(self->raddr);
->>>>>>> 0cec17c7
+    _zn_free_endpoint_udp(self->raddr);
 }
 
 size_t _zn_f_link_write_udp_unicast(const void *arg, const uint8_t *ptr, size_t len)
@@ -159,15 +157,9 @@
     lt->is_multicast = 0;
     lt->mtu = _zn_get_link_mtu_udp_unicast();
 
-<<<<<<< HEAD
-    char *s_addr = _zn_parse_address_segment_udp_unicast(endpoint.locator.address);
-    char *s_port = _zn_parse_port_segment_udp_unicast(endpoint.locator.address);
-    lt->endpoint_syscall = _zn_create_endpoint_udp(s_addr, s_port);
-=======
-    char *s_addr = _zn_parse_address_segment_udp_unicast(endpoint->address);
-    char *s_port = _zn_parse_port_segment_udp_unicast(endpoint->address);
+    z_str_t s_addr = _zn_parse_address_segment_udp_unicast(endpoint.locator.address);
+    z_str_t s_port = _zn_parse_port_segment_udp_unicast(endpoint.locator.address);
     lt->raddr = _zn_create_endpoint_udp(s_addr, s_port);
->>>>>>> 0cec17c7
     lt->endpoint = endpoint;
 
     lt->open_f = _zn_f_link_open_udp_unicast;
