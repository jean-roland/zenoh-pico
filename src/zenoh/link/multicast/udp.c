--- conflicted
+++ resolved
@@ -16,44 +16,47 @@
 #include "zenoh-pico/system/platform.h"
 #include "zenoh-pico/link/endpoint.h"
 #include "zenoh-pico/link/manager.h"
+#include "zenoh-pico/link/config/udp.h"
 #include "zenoh-pico/utils/properties.h"
 
-char *_zn_parse_port_segment_udp_multicast(const z_str_t address)
+z_str_t _zn_parse_port_segment_udp_multicast(const z_str_t address)
 {
-    z_str_t p_init = strrchr(address, ':');
-    if (p_init == NULL)
+    z_str_t p_start = strrchr(address, ':');
+    if (p_start == NULL)
         return NULL;
-    ++p_init;
+    p_start++;
 
     z_str_t p_end = &address[strlen(address)];
 
-    int len = p_end - p_init;
-    char *port = (char *)malloc((len + 1) * sizeof(char));
-    strncpy(port, p_init, len);
+    int len = p_end - p_start;
+    z_str_t port = (z_str_t)malloc((len + 1) * sizeof(char));
+    strncpy(port, p_start, len);
     port[len] = '\0';
 
     return port;
 }
 
-char *_zn_parse_address_segment_udp_multicast(const z_str_t address)
+z_str_t _zn_parse_address_segment_udp_multicast(const z_str_t address)
 {
-    z_str_t p_init = &address[0];
+    z_str_t p_start = &address[0];
     z_str_t p_end = strrchr(address, ':');
 
-    if (*p_init == '[' && *(--p_end) == ']')
+    if (*p_start == '[' && *(p_end - 1) == ']')
     {
-        int len = p_end - ++p_init;
-        char *ip6_addr = (char *)malloc((len + 1) * sizeof(char));
-        strncpy(ip6_addr, p_init, len);
+        p_start++;
+        p_end--;
+        int len = p_end - p_start;
+        z_str_t ip6_addr = (z_str_t)malloc((len + 1) * sizeof(char));
+        strncpy(ip6_addr, p_start, len);
         ip6_addr[len] = '\0';
 
         return ip6_addr;
     }
     else
     {
-        int len = p_end - p_init;
-        char *ip4_addr_or_domain = (char *)malloc((len + 1) * sizeof(char));
-        strncpy(ip4_addr_or_domain, p_init, len);
+        int len = p_end - p_start;
+        z_str_t ip4_addr_or_domain = (z_str_t)malloc((len + 1) * sizeof(char));
+        strncpy(ip4_addr_or_domain, p_start, len);
         ip4_addr_or_domain[len] = '\0';
 
         return ip4_addr_or_domain;
@@ -68,44 +71,19 @@
     _zn_socket_result_t r;
     r.tag = _z_res_t_OK;
 
-<<<<<<< HEAD
-    // @TODO
-    // z_str_t iface = _zn_endpoint_property_from_key(self->endpoint->config, "iface");
-    // if (iface == NULL)
-    // {
-    //     r.tag = _z_res_t_ERR;
-    //     r.value.error = _zn_err_t_OPEN_TRANSPORT_FAILED;
-    //     return r;
-    // }
-
-    // r.value.socket = _zn_open_udp_multicast(self->endpoint_syscall, &self->extra_endpoint_syscall, tout, iface);
-    // if (r.value.socket < 0)
-    // {
-    //     r.tag = _z_res_t_ERR;
-    //     r.value.error = _zn_err_t_OPEN_TRANSPORT_FAILED;
-    // }
-
-    // free((char *)iface);
-=======
-    const char *iface = _zn_endpoint_property_from_key(self->endpoint->metadata, "iface");
+    const z_str_t iface = _zn_state_get(&self->endpoint.config, UDP_CONFIG_MULTICAST_IFACE_KEY);
     if (iface == NULL)
-        goto _ZN_F_LINK_OPEN_UDP_MULTICAST_ERROR_1;
+        goto _ZN_F_LINK_OPEN_UDP_MULTICAST_ERROR;
 
     self->sock = _zn_open_udp_multicast(self->raddr, &self->laddr, tout, iface);
     if (self->sock < 0)
-        goto _ZN_F_LINK_OPEN_UDP_MULTICAST_ERROR_2;
-
-    free((char *)iface);
+        goto _ZN_F_LINK_OPEN_UDP_MULTICAST_ERROR;
     r.value.socket = self->sock;
     return r;
 
-_ZN_F_LINK_OPEN_UDP_MULTICAST_ERROR_2:
-    free((char *)iface);
-
-_ZN_F_LINK_OPEN_UDP_MULTICAST_ERROR_1:
+_ZN_F_LINK_OPEN_UDP_MULTICAST_ERROR:
     r.tag = _z_res_t_ERR;
     r.value.error = _zn_err_t_OPEN_TRANSPORT_FAILED;
->>>>>>> 0cec17c7
     return r;
 }
 
@@ -115,48 +93,24 @@
     _zn_socket_result_t r;
     r.tag = _z_res_t_OK;
 
-<<<<<<< HEAD
-    // @TODO
-    // z_str_t iface = _zn_endpoint_property_from_key(self->endpoint->config, "iface");
-    // if (iface == NULL)
-    // {
-    //     r.tag = _z_res_t_ERR;
-    //     r.value.error = _zn_err_t_OPEN_TRANSPORT_FAILED;
-    //     return r;
-    // }
-
-    // r.value.socket = _zn_listen_udp_multicast(self->endpoint_syscall, tout, iface);
-    // if (r.value.socket < 0)
-    // {
-    //     r.tag = _z_res_t_ERR;
-    //     r.value.error = _zn_err_t_OPEN_TRANSPORT_FAILED;
-    // }
-
-    // free((char *)iface);
-=======
-    const char *iface = _zn_endpoint_property_from_key(self->endpoint->metadata, "iface");
+    const z_str_t iface = _zn_state_get(&self->endpoint.config, UDP_CONFIG_MULTICAST_IFACE_KEY);
     if (iface == NULL)
-        goto _ZN_F_LINK_LISTEN_UDP_MULTICAST_ERROR_1;
+        goto _ZN_F_LINK_LISTEN_UDP_MULTICAST_ERROR;
 
     self->sock = _zn_listen_udp_multicast(self->raddr, tout, iface);
     if (self->sock < 0)
-        goto _ZN_F_LINK_LISTEN_UDP_MULTICAST_ERROR_2;
+        goto _ZN_F_LINK_LISTEN_UDP_MULTICAST_ERROR;
 
     self->mcast_send_sock = _zn_open_udp_multicast(self->raddr, &self->laddr, tout, iface);
     if (self->mcast_send_sock < 0)
-        goto _ZN_F_LINK_LISTEN_UDP_MULTICAST_ERROR_2;
+        goto _ZN_F_LINK_LISTEN_UDP_MULTICAST_ERROR;
 
-    free((char *)iface);
     r.value.socket = self->sock; // FIXME: we do not need to return it anymore
     return r;
 
-_ZN_F_LINK_LISTEN_UDP_MULTICAST_ERROR_2:
-    free((char *)iface);
-
-_ZN_F_LINK_LISTEN_UDP_MULTICAST_ERROR_1:
+_ZN_F_LINK_LISTEN_UDP_MULTICAST_ERROR:
     r.tag = _z_res_t_ERR;
     r.value.error = _zn_err_t_OPEN_TRANSPORT_FAILED;
->>>>>>> 0cec17c7
     return r;
 }
 
@@ -171,12 +125,8 @@
 {
     _zn_link_t *self = (_zn_link_t *)arg;
 
-<<<<<<< HEAD
-    _zn_free_endpoint_udp(self->endpoint_syscall);
-=======
-    _zn_release_endpoint_udp(self->raddr);
-    _zn_release_endpoint_udp(self->laddr);
->>>>>>> 0cec17c7
+    _zn_free_endpoint_udp(self->raddr);
+    _zn_free_endpoint_udp(self->laddr);
 }
 
 size_t _zn_f_link_write_udp_multicast(const void *arg, const uint8_t *ptr, size_t len)
@@ -222,17 +172,10 @@
     lt->is_multicast = 1;
     lt->mtu = _zn_get_link_mtu_udp_multicast();
 
-<<<<<<< HEAD
-    char *s_addr = _zn_parse_address_segment_udp_multicast(endpoint.locator.address);
-    char *s_port = _zn_parse_port_segment_udp_multicast(endpoint.locator.address);
-    lt->endpoint_syscall = _zn_create_endpoint_udp(s_addr, s_port);
-    lt->extra_endpoint_syscall = NULL;
-=======
-    char *s_addr = _zn_parse_address_segment_udp_multicast(endpoint->address);
-    char *s_port = _zn_parse_port_segment_udp_multicast(endpoint->address);
+    z_str_t s_addr = _zn_parse_address_segment_udp_multicast(endpoint.locator.address);
+    z_str_t s_port = _zn_parse_port_segment_udp_multicast(endpoint.locator.address);
     lt->raddr = _zn_create_endpoint_udp(s_addr, s_port);
     lt->laddr = NULL;
->>>>>>> 0cec17c7
     lt->endpoint = endpoint;
 
     lt->open_f = _zn_f_link_open_udp_multicast;
