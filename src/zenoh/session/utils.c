--- conflicted
+++ resolved
@@ -64,28 +64,14 @@
     zn->pull_id = 1;
 
     // Initialize the data structs
-<<<<<<< HEAD
-    zn->local_resources = z_list_empty;
-    zn->remote_resources = z_list_empty;
-    zn->local_subscriptions = z_list_empty;
-    zn->remote_subscriptions = z_list_empty;
-    zn->rem_res_loc_sub_map = zn_int_list_map_make();
-    zn->local_queryables = z_list_empty;
-    zn->rem_res_loc_qle_map = zn_int_list_map_make();
-    zn->pending_queries = z_list_empty;
-=======
     zn->local_resources = NULL;
     zn->remote_resources = NULL;
-
     zn->local_subscriptions = NULL;
     zn->remote_subscriptions = NULL;
     zn->rem_res_loc_sub_map = _z_int_void_map_make(_Z_DEFAULT_I_MAP_CAPACITY);
-
     zn->local_queryables = NULL;
     zn->rem_res_loc_qle_map = _z_int_void_map_make(_Z_DEFAULT_I_MAP_CAPACITY);
-
     zn->pending_queries = NULL;
->>>>>>> f9962e58
 
     // Associate a transport with the session
     zn->tp = NULL;
@@ -113,29 +99,6 @@
 
     // Clean up the mutexes
     z_mutex_free(&ptr->mutex_inner);
-<<<<<<< HEAD
-=======
-    z_mutex_free(&ptr->mutex_tx);
-    z_mutex_free(&ptr->mutex_rx);
-
-    // Clean up the buffers
-    _z_wbuf_clear(&ptr->wbuf);
-    _z_zbuf_clear(&ptr->zbuf);
-
-    _z_wbuf_clear(&ptr->dbuf_reliable);
-    _z_wbuf_clear(&ptr->dbuf_best_effort);
-
-    // Clean up the PIDs
-    _z_bytes_clear(&ptr->local_pid);
-    _z_bytes_clear(&ptr->remote_pid);
-
-    // Clean up the locator
-    free(ptr->locator);
-
-    // Clean up the tasks
-    free(ptr->read_task);
-    free(ptr->lease_task);
->>>>>>> f9962e58
 
     free(ptr);
     *zn = NULL;
