/*
 * Copyright (c) 2017, 2021 ADLINK Technology Inc.
 *
 * This program and the accompanying materials are made available under the
 * terms of the Eclipse Public License 2.0 which is available at
 * http://www.eclipse.org/legal/epl-2.0, or the Apache License, Version 2.0
 * which is available at https://www.apache.org/licenses/LICENSE-2.0.
 *
 * SPDX-License-Identifier: EPL-2.0 OR Apache-2.0
 *
 * Contributors:
 *   ADLINK zenoh team, <zenoh@adlink-labs.tech>
 */

#include "zenoh-pico/transport/transport.h"
#include "zenoh-pico/collections/bytes.h"
#include "zenoh-pico/session/session.h"
#include "zenoh-pico/transport/utils.h"
#include "zenoh-pico/transport/link/rx.h"
#include "zenoh-pico/transport/link/tx.h"
#include "zenoh-pico/link/manager.h"
#include "zenoh-pico/protocol/msg.h"
#include "zenoh-pico/protocol/utils.h"
#include "zenoh-pico/utils/logging.h"

int _zn_unicast_send_close(_zn_transport_unicast_t *ztu, uint8_t reason, int link_only)
{
<<<<<<< HEAD
    _zn_transport_message_t cm = _zn_t_msg_make_close(reason, ((zn_session_t *)ztu->session)->tp_manager->local_pid, link_only);

    int res = _zn_unicast_send_t_msg(ztu, &cm);

    _zn_transport_message_free(&cm);
=======
    z_bytes_t pid = _z_bytes_duplicate(&((zn_session_t *)ztu->session)->tp_manager->local_pid);
    _zn_transport_message_t cm = _zn_t_msg_make_close(reason, pid, link_only);

    int res = _zn_unicast_send_t_msg(ztu, &cm);

    // Free the message
    _zn_transport_message_clear(&cm);

>>>>>>> a99d4514
    return res;
}

int _zn_multicast_send_close(_zn_transport_multicast_t *ztm, uint8_t reason, int link_only)
{
    _zn_transport_message_t cm = _zn_t_msg_make_close(reason, ((zn_session_t *)ztm->session)->tp_manager->local_pid, link_only);

    int res = _zn_multicast_send_t_msg(ztm, &cm);

    _zn_transport_message_free(&cm);
    return res;
}

int _zn_send_close(_zn_transport_t *zt, uint8_t reason, int link_only)
{
    if (zt->type == _ZN_TRANSPORT_UNICAST_TYPE)
        return _zn_unicast_send_close(&zt->transport.unicast, reason, link_only);
    else if (zt->type == _ZN_TRANSPORT_MULTICAST_TYPE)
        return _zn_multicast_send_close(&zt->transport.multicast, reason, link_only);
    else
        return -1;
}

_zn_transport_t *_zn_transport_unicast_init()
{
    _zn_transport_t *zt = (_zn_transport_t *)malloc(sizeof(_zn_transport_t));
    zt->type = _ZN_TRANSPORT_UNICAST_TYPE;

    // Initialize the mutexes
    z_mutex_init(&zt->transport.unicast.mutex_tx);
    z_mutex_init(&zt->transport.unicast.mutex_rx);

    // Initialize the read and write buffers
    zt->transport.unicast.wbuf = _z_wbuf_make(ZN_WRITE_BUF_LEN, 0);
    zt->transport.unicast.zbuf = _z_zbuf_make(ZN_READ_BUF_LEN);
    // Initialize the defragmentation buffers
    zt->transport.unicast.dbuf_reliable = _z_wbuf_make(0, 1);
    zt->transport.unicast.dbuf_best_effort = _z_wbuf_make(0, 1);

    // Set default SN resolution
    zt->transport.unicast.sn_resolution = 0;
    zt->transport.unicast.sn_resolution_half = zt->transport.unicast.sn_resolution / 2;

    // The initial SN at TX side
    zt->transport.unicast.sn_tx_reliable = 0;
    zt->transport.unicast.sn_tx_best_effort = 0;

    // The initial SN at RX side
    zt->transport.unicast.sn_rx_reliable = 0;
    zt->transport.unicast.sn_rx_best_effort = 0;

    // Tasks
    zt->transport.unicast.read_task_running = 0;
    zt->transport.unicast.read_task = NULL;
    zt->transport.unicast.lease_task_running = 0;
    zt->transport.unicast.lease_task = NULL;

    // Notifiers
    zt->transport.unicast.received = 0;
    zt->transport.unicast.transmitted = 0;

    // Remote peer PID
    zt->transport.unicast.remote_pid = _z_bytes_make(0);

    // Transport link for unicast
    zt->transport.unicast.link = NULL;

    return zt;
}

_zn_transport_t *_zn_transport_multicast_init()
{
    _zn_transport_t *zt = (_zn_transport_t *)malloc(sizeof(_zn_transport_t));
    zt->type = _ZN_TRANSPORT_MULTICAST_TYPE;

    // Initialize the mutexes
    z_mutex_init(&zt->transport.multicast.mutex_tx);
    z_mutex_init(&zt->transport.multicast.mutex_rx);
    z_mutex_init(&zt->transport.multicast.mutex_peer);

    // Initialize the read and write buffers
    zt->transport.multicast.wbuf = _z_wbuf_make(ZN_WRITE_BUF_LEN, 0);
    zt->transport.multicast.zbuf = _z_zbuf_make(ZN_READ_BUF_LEN);

    // Set default SN resolution
    zt->transport.multicast.sn_resolution = 0;
    zt->transport.multicast.sn_resolution_half = zt->transport.multicast.sn_resolution / 2;
    // The initial SN at TX side
    zt->transport.multicast.sn_tx_reliable = 0;
    zt->transport.multicast.sn_tx_best_effort = 0;

    // Initialize peer list
    zt->transport.multicast.peers = _zn_transport_peer_entry_list_make();

    // Tasks
    zt->transport.multicast.join_task_running = 0;
    zt->transport.multicast.join_task = NULL;
    zt->transport.multicast.read_task_running = 0;
    zt->transport.multicast.read_task = NULL;
    zt->transport.multicast.lease_task_running = 0;
    zt->transport.multicast.lease_task = NULL;
    zt->transport.multicast.keep_alive = ZN_KEEP_ALIVE_INTERVAL;

    // Notifiers
    zt->transport.multicast.transmitted = 0;

    // Transport link for unicast
    zt->transport.multicast.link = NULL;

    return zt;
}

_zn_transport_unicast_establish_param_result_t _zn_transport_unicast_open_client(const _zn_link_t *zl, const z_bytes_t local_pid)
{
    _zn_transport_unicast_establish_param_result_t ret;
    _zn_transport_unicast_establish_param_t param;

    // Build the open message
    uint8_t version = ZN_PROTO_VERSION;
    z_zint_t whatami = ZN_CLIENT;
    z_zint_t sn_resolution = ZN_SN_RESOLUTION;
    int is_qos = 0;

    _zn_transport_message_t ism = _zn_t_msg_make_init_syn(version, whatami, sn_resolution, local_pid, is_qos);

    // Encode and send the message
    _Z_DEBUG("Sending InitSyn\n");
    int res = _zn_link_send_t_msg(zl, &ism);
    if (res != 0)
        goto ERR_1;

    // The announced sn resolution
    param.sn_resolution = ism.body.init.sn_resolution;
    _zn_transport_message_clear(&ism);

    _zn_transport_message_result_t r_iam = _zn_link_recv_t_msg(zl);
    if (r_iam.tag == _z_res_t_ERR)
        goto ERR_1;

    _zn_transport_message_t iam = r_iam.value.transport_message;
    switch (_ZN_MID(iam.header))
    {
    case _ZN_MID_INIT:
    {
        if _ZN_HAS_FLAG (iam.header, _ZN_FLAG_T_A)
        {
            // Handle SN resolution option if present
            if _ZN_HAS_FLAG (iam.header, _ZN_FLAG_T_S)
            {
                // The resolution in the InitAck must be less or equal than the resolution in the InitSyn,
                // otherwise the InitAck message is considered invalid and it should be treated as a
                // CLOSE message with L==0 by the Initiating Peer -- the recipient of the InitAck message.
                if (iam.body.init.sn_resolution <= param.sn_resolution)
                    param.sn_resolution = iam.body.init.sn_resolution;
                else
                    goto ERR_2;
            }

            // The initial SN at TX side
            param.initial_sn_tx = (z_zint_t)rand() % param.sn_resolution;

            // Initialize the Local and Remote Peer IDs
            _z_bytes_copy(&param.remote_pid, &iam.body.init.pid);

            // Create the OpenSyn message
            z_zint_t lease = ZN_TRANSPORT_LEASE;
            z_zint_t initial_sn = param.initial_sn_tx;
            z_bytes_t cookie = iam.body.init.cookie;

            _zn_transport_message_t osm = _zn_t_msg_make_open_syn(lease, initial_sn, cookie);

            // Encode and send the message
            _Z_DEBUG("Sending OpenSyn\n");
            res = _zn_link_send_t_msg(zl, &osm);

            if (res != 0)
                goto ERR_3;

            _zn_transport_message_result_t r_oam = _zn_link_recv_t_msg(zl);
            if (r_oam.tag == _z_res_t_ERR)
                goto ERR_3;
            _zn_transport_message_t oam = r_oam.value.transport_message;

            if (_ZN_HAS_FLAG(oam.header, _ZN_FLAG_T_A))
            {
                // The session lease
                param.lease = oam.body.open.lease;

                // The initial SN at RX side. Initialize the session as we had already received
                // a message with a SN equal to initial_sn - 1.
                param.initial_sn_rx = _zn_sn_decrement(param.sn_resolution, oam.body.open.initial_sn);
            }
            else
                goto ERR_3;

            _zn_transport_message_clear(&oam);

            break;
        }
        else
            goto ERR_2;
    }

    default:
    {
        goto ERR_2;
    }
    }

    _zn_transport_message_clear(&iam);

    ret.tag = _z_res_t_OK;
    ret.value.transport_unicast_establish_param = param;
    return ret;

ERR_3:
    _z_bytes_clear(&param.remote_pid);
ERR_2:
    _zn_transport_message_clear(&iam);
ERR_1:
    ret.tag = _z_res_t_ERR;
    ret.value.error = -1;
    return ret;
}

_zn_transport_multicast_establish_param_result_t _zn_transport_multicast_open_client(const _zn_link_t *zl, const z_bytes_t local_pid)
{
    _zn_transport_multicast_establish_param_result_t ret;
    ret.tag = _z_res_t_ERR;
    ret.value.error = -1;

    // TODO: not implemented

    return ret;
}

_zn_transport_unicast_establish_param_result_t _zn_transport_unicast_open_peer(const _zn_link_t *zl, const z_bytes_t local_pid)
{
    _zn_transport_unicast_establish_param_result_t ret;
    ret.tag = _z_res_t_ERR;
    ret.value.error = -1;

    // TODO: not implemented

    return ret;
}

_zn_transport_multicast_establish_param_result_t _zn_transport_multicast_open_peer(const _zn_link_t *zl, const z_bytes_t local_pid)
{
    _zn_transport_multicast_establish_param_result_t ret;
    _zn_transport_multicast_establish_param_t param;
    param.is_qos = 0; // FIXME: make transport aware of qos configuration
    param.initial_sn_tx = 0;
    param.sn_resolution = ZN_SN_RESOLUTION;
    param.lease = ZN_TRANSPORT_LEASE;

    // Explicitly send a JOIN message upon startup
    // FIXME: make transport aware of qos configuration
    _zn_conduit_sn_list_t next_sns;
    next_sns.is_qos = 0;
    next_sns.val.plain.best_effort = param.initial_sn_tx;
    next_sns.val.plain.reliable = param.initial_sn_tx;

    _zn_transport_message_t jsm = _zn_t_msg_make_join(ZN_PROTO_VERSION, ZN_PEER, param.lease, param.sn_resolution, local_pid, next_sns);

    // Encode and send the message
    _Z_DEBUG("Sending Join\n");
    int res = _zn_link_send_t_msg(zl, &jsm);
    if (res != 0)
        goto ERR_1;

    ret.tag = _z_res_t_OK;
    ret.value.transport_multicast_establish_param = param;
    return ret;

ERR_1:
    ret.tag = _z_res_t_ERR;
    ret.value.error = -1;
    return ret;
}

int _zn_transport_unicast_close(_zn_transport_unicast_t *ztu, uint8_t reason)
{
    return _zn_unicast_send_close(ztu, reason, 0);
}

int _zn_transport_multicast_close(_zn_transport_multicast_t *ztm, uint8_t reason)
{
    return _zn_multicast_send_close(ztm, reason, 0);
}

int _zn_transport_close(_zn_transport_t *zt, uint8_t reason)
{
    return _zn_send_close(zt, reason, 0);
}

void _zn_transport_unicast_clear(_zn_transport_unicast_t *ztu)
{
    // Clean up the mutexes
    z_mutex_free(&ztu->mutex_tx);
    z_mutex_free(&ztu->mutex_rx);

    // Clean up the buffers
    _z_wbuf_clear(&ztu->wbuf);
    _z_zbuf_clear(&ztu->zbuf);
    _z_wbuf_clear(&ztu->dbuf_reliable);
    _z_wbuf_clear(&ztu->dbuf_best_effort);

    // Clean up PIDs
    _z_bytes_clear(&ztu->remote_pid);

    if (ztu->link != NULL)
        _zn_link_free((_zn_link_t **)&ztu->link);
}

void _zn_transport_multicast_clear(_zn_transport_multicast_t *ztm)
{
    // TODO: to be implemented
}

void _zn_transport_free(_zn_transport_t **zt)
{
    _zn_transport_t *ptr = *zt;

    if (ptr->type == _ZN_TRANSPORT_UNICAST_TYPE)
        _zn_transport_unicast_clear(&ptr->transport.unicast);
    else if (ptr->type == _ZN_TRANSPORT_MULTICAST_TYPE)
        _zn_transport_multicast_clear(&ptr->transport.multicast);

    free(ptr);
    *zt = NULL;
}<|MERGE_RESOLUTION|>--- conflicted
+++ resolved
@@ -25,13 +25,6 @@
 
 int _zn_unicast_send_close(_zn_transport_unicast_t *ztu, uint8_t reason, int link_only)
 {
-<<<<<<< HEAD
-    _zn_transport_message_t cm = _zn_t_msg_make_close(reason, ((zn_session_t *)ztu->session)->tp_manager->local_pid, link_only);
-
-    int res = _zn_unicast_send_t_msg(ztu, &cm);
-
-    _zn_transport_message_free(&cm);
-=======
     z_bytes_t pid = _z_bytes_duplicate(&((zn_session_t *)ztu->session)->tp_manager->local_pid);
     _zn_transport_message_t cm = _zn_t_msg_make_close(reason, pid, link_only);
 
@@ -40,7 +33,6 @@
     // Free the message
     _zn_transport_message_clear(&cm);
 
->>>>>>> a99d4514
     return res;
 }
 
@@ -50,7 +42,7 @@
 
     int res = _zn_multicast_send_t_msg(ztm, &cm);
 
-    _zn_transport_message_free(&cm);
+    _zn_transport_message_clear(&cm);
     return res;
 }
 
@@ -133,7 +125,7 @@
     zt->transport.multicast.sn_tx_best_effort = 0;
 
     // Initialize peer list
-    zt->transport.multicast.peers = _zn_transport_peer_entry_list_make();
+    zt->transport.multicast.peers = _zn_transport_peer_entry_list_new();
 
     // Tasks
     zt->transport.multicast.join_task_running = 0;
