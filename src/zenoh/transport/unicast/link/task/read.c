--- conflicted
+++ resolved
@@ -21,28 +21,16 @@
 int _znp_unicast_read(_zn_transport_unicast_t *ztu)
 {
     _zn_transport_message_result_t r_s = _zn_unicast_recv_t_msg(ztu);
-<<<<<<< HEAD
     if (r_s.tag == _z_res_t_ERR)
         goto ERR;
 
     int res = _zn_unicast_handle_transport_message(ztu, &r_s.value.transport_message);
-    _zn_transport_message_free(&r_s.value.transport_message);
+    _zn_transport_message_clear(&r_s.value.transport_message);
 
     return res;
 
 ERR:
     return _z_res_t_ERR;
-=======
-    if (r_s.tag == _z_res_t_OK)
-    {
-        int res = _zn_unicast_handle_transport_message(ztu, &r_s.value.transport_message);
-        _zn_transport_message_clear(&r_s.value.transport_message);
-
-        return res;
-    }
-    else
-        return _z_res_t_ERR;
->>>>>>> a99d4514
 }
 
 void *_znp_unicast_read_task(void *arg)
