--- conflicted
+++ resolved
@@ -101,11 +101,7 @@
     }
 
     // Concatenate all the partial resource names
-<<<<<<< HEAD
-    char *rname = (char *)malloc(len + 1);
-=======
-    z_str_t rname = (z_str_t)z_malloc(len + 1);
->>>>>>> 446d1ec9
+    char *rname = (char *)z_malloc(len + 1);
     rname[0] = '\0'; // NULL terminator must be set (required to strcat)
 
     _z_str_list_t *xstr = strs;
