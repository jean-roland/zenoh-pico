--- conflicted
+++ resolved
@@ -94,46 +94,22 @@
 }
 
 _z_session_queryable_rc_t *_z_get_session_queryable_by_id(_z_session_t *zn, const _z_zint_t id) {
-<<<<<<< HEAD
-#if Z_FEATURE_MULTI_THREAD == 1
-    z_mutex_lock(&zn->_mutex_inner);
-#endif  // Z_FEATURE_MULTI_THREAD == 1
-
-    _z_session_queryable_rc_t *qle = __unsafe_z_get_session_queryable_by_id(zn, id);
-
-#if Z_FEATURE_MULTI_THREAD == 1
-    z_mutex_unlock(&zn->_mutex_inner);
-#endif  // Z_FEATURE_MULTI_THREAD == 1
-=======
     _zp_session_lock_mutex(zn);
 
     _z_session_queryable_rc_t *qle = __unsafe_z_get_session_queryable_by_id(zn, id);
 
     _zp_session_unlock_mutex(zn);
->>>>>>> 68d57694
 
     return qle;
 }
 
 _z_session_queryable_rc_list_t *_z_get_session_queryable_by_key(_z_session_t *zn, const _z_keyexpr_t *keyexpr) {
-<<<<<<< HEAD
-#if Z_FEATURE_MULTI_THREAD == 1
-    z_mutex_lock(&zn->_mutex_inner);
-#endif  // Z_FEATURE_MULTI_THREAD == 1
-=======
     _zp_session_lock_mutex(zn);
->>>>>>> 68d57694
 
     _z_keyexpr_t key = __unsafe_z_get_expanded_key_from_key(zn, keyexpr);
     _z_session_queryable_rc_list_t *qles = __unsafe_z_get_session_queryable_by_key(zn, key);
 
-<<<<<<< HEAD
-#if Z_FEATURE_MULTI_THREAD == 1
-    z_mutex_unlock(&zn->_mutex_inner);
-#endif  // Z_FEATURE_MULTI_THREAD == 1
-=======
     _zp_session_unlock_mutex(zn);
->>>>>>> 68d57694
 
     return qles;
 }
@@ -143,13 +119,7 @@
              _z_string_data(&q->_key._suffix));
     _z_session_queryable_rc_t *ret = NULL;
 
-<<<<<<< HEAD
-#if Z_FEATURE_MULTI_THREAD == 1
-    z_mutex_lock(&zn->_mutex_inner);
-#endif  // Z_FEATURE_MULTI_THREAD == 1
-=======
     _zp_session_lock_mutex(zn);
->>>>>>> 68d57694
 
     ret = (_z_session_queryable_rc_t *)z_malloc(sizeof(_z_session_queryable_rc_t));
     if (ret != NULL) {
@@ -157,13 +127,7 @@
         zn->_local_queryable = _z_session_queryable_rc_list_push(zn->_local_queryable, ret);
     }
 
-<<<<<<< HEAD
-#if Z_FEATURE_MULTI_THREAD == 1
-    z_mutex_unlock(&zn->_mutex_inner);
-#endif  // Z_FEATURE_MULTI_THREAD == 1
-=======
     _zp_session_unlock_mutex(zn);
->>>>>>> 68d57694
 
     return ret;
 }
@@ -173,25 +137,13 @@
     int8_t ret = _Z_RES_OK;
     _z_session_t *zn = _Z_RC_IN_VAL(zsrc);
 
-<<<<<<< HEAD
-#if Z_FEATURE_MULTI_THREAD == 1
-    z_mutex_lock(&zn->_mutex_inner);
-#endif  // Z_FEATURE_MULTI_THREAD == 1
-=======
     _zp_session_lock_mutex(zn);
->>>>>>> 68d57694
 
     _z_keyexpr_t key = __unsafe_z_get_expanded_key_from_key(zn, &q_key);
     if (_z_keyexpr_has_suffix(&key)) {
         _z_session_queryable_rc_list_t *qles = __unsafe_z_get_session_queryable_by_key(zn, key);
 
-<<<<<<< HEAD
-#if Z_FEATURE_MULTI_THREAD == 1
-        z_mutex_unlock(&zn->_mutex_inner);
-#endif  // Z_FEATURE_MULTI_THREAD == 1
-=======
         _zp_session_unlock_mutex(zn);
->>>>>>> 68d57694
 
         // Build the z_query
         _z_query_t q = _z_query_create(&msgq->_ext_value, &key, &msgq->_parameters, zsrc, qid, attachment);
@@ -207,14 +159,7 @@
         _z_query_rc_drop(&query);
         _z_session_queryable_rc_list_free(&qles);
     } else {
-<<<<<<< HEAD
-#if Z_FEATURE_MULTI_THREAD == 1
-        z_mutex_unlock(&zn->_mutex_inner);
-#endif  // Z_FEATURE_MULTI_THREAD == 1
-
-=======
         _zp_session_unlock_mutex(zn);
->>>>>>> 68d57694
         ret = _Z_ERR_KEYEXPR_UNKNOWN;
     }
 
@@ -222,34 +167,11 @@
 }
 
 void _z_unregister_session_queryable(_z_session_t *zn, _z_session_queryable_rc_t *qle) {
-<<<<<<< HEAD
-#if Z_FEATURE_MULTI_THREAD == 1
-    z_mutex_lock(&zn->_mutex_inner);
-#endif  // Z_FEATURE_MULTI_THREAD == 1
-=======
     _zp_session_lock_mutex(zn);
->>>>>>> 68d57694
 
     zn->_local_queryable =
         _z_session_queryable_rc_list_drop_filter(zn->_local_queryable, _z_session_queryable_rc_eq, qle);
 
-<<<<<<< HEAD
-#if Z_FEATURE_MULTI_THREAD == 1
-    z_mutex_unlock(&zn->_mutex_inner);
-#endif  // Z_FEATURE_MULTI_THREAD == 1
-}
-
-void _z_flush_session_queryable(_z_session_t *zn) {
-#if Z_FEATURE_MULTI_THREAD == 1
-    z_mutex_lock(&zn->_mutex_inner);
-#endif  // Z_FEATURE_MULTI_THREAD == 1
-
-    _z_session_queryable_rc_list_free(&zn->_local_queryable);
-
-#if Z_FEATURE_MULTI_THREAD == 1
-    z_mutex_unlock(&zn->_mutex_inner);
-#endif  // Z_FEATURE_MULTI_THREAD == 1
-=======
     _zp_session_unlock_mutex(zn);
 }
 
@@ -259,7 +181,6 @@
     _z_session_queryable_rc_list_free(&zn->_local_queryable);
 
     _zp_session_unlock_mutex(zn);
->>>>>>> 68d57694
 }
 
 #endif