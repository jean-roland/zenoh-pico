--- conflicted
+++ resolved
@@ -116,13 +116,8 @@
 {
     _z_mutex_lock(&zn->_mutex_inner);
 
-<<<<<<< HEAD
     _z_keyexpr_t key = __unsafe_z_get_expanded_key_from_key(zn, _Z_RESOURCE_REMOTE, &query->_key);
     if(key._suffix == NULL)
-=======
-    z_str_t rname = __unsafe_zn_get_resource_name_from_key(zn, _ZN_RESOURCE_REMOTE, &query->key);
-    if (rname == NULL)
->>>>>>> 446d1ec9
         goto ERR;
 
     // Build the query
