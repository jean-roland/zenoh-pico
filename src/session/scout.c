--- conflicted
+++ resolved
@@ -75,7 +75,6 @@
                             _Z_INFO("Received _Z_HELLO message\n");
                             _z_hello_t *hello = (_z_hello_t *)z_malloc(sizeof(_z_hello_t));
                             if (hello != NULL) {
-<<<<<<< HEAD
                                 hello->version = s_msg._body._hello._version;
                                 hello->whatami = s_msg._body._hello._whatami;
                                 _z_bytes_copy(&hello->zid, &s_msg._body._hello._zid);
@@ -84,27 +83,8 @@
                                 if (n_loc > 0) {
                                     hello->locators = _z_str_array_make(n_loc);
                                     for (size_t i = 0; i < n_loc; i++) {
-                                        hello->locators._val[i] =
+                                        hello->locators.val[i] =
                                             _z_locator_to_str(&s_msg._body._hello._locators._val[i]);
-=======
-                                if (_Z_HAS_FLAG(t_msg._header, _Z_FLAG_T_I) == true) {
-                                    _z_bytes_copy(&hello->zid, &t_msg._body._hello._zid);
-                                } else {
-                                    _z_bytes_reset(&hello->zid);
-                                }
-
-                                if (_Z_HAS_FLAG(t_msg._header, _Z_FLAG_T_W) == true) {
-                                    hello->whatami = t_msg._body._hello._whatami;
-                                } else {
-                                    hello->whatami = Z_WHATAMI_ROUTER;  // Default value is from a router
-                                }
-
-                                if (_Z_HAS_FLAG(t_msg._header, _Z_FLAG_T_L) == true) {
-                                    hello->locators = _z_str_array_make(t_msg._body._hello._locators._len);
-                                    for (size_t i = 0; i < hello->locators.len; i++) {
-                                        hello->locators.val[i] =
-                                            _z_locator_to_str(&t_msg._body._hello._locators._val[i]);
->>>>>>> 0fb11f91
                                     }
                                 } else {
                                     // @TODO: construct the locator departing from the sock address
