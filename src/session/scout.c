//
// Copyright (c) 2022 ZettaScale Technology
//
// This program and the accompanying materials are made available under the
// terms of the Eclipse Public License 2.0 which is available at
// http://www.eclipse.org/legal/epl-2.0, or the Apache License, Version 2.0
// which is available at https://www.apache.org/licenses/LICENSE-2.0.
//
// SPDX-License-Identifier: EPL-2.0 OR Apache-2.0
//
// Contributors:
//   ZettaScale Zenoh Team, <zenoh@zettascale.tech>
//

#include "zenoh-pico/protocol/msgcodec.h"
#include "zenoh-pico/link/manager.h"
#include "zenoh-pico/utils/logging.h"

#if Z_SCOUTING_UDP == 1 && Z_LINK_UDP_UNICAST == 0
    #error "Scouting UDP requires UDP unicast links to be enabled (Z_LINK_UDP_UNICAST = 1 in config.h)"
#endif

_z_hello_array_t _z_scout_loop(
    const _z_wbuf_t *wbf,
    const char *locator,
    clock_t period,
    int exit_on_first)
{
    // Define an empty array
    _z_hello_array_t ls = _z_hello_array_make(0);

    _z_endpoint_result_t ep_res = _z_endpoint_from_str(locator);
    if (ep_res._tag == _Z_RES_ERR)
        goto ERR_1;
    _z_endpoint_t endpoint = ep_res._value._endpoint;

#if Z_SCOUTING_UDP == 1
    if (_z_str_eq(endpoint._locator._protocol, UDP_SCHEMA))
    {
        // Do nothing
    }
    else
#endif
        goto ERR_2;
    _z_endpoint_clear(&endpoint);

    _z_link_p_result_t r_scout = _z_open_link(locator);
    if (r_scout._tag == _Z_RES_ERR)
        return ls;

    // Send the scout message
    int res = _z_link_send_wbuf(r_scout._value._link, wbf);
    if (res < 0)
    {
        _Z_INFO("Unable to send scout message\n");
        return ls;
    }

    // The receiving buffer
    _z_zbuf_t zbf = _z_zbuf_make(Z_BATCH_SIZE_RX);

    _z_clock_t start = _z_clock_now();
    while (_z_clock_elapsed_ms(&start) < period)
    {
        // Eventually read hello messages
        _z_zbuf_reset(&zbf);

        // Read bytes from the socket
        size_t len = _z_link_recv_zbuf(r_scout._value._link, &zbf, NULL);
        if (len == SIZE_MAX)
            continue;

        _z_transport_message_result_t r_hm = _z_transport_message_decode(&zbf);
        if (r_hm._tag == _Z_RES_ERR)
        {
            _Z_ERROR("Scouting loop received malformed message\n");
            continue;
        }

        _z_transport_message_t t_msg = r_hm._value._transport_message;
        switch (_Z_MID(t_msg._header))
        {
        case _Z_MID_HELLO:
        {
            _Z_INFO("Received _Z_HELLO message\n");
            // FIXME: hide this behind the array implementation
            // Allocate or expand the vector
            if (ls._val)
            {
<<<<<<< HEAD
                _z_hello_t *val = (_z_hello_t *)malloc((ls._len + 1) * sizeof(_z_hello_t));
                memcpy(val, ls._val, ls._len);
                free(ls._val);
                ls._val = val;
            }
            else
            {
                ls._val = (_z_hello_t *)malloc(sizeof(_z_hello_t));
=======
                zn_hello_t *val = (zn_hello_t *)z_malloc((ls.len + 1) * sizeof(zn_hello_t));
                memcpy(val, ls.val, ls.len);
                z_free((zn_hello_t *)ls.val);
                ls.val = val;
            }
            else
            {
                ls.val = (zn_hello_t *)z_malloc(sizeof(zn_hello_t));
>>>>>>> 446d1ec9
            }
            ls._len++;

            // Get current element to fill
            _z_hello_t *sc = (_z_hello_t *)&ls._val[ls._len - 1];

            if _Z_HAS_FLAG (t_msg._header, _Z_FLAG_T_I)
                _z_bytes_copy(&sc->pid, &t_msg._body._hello._pid);
            else
                _z_bytes_reset(&sc->pid);

            if _Z_HAS_FLAG (t_msg._header, _Z_FLAG_T_W)
                sc->whatami = t_msg._body._hello._whatami;
            else
                sc->whatami = Z_ROUTER; // Default value is from a router

            if _Z_HAS_FLAG (t_msg._header, _Z_FLAG_T_L)
            {
                sc->locators = _z_str_array_make(t_msg._body._hello._locators._len);
                for (size_t i = 0; i < sc->locators._len; i++)
                    sc->locators._val[i] = _z_locator_to_str(&t_msg._body._hello._locators._val[i]);
            }
            else
            {
                // @TODO: construct the locator departing from the sock address
                sc->locators._len = 0;
                sc->locators._val = NULL;
            }

            break;
        }
        default:
        {
            _Z_ERROR("Scouting loop received unexpected message\n");
            break;
        }
        }

        _z_t_msg_clear(&t_msg);

        if (ls._len > 0 && exit_on_first)
            break;
    }

    _z_link_free(&r_scout._value._link);
    _z_zbuf_clear(&zbf);

    return ls;

ERR_2:
    _z_endpoint_clear(&endpoint);
ERR_1:
    return ls;
}

_z_hello_array_t _z_scout_inner(const _z_zint_t what, const _z_config_t *config, const uint32_t scout_period, const int exit_on_first)
{
    _z_hello_array_t locs = _z_hello_array_make(0);

    // Create the buffer to serialize the scout message on
    _z_wbuf_t wbf = _z_wbuf_make(Z_BATCH_SIZE_TX, 0);

    // Create and encode the scout message
    int request_id = 1;
    _z_transport_message_t scout = _z_t_msg_make_scout((_z_zint_t)what, request_id);

    _z_transport_message_encode(&wbf, &scout);

    // Scout on multicast
    const char *locator = _z_config_get(config, Z_CONFIG_MULTICAST_ADDRESS_KEY);
    locs = _z_scout_loop(&wbf, locator, scout_period, exit_on_first);

    _z_wbuf_clear(&wbf);

    return locs;
}<|MERGE_RESOLUTION|>--- conflicted
+++ resolved
@@ -20,10 +20,10 @@
     #error "Scouting UDP requires UDP unicast links to be enabled (Z_LINK_UDP_UNICAST = 1 in config.h)"
 #endif
 
-_z_hello_array_t _z_scout_loop(
+_z_hello_array_t __z_scout_loop(
     const _z_wbuf_t *wbf,
     const char *locator,
-    clock_t period,
+    unsigned long period,
     int exit_on_first)
 {
     // Define an empty array
@@ -59,8 +59,8 @@
     // The receiving buffer
     _z_zbuf_t zbf = _z_zbuf_make(Z_BATCH_SIZE_RX);
 
-    _z_clock_t start = _z_clock_now();
-    while (_z_clock_elapsed_ms(&start) < period)
+    z_time_t start = z_time_now();
+    while (z_time_elapsed_ms(&start) < period)
     {
         // Eventually read hello messages
         _z_zbuf_reset(&zbf);
@@ -87,25 +87,14 @@
             // Allocate or expand the vector
             if (ls._val)
             {
-<<<<<<< HEAD
-                _z_hello_t *val = (_z_hello_t *)malloc((ls._len + 1) * sizeof(_z_hello_t));
+                _z_hello_t *val = (_z_hello_t *)z_malloc((ls._len + 1) * sizeof(_z_hello_t));
                 memcpy(val, ls._val, ls._len);
-                free(ls._val);
+                z_free(ls._val);
                 ls._val = val;
             }
             else
             {
-                ls._val = (_z_hello_t *)malloc(sizeof(_z_hello_t));
-=======
-                zn_hello_t *val = (zn_hello_t *)z_malloc((ls.len + 1) * sizeof(zn_hello_t));
-                memcpy(val, ls.val, ls.len);
-                z_free((zn_hello_t *)ls.val);
-                ls.val = val;
-            }
-            else
-            {
-                ls.val = (zn_hello_t *)z_malloc(sizeof(zn_hello_t));
->>>>>>> 446d1ec9
+                ls._val = (_z_hello_t *)z_malloc(sizeof(_z_hello_t));
             }
             ls._len++;
 
@@ -176,7 +165,7 @@
 
     // Scout on multicast
     const char *locator = _z_config_get(config, Z_CONFIG_MULTICAST_ADDRESS_KEY);
-    locs = _z_scout_loop(&wbf, locator, scout_period, exit_on_first);
+    locs = __z_scout_loop(&wbf, locator, scout_period, exit_on_first);
 
     _z_wbuf_clear(&wbf);
 
