--- conflicted
+++ resolved
@@ -25,16 +25,9 @@
 
 void _z_subscription_clear(_z_subscription_t *sub)
 {
-<<<<<<< HEAD
     if (sub->_dropper != NULL)
         sub->_dropper(sub->_arg);
     _z_keyexpr_clear(&sub->_key);
-=======
-    _z_str_clear(sub->rname);
-    _zn_reskey_clear(&sub->key);
-    if (sub->info.period)
-        z_free(sub->info.period);
->>>>>>> 446d1ec9
 }
 
 /*------------------ Pull ------------------*/
