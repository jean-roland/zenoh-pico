//
// Copyright (c) 2022 ZettaScale Technology
//
// This program and the accompanying materials are made available under the
// terms of the Eclipse Public License 2.0 which is available at
// http://www.eclipse.org/legal/epl-2.0, or the Apache License, Version 2.0
// which is available at https://www.apache.org/licenses/LICENSE-2.0.
//
// SPDX-License-Identifier: EPL-2.0 OR Apache-2.0
//
// Contributors:
//   ZettaScale Zenoh Team, <zenoh@zettascale.tech>
//

#include "zenoh-pico/session/subscription.h"

#include <stddef.h>
#include <stdint.h>

#include "zenoh-pico/api/types.h"
#include "zenoh-pico/config.h"
#include "zenoh-pico/net/sample.h"
#include "zenoh-pico/protocol/core.h"
#include "zenoh-pico/protocol/definitions/network.h"
#include "zenoh-pico/protocol/keyexpr.h"
#include "zenoh-pico/session/resource.h"
#include "zenoh-pico/session/session.h"
#include "zenoh-pico/session/utils.h"
#include "zenoh-pico/utils/logging.h"

#if Z_FEATURE_SUBSCRIPTION == 1
_Bool _z_subscription_eq(const _z_subscription_t *other, const _z_subscription_t *this_) {
    return this_->_id == other->_id;
}

void _z_subscription_clear(_z_subscription_t *sub) {
    if (sub->_dropper != NULL) {
        sub->_dropper(sub->_arg);
    }
    _z_keyexpr_clear(&sub->_key);
}

_z_subscription_rc_t *__z_get_subscription_by_id(_z_subscription_rc_list_t *subs, const _z_zint_t id) {
    _z_subscription_rc_t *ret = NULL;

    _z_subscription_rc_list_t *xs = subs;
    while (xs != NULL) {
        _z_subscription_rc_t *sub = _z_subscription_rc_list_head(xs);
        if (id == _Z_RC_IN_VAL(sub)->_id) {
            ret = sub;
            break;
        }

        xs = _z_subscription_rc_list_tail(xs);
    }

    return ret;
}

_z_subscription_rc_list_t *__z_get_subscriptions_by_key(_z_subscription_rc_list_t *subs, const _z_keyexpr_t *key) {
    _z_subscription_rc_list_t *ret = NULL;

    _z_subscription_rc_list_t *xs = subs;
    while (xs != NULL) {
        _z_subscription_rc_t *sub = _z_subscription_rc_list_head(xs);
        if (_z_keyexpr_suffix_intersects(&_Z_RC_IN_VAL(sub)->_key, key) == true) {
            ret = _z_subscription_rc_list_push(ret, _z_subscription_rc_clone_as_ptr(sub));
        }

        xs = _z_subscription_rc_list_tail(xs);
    }

    return ret;
}

/**
 * This function is unsafe because it operates in potentially concurrent data.
 * Make sure that the following mutexes are locked before calling this function:
 *  - zn->_mutex_inner
 */
_z_subscription_rc_t *__unsafe_z_get_subscription_by_id(_z_session_t *zn, uint8_t is_local, const _z_zint_t id) {
    _z_subscription_rc_list_t *subs =
        (is_local == _Z_RESOURCE_IS_LOCAL) ? zn->_local_subscriptions : zn->_remote_subscriptions;
    return __z_get_subscription_by_id(subs, id);
}

/**
 * This function is unsafe because it operates in potentially concurrent data.
 * Make sure that the following mutexes are locked before calling this function:
 *  - zn->_mutex_inner
 */
_z_subscription_rc_list_t *__unsafe_z_get_subscriptions_by_key(_z_session_t *zn, uint8_t is_local,
                                                               const _z_keyexpr_t *key) {
    _z_subscription_rc_list_t *subs =
        (is_local == _Z_RESOURCE_IS_LOCAL) ? zn->_local_subscriptions : zn->_remote_subscriptions;
    return __z_get_subscriptions_by_key(subs, key);
}

_z_subscription_rc_t *_z_get_subscription_by_id(_z_session_t *zn, uint8_t is_local, const _z_zint_t id) {
<<<<<<< HEAD
#if Z_FEATURE_MULTI_THREAD == 1
    z_mutex_lock(&zn->_mutex_inner);
#endif  // Z_FEATURE_MULTI_THREAD == 1

    _z_subscription_rc_t *sub = __unsafe_z_get_subscription_by_id(zn, is_local, id);

#if Z_FEATURE_MULTI_THREAD == 1
    z_mutex_unlock(&zn->_mutex_inner);
#endif  // Z_FEATURE_MULTI_THREAD == 1
=======
    _zp_session_lock_mutex(zn);

    _z_subscription_rc_t *sub = __unsafe_z_get_subscription_by_id(zn, is_local, id);

    _zp_session_unlock_mutex(zn);
>>>>>>> 68d57694

    return sub;
}

_z_subscription_rc_list_t *_z_get_subscriptions_by_key(_z_session_t *zn, uint8_t is_local, const _z_keyexpr_t *key) {
<<<<<<< HEAD
#if Z_FEATURE_MULTI_THREAD == 1
    z_mutex_lock(&zn->_mutex_inner);
#endif  // Z_FEATURE_MULTI_THREAD == 1
=======
    _zp_session_lock_mutex(zn);
>>>>>>> 68d57694

    _z_subscription_rc_list_t *subs = __unsafe_z_get_subscriptions_by_key(zn, is_local, key);

<<<<<<< HEAD
#if Z_FEATURE_MULTI_THREAD == 1
    z_mutex_unlock(&zn->_mutex_inner);
#endif  // Z_FEATURE_MULTI_THREAD == 1
=======
    _zp_session_unlock_mutex(zn);
>>>>>>> 68d57694

    return subs;
}

_z_subscription_rc_t *_z_register_subscription(_z_session_t *zn, uint8_t is_local, _z_subscription_t *s) {
    _Z_DEBUG(">>> Allocating sub decl for (%ju:%.*s)", (uintmax_t)s->_key._id, (int)_z_string_len(&s->_key._suffix),
             _z_string_data(&s->_key._suffix));
    _z_subscription_rc_t *ret = NULL;

<<<<<<< HEAD
#if Z_FEATURE_MULTI_THREAD == 1
    z_mutex_lock(&zn->_mutex_inner);
#endif  // Z_FEATURE_MULTI_THREAD == 1

    _z_subscription_rc_list_t *subs = __unsafe_z_get_subscriptions_by_key(zn, is_local, s->_key);
    if (subs == NULL) {  // A subscription for this name does not yet exists
        ret = (_z_subscription_rc_t *)z_malloc(sizeof(_z_subscription_rc_t));
        if (ret != NULL) {
            *ret = _z_subscription_rc_new_from_val(*s);
            if (is_local == _Z_RESOURCE_IS_LOCAL) {
                zn->_local_subscriptions = _z_subscription_rc_list_push(zn->_local_subscriptions, ret);
            } else {
                zn->_remote_subscriptions = _z_subscription_rc_list_push(zn->_remote_subscriptions, ret);
            }
        }
    }

#if Z_FEATURE_MULTI_THREAD == 1
    z_mutex_unlock(&zn->_mutex_inner);
#endif  // Z_FEATURE_MULTI_THREAD == 1
=======
    _zp_session_lock_mutex(zn);

    ret = (_z_subscription_rc_t *)z_malloc(sizeof(_z_subscription_rc_t));
    if (ret != NULL) {
        *ret = _z_subscription_rc_new_from_val(s);
        if (is_local == _Z_RESOURCE_IS_LOCAL) {
            zn->_local_subscriptions = _z_subscription_rc_list_push(zn->_local_subscriptions, ret);
        } else {
            zn->_remote_subscriptions = _z_subscription_rc_list_push(zn->_remote_subscriptions, ret);
        }
    }

    _zp_session_unlock_mutex(zn);
>>>>>>> 68d57694

    return ret;
}

<<<<<<< HEAD
void _z_trigger_local_subscriptions(_z_session_t *zn, const _z_keyexpr_t keyexpr, const uint8_t *payload,
                                    _z_zint_t payload_len, _z_n_qos_t qos
#if Z_FEATURE_ATTACHMENT == 1
                                    ,
                                    z_attachment_t att
#endif
) {
    _z_encoding_t encoding = {.prefix = Z_ENCODING_PREFIX_DEFAULT, .suffix = _z_bytes_wrap(NULL, 0)};
    int8_t ret = _z_trigger_subscriptions(zn, keyexpr, _z_bytes_wrap(payload, payload_len), encoding, Z_SAMPLE_KIND_PUT,
                                          _z_timestamp_null(), qos
#if Z_FEATURE_ATTACHMENT == 1
                                          ,
                                          att
#endif
    );
=======
void _z_trigger_local_subscriptions(_z_session_t *zn, const _z_keyexpr_t keyexpr, const _z_bytes_t payload,
                                    _z_encoding_t *encoding, const _z_n_qos_t qos, const _z_timestamp_t *timestamp,
                                    const _z_bytes_t attachment) {
    int8_t ret =
        _z_trigger_subscriptions(zn, keyexpr, payload, encoding, Z_SAMPLE_KIND_PUT, timestamp, qos, attachment);
>>>>>>> 68d57694
    (void)ret;
}

int8_t _z_trigger_subscriptions(_z_session_t *zn, const _z_keyexpr_t keyexpr, const _z_bytes_t payload,
<<<<<<< HEAD
                                const _z_encoding_t encoding, const _z_zint_t kind, const _z_timestamp_t timestamp,
                                const _z_n_qos_t qos
#if Z_FEATURE_ATTACHMENT == 1
                                ,
                                z_attachment_t att
#endif
) {
    int8_t ret = _Z_RES_OK;

#if Z_FEATURE_MULTI_THREAD == 1
    z_mutex_lock(&zn->_mutex_inner);
#endif  // Z_FEATURE_MULTI_THREAD == 1
=======
                                _z_encoding_t *encoding, const _z_zint_t kind, const _z_timestamp_t *timestamp,
                                const _z_n_qos_t qos, const _z_bytes_t attachment) {
    int8_t ret = _Z_RES_OK;

    _zp_session_lock_mutex(zn);
>>>>>>> 68d57694

    _Z_DEBUG("Resolving %d - %.*s on mapping 0x%x", keyexpr._id, (int)_z_string_len(&keyexpr._suffix),
             _z_string_data(&keyexpr._suffix), _z_keyexpr_mapping_id(&keyexpr));
    _z_keyexpr_t key = __unsafe_z_get_expanded_key_from_key(zn, &keyexpr);
    _Z_DEBUG("Triggering subs for %d - %.*s", key._id, (int)_z_string_len(&key._suffix), _z_string_data(&key._suffix));
    if (_z_keyexpr_has_suffix(&key)) {
        _z_subscription_rc_list_t *subs = __unsafe_z_get_subscriptions_by_key(zn, _Z_RESOURCE_IS_LOCAL, &key);

<<<<<<< HEAD
#if Z_FEATURE_MULTI_THREAD == 1
        z_mutex_unlock(&zn->_mutex_inner);
#endif  // Z_FEATURE_MULTI_THREAD == 1

        // Build the sample
        _z_sample_t s;
        s.keyexpr = key;
        s.payload = payload;
        s.encoding = encoding;
        s.kind = kind;
        s.timestamp = timestamp;
        s.qos = qos;
#if Z_FEATURE_ATTACHMENT == 1
        s.attachment = att;
#endif
=======
        _zp_session_unlock_mutex(zn);

        // Build the sample
        _z_sample_t sample = _z_sample_create(&key, payload, timestamp, encoding, kind, qos, attachment);
        // Parse subscription list
>>>>>>> 68d57694
        _z_subscription_rc_list_t *xs = subs;
        _Z_DEBUG("Triggering %ju subs", (uintmax_t)_z_subscription_rc_list_len(xs));
        while (xs != NULL) {
            _z_subscription_rc_t *sub = _z_subscription_rc_list_head(xs);
            _Z_RC_IN_VAL(sub)->_callback(&sample, _Z_RC_IN_VAL(sub)->_arg);
            xs = _z_subscription_rc_list_tail(xs);
        }
        // Clean up
        _z_sample_clear(&sample);
        _z_subscription_rc_list_free(&subs);
    } else {
<<<<<<< HEAD
#if Z_FEATURE_MULTI_THREAD == 1
        z_mutex_unlock(&zn->_mutex_inner);
#endif  // Z_FEATURE_MULTI_THREAD == 1
=======
        _zp_session_unlock_mutex(zn);
>>>>>>> 68d57694
        ret = _Z_ERR_KEYEXPR_UNKNOWN;
    }

    return ret;
}

void _z_unregister_subscription(_z_session_t *zn, uint8_t is_local, _z_subscription_rc_t *sub) {
<<<<<<< HEAD
#if Z_FEATURE_MULTI_THREAD == 1
    z_mutex_lock(&zn->_mutex_inner);
#endif  // Z_FEATURE_MULTI_THREAD == 1
=======
    _zp_session_lock_mutex(zn);
>>>>>>> 68d57694

    if (is_local == _Z_RESOURCE_IS_LOCAL) {
        zn->_local_subscriptions =
            _z_subscription_rc_list_drop_filter(zn->_local_subscriptions, _z_subscription_rc_eq, sub);
    } else {
        zn->_remote_subscriptions =
            _z_subscription_rc_list_drop_filter(zn->_remote_subscriptions, _z_subscription_rc_eq, sub);
    }

<<<<<<< HEAD
#if Z_FEATURE_MULTI_THREAD == 1
    z_mutex_unlock(&zn->_mutex_inner);
#endif  // Z_FEATURE_MULTI_THREAD == 1
}

void _z_flush_subscriptions(_z_session_t *zn) {
#if Z_FEATURE_MULTI_THREAD == 1
    z_mutex_lock(&zn->_mutex_inner);
#endif  // Z_FEATURE_MULTI_THREAD == 1
=======
    _zp_session_unlock_mutex(zn);
}

void _z_flush_subscriptions(_z_session_t *zn) {
    _zp_session_lock_mutex(zn);
>>>>>>> 68d57694

    _z_subscription_rc_list_free(&zn->_local_subscriptions);
    _z_subscription_rc_list_free(&zn->_remote_subscriptions);

<<<<<<< HEAD
#if Z_FEATURE_MULTI_THREAD == 1
    z_mutex_unlock(&zn->_mutex_inner);
#endif  // Z_FEATURE_MULTI_THREAD == 1
}
#else  // Z_FEATURE_SUBSCRIPTION == 0

void _z_trigger_local_subscriptions(_z_session_t *zn, const _z_keyexpr_t keyexpr, const uint8_t *payload,
                                    _z_zint_t payload_len, _z_n_qos_t qos) {
    _ZP_UNUSED(zn);
    _ZP_UNUSED(keyexpr);
    _ZP_UNUSED(payload);
    _ZP_UNUSED(payload_len);
    _ZP_UNUSED(qos);
=======
    _zp_session_unlock_mutex(zn);
}
#else  // Z_FEATURE_SUBSCRIPTION == 0

void _z_trigger_local_subscriptions(_z_session_t *zn, const _z_keyexpr_t keyexpr, const _z_bytes_t payload,
                                    _z_encoding_t *encoding, const _z_n_qos_t qos, const _z_timestamp_t *timestamp,
                                    const _z_bytes_t attachment) {
    _ZP_UNUSED(zn);
    _ZP_UNUSED(keyexpr);
    _ZP_UNUSED(payload);
    _ZP_UNUSED(encoding);
    _ZP_UNUSED(qos);
    _ZP_UNUSED(timestamp);
    _ZP_UNUSED(attachment);
>>>>>>> 68d57694
}

#endif  // Z_FEATURE_SUBSCRIPTION == 1<|MERGE_RESOLUTION|>--- conflicted
+++ resolved
@@ -97,45 +97,21 @@
 }
 
 _z_subscription_rc_t *_z_get_subscription_by_id(_z_session_t *zn, uint8_t is_local, const _z_zint_t id) {
-<<<<<<< HEAD
-#if Z_FEATURE_MULTI_THREAD == 1
-    z_mutex_lock(&zn->_mutex_inner);
-#endif  // Z_FEATURE_MULTI_THREAD == 1
+    _zp_session_lock_mutex(zn);
 
     _z_subscription_rc_t *sub = __unsafe_z_get_subscription_by_id(zn, is_local, id);
 
-#if Z_FEATURE_MULTI_THREAD == 1
-    z_mutex_unlock(&zn->_mutex_inner);
-#endif  // Z_FEATURE_MULTI_THREAD == 1
-=======
-    _zp_session_lock_mutex(zn);
-
-    _z_subscription_rc_t *sub = __unsafe_z_get_subscription_by_id(zn, is_local, id);
-
-    _zp_session_unlock_mutex(zn);
->>>>>>> 68d57694
+    _zp_session_unlock_mutex(zn);
 
     return sub;
 }
 
 _z_subscription_rc_list_t *_z_get_subscriptions_by_key(_z_session_t *zn, uint8_t is_local, const _z_keyexpr_t *key) {
-<<<<<<< HEAD
-#if Z_FEATURE_MULTI_THREAD == 1
-    z_mutex_lock(&zn->_mutex_inner);
-#endif  // Z_FEATURE_MULTI_THREAD == 1
-=======
-    _zp_session_lock_mutex(zn);
->>>>>>> 68d57694
+    _zp_session_lock_mutex(zn);
 
     _z_subscription_rc_list_t *subs = __unsafe_z_get_subscriptions_by_key(zn, is_local, key);
 
-<<<<<<< HEAD
-#if Z_FEATURE_MULTI_THREAD == 1
-    z_mutex_unlock(&zn->_mutex_inner);
-#endif  // Z_FEATURE_MULTI_THREAD == 1
-=======
-    _zp_session_unlock_mutex(zn);
->>>>>>> 68d57694
+    _zp_session_unlock_mutex(zn);
 
     return subs;
 }
@@ -145,28 +121,6 @@
              _z_string_data(&s->_key._suffix));
     _z_subscription_rc_t *ret = NULL;
 
-<<<<<<< HEAD
-#if Z_FEATURE_MULTI_THREAD == 1
-    z_mutex_lock(&zn->_mutex_inner);
-#endif  // Z_FEATURE_MULTI_THREAD == 1
-
-    _z_subscription_rc_list_t *subs = __unsafe_z_get_subscriptions_by_key(zn, is_local, s->_key);
-    if (subs == NULL) {  // A subscription for this name does not yet exists
-        ret = (_z_subscription_rc_t *)z_malloc(sizeof(_z_subscription_rc_t));
-        if (ret != NULL) {
-            *ret = _z_subscription_rc_new_from_val(*s);
-            if (is_local == _Z_RESOURCE_IS_LOCAL) {
-                zn->_local_subscriptions = _z_subscription_rc_list_push(zn->_local_subscriptions, ret);
-            } else {
-                zn->_remote_subscriptions = _z_subscription_rc_list_push(zn->_remote_subscriptions, ret);
-            }
-        }
-    }
-
-#if Z_FEATURE_MULTI_THREAD == 1
-    z_mutex_unlock(&zn->_mutex_inner);
-#endif  // Z_FEATURE_MULTI_THREAD == 1
-=======
     _zp_session_lock_mutex(zn);
 
     ret = (_z_subscription_rc_t *)z_malloc(sizeof(_z_subscription_rc_t));
@@ -180,58 +134,24 @@
     }
 
     _zp_session_unlock_mutex(zn);
->>>>>>> 68d57694
-
-    return ret;
-}
-
-<<<<<<< HEAD
-void _z_trigger_local_subscriptions(_z_session_t *zn, const _z_keyexpr_t keyexpr, const uint8_t *payload,
-                                    _z_zint_t payload_len, _z_n_qos_t qos
-#if Z_FEATURE_ATTACHMENT == 1
-                                    ,
-                                    z_attachment_t att
-#endif
-) {
-    _z_encoding_t encoding = {.prefix = Z_ENCODING_PREFIX_DEFAULT, .suffix = _z_bytes_wrap(NULL, 0)};
-    int8_t ret = _z_trigger_subscriptions(zn, keyexpr, _z_bytes_wrap(payload, payload_len), encoding, Z_SAMPLE_KIND_PUT,
-                                          _z_timestamp_null(), qos
-#if Z_FEATURE_ATTACHMENT == 1
-                                          ,
-                                          att
-#endif
-    );
-=======
+
+    return ret;
+}
+
 void _z_trigger_local_subscriptions(_z_session_t *zn, const _z_keyexpr_t keyexpr, const _z_bytes_t payload,
                                     _z_encoding_t *encoding, const _z_n_qos_t qos, const _z_timestamp_t *timestamp,
                                     const _z_bytes_t attachment) {
     int8_t ret =
         _z_trigger_subscriptions(zn, keyexpr, payload, encoding, Z_SAMPLE_KIND_PUT, timestamp, qos, attachment);
->>>>>>> 68d57694
     (void)ret;
 }
 
 int8_t _z_trigger_subscriptions(_z_session_t *zn, const _z_keyexpr_t keyexpr, const _z_bytes_t payload,
-<<<<<<< HEAD
-                                const _z_encoding_t encoding, const _z_zint_t kind, const _z_timestamp_t timestamp,
-                                const _z_n_qos_t qos
-#if Z_FEATURE_ATTACHMENT == 1
-                                ,
-                                z_attachment_t att
-#endif
-) {
-    int8_t ret = _Z_RES_OK;
-
-#if Z_FEATURE_MULTI_THREAD == 1
-    z_mutex_lock(&zn->_mutex_inner);
-#endif  // Z_FEATURE_MULTI_THREAD == 1
-=======
                                 _z_encoding_t *encoding, const _z_zint_t kind, const _z_timestamp_t *timestamp,
                                 const _z_n_qos_t qos, const _z_bytes_t attachment) {
     int8_t ret = _Z_RES_OK;
 
     _zp_session_lock_mutex(zn);
->>>>>>> 68d57694
 
     _Z_DEBUG("Resolving %d - %.*s on mapping 0x%x", keyexpr._id, (int)_z_string_len(&keyexpr._suffix),
              _z_string_data(&keyexpr._suffix), _z_keyexpr_mapping_id(&keyexpr));
@@ -240,29 +160,11 @@
     if (_z_keyexpr_has_suffix(&key)) {
         _z_subscription_rc_list_t *subs = __unsafe_z_get_subscriptions_by_key(zn, _Z_RESOURCE_IS_LOCAL, &key);
 
-<<<<<<< HEAD
-#if Z_FEATURE_MULTI_THREAD == 1
-        z_mutex_unlock(&zn->_mutex_inner);
-#endif  // Z_FEATURE_MULTI_THREAD == 1
-
-        // Build the sample
-        _z_sample_t s;
-        s.keyexpr = key;
-        s.payload = payload;
-        s.encoding = encoding;
-        s.kind = kind;
-        s.timestamp = timestamp;
-        s.qos = qos;
-#if Z_FEATURE_ATTACHMENT == 1
-        s.attachment = att;
-#endif
-=======
         _zp_session_unlock_mutex(zn);
 
         // Build the sample
         _z_sample_t sample = _z_sample_create(&key, payload, timestamp, encoding, kind, qos, attachment);
         // Parse subscription list
->>>>>>> 68d57694
         _z_subscription_rc_list_t *xs = subs;
         _Z_DEBUG("Triggering %ju subs", (uintmax_t)_z_subscription_rc_list_len(xs));
         while (xs != NULL) {
@@ -274,13 +176,7 @@
         _z_sample_clear(&sample);
         _z_subscription_rc_list_free(&subs);
     } else {
-<<<<<<< HEAD
-#if Z_FEATURE_MULTI_THREAD == 1
-        z_mutex_unlock(&zn->_mutex_inner);
-#endif  // Z_FEATURE_MULTI_THREAD == 1
-=======
         _zp_session_unlock_mutex(zn);
->>>>>>> 68d57694
         ret = _Z_ERR_KEYEXPR_UNKNOWN;
     }
 
@@ -288,13 +184,7 @@
 }
 
 void _z_unregister_subscription(_z_session_t *zn, uint8_t is_local, _z_subscription_rc_t *sub) {
-<<<<<<< HEAD
-#if Z_FEATURE_MULTI_THREAD == 1
-    z_mutex_lock(&zn->_mutex_inner);
-#endif  // Z_FEATURE_MULTI_THREAD == 1
-=======
-    _zp_session_lock_mutex(zn);
->>>>>>> 68d57694
+    _zp_session_lock_mutex(zn);
 
     if (is_local == _Z_RESOURCE_IS_LOCAL) {
         zn->_local_subscriptions =
@@ -304,42 +194,15 @@
             _z_subscription_rc_list_drop_filter(zn->_remote_subscriptions, _z_subscription_rc_eq, sub);
     }
 
-<<<<<<< HEAD
-#if Z_FEATURE_MULTI_THREAD == 1
-    z_mutex_unlock(&zn->_mutex_inner);
-#endif  // Z_FEATURE_MULTI_THREAD == 1
+    _zp_session_unlock_mutex(zn);
 }
 
 void _z_flush_subscriptions(_z_session_t *zn) {
-#if Z_FEATURE_MULTI_THREAD == 1
-    z_mutex_lock(&zn->_mutex_inner);
-#endif  // Z_FEATURE_MULTI_THREAD == 1
-=======
-    _zp_session_unlock_mutex(zn);
-}
-
-void _z_flush_subscriptions(_z_session_t *zn) {
-    _zp_session_lock_mutex(zn);
->>>>>>> 68d57694
+    _zp_session_lock_mutex(zn);
 
     _z_subscription_rc_list_free(&zn->_local_subscriptions);
     _z_subscription_rc_list_free(&zn->_remote_subscriptions);
 
-<<<<<<< HEAD
-#if Z_FEATURE_MULTI_THREAD == 1
-    z_mutex_unlock(&zn->_mutex_inner);
-#endif  // Z_FEATURE_MULTI_THREAD == 1
-}
-#else  // Z_FEATURE_SUBSCRIPTION == 0
-
-void _z_trigger_local_subscriptions(_z_session_t *zn, const _z_keyexpr_t keyexpr, const uint8_t *payload,
-                                    _z_zint_t payload_len, _z_n_qos_t qos) {
-    _ZP_UNUSED(zn);
-    _ZP_UNUSED(keyexpr);
-    _ZP_UNUSED(payload);
-    _ZP_UNUSED(payload_len);
-    _ZP_UNUSED(qos);
-=======
     _zp_session_unlock_mutex(zn);
 }
 #else  // Z_FEATURE_SUBSCRIPTION == 0
@@ -354,7 +217,6 @@
     _ZP_UNUSED(qos);
     _ZP_UNUSED(timestamp);
     _ZP_UNUSED(attachment);
->>>>>>> 68d57694
 }
 
 #endif  // Z_FEATURE_SUBSCRIPTION == 1