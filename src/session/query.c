//
// Copyright (c) 2022 ZettaScale Technology
//
// This program and the accompanying materials are made available under the
// terms of the Eclipse Public License 2.0 which is available at
// http://www.eclipse.org/legal/epl-2.0, or the Apache License, Version 2.0
// which is available at https://www.apache.org/licenses/LICENSE-2.0.
//
// SPDX-License-Identifier: EPL-2.0 OR Apache-2.0
//
// Contributors:
//   ZettaScale Zenoh Team, <zenoh@zettascale.tech>
//

#include "zenoh-pico/session/query.h"

#include <stddef.h>

#include "zenoh-pico/config.h"
#include "zenoh-pico/net/reply.h"
#include "zenoh-pico/net/sample.h"
#include "zenoh-pico/protocol/keyexpr.h"
#include "zenoh-pico/session/resource.h"
#include "zenoh-pico/session/utils.h"
#include "zenoh-pico/utils/logging.h"

#if Z_FEATURE_QUERY == 1
<<<<<<< HEAD
_z_reply_t *_z_reply_alloc_and_move(_z_reply_t *_reply) {
    _z_reply_t *reply = (_z_reply_t *)z_malloc(sizeof(_z_reply_t));
    if (reply != NULL) {
        *reply = *_reply;
        (void)memset(_reply, 0, sizeof(_z_reply_t));
    }
    return reply;
}

void _z_reply_clear(_z_reply_t *reply) { _z_reply_data_clear(&reply->data); }

void _z_reply_free(_z_reply_t **reply) {
    _z_reply_t *ptr = *reply;

    if (*reply != NULL) {
        _z_reply_clear(ptr);

        z_free(ptr);
        *reply = NULL;
    }
}

_Bool _z_pending_reply_eq(const _z_pending_reply_t *one, const _z_pending_reply_t *two) {
    return one->_tstamp.time == two->_tstamp.time;
}

void _z_pending_reply_clear(_z_pending_reply_t *pr) {
    // Free reply
    _z_reply_clear(&pr->_reply);

    // Free the timestamp
    _z_timestamp_clear(&pr->_tstamp);
}

=======
>>>>>>> 68d57694
void _z_pending_query_clear(_z_pending_query_t *pen_qry) {
    if (pen_qry->_dropper != NULL) {
        pen_qry->_dropper(pen_qry->_arg);
    }
<<<<<<< HEAD

    z_free(pen_qry->_call_arg);

=======
>>>>>>> 68d57694
    _z_keyexpr_clear(&pen_qry->_key);
    _z_pending_reply_list_free(&pen_qry->_pending_replies);
}

_Bool _z_pending_query_eq(const _z_pending_query_t *one, const _z_pending_query_t *two) { return one->_id == two->_id; }

/*------------------ Query ------------------*/
_z_zint_t _z_get_query_id(_z_session_t *zn) { return zn->_query_id++; }

_z_pending_query_t *__z_get_pending_query_by_id(_z_pending_query_list_t *pqls, const _z_zint_t id) {
    _z_pending_query_t *ret = NULL;

    _z_pending_query_list_t *xs = pqls;
    while (xs != NULL) {
        _z_pending_query_t *pql = _z_pending_query_list_head(xs);
        if (pql->_id == id) {
            ret = pql;
            break;
        }

        xs = _z_pending_query_list_tail(xs);
    }

    return ret;
}

/**
 * This function is unsafe because it operates in potentially concurrent data.
 * Make sure that the following mutexes are locked before calling this function:
 *  - zn->_mutex_inner
 */
_z_pending_query_t *__unsafe__z_get_pending_query_by_id(_z_session_t *zn, const _z_zint_t id) {
    _z_pending_query_list_t *pqls = zn->_pending_queries;
    return __z_get_pending_query_by_id(pqls, id);
}

_z_pending_query_t *_z_get_pending_query_by_id(_z_session_t *zn, const _z_zint_t id) {
<<<<<<< HEAD
#if Z_FEATURE_MULTI_THREAD == 1
    z_mutex_lock(&zn->_mutex_inner);
#endif  // Z_FEATURE_MULTI_THREAD == 1

    _z_pending_query_t *pql = __unsafe__z_get_pending_query_by_id(zn, id);

#if Z_FEATURE_MULTI_THREAD == 1
    z_mutex_unlock(&zn->_mutex_inner);
#endif  // Z_FEATURE_MULTI_THREAD == 1
=======
    _zp_session_lock_mutex(zn);

    _z_pending_query_t *pql = __unsafe__z_get_pending_query_by_id(zn, id);

    _zp_session_unlock_mutex(zn);
>>>>>>> 68d57694
    return pql;
}

int8_t _z_register_pending_query(_z_session_t *zn, _z_pending_query_t *pen_qry) {
    int8_t ret = _Z_RES_OK;

    _Z_DEBUG(">>> Allocating query for (%ju:%.*s)", (uintmax_t)pen_qry->_key._id,
             (int)_z_string_len(&pen_qry->_key._suffix), _z_string_data(&pen_qry->_key._suffix));

<<<<<<< HEAD
#if Z_FEATURE_MULTI_THREAD == 1
    z_mutex_lock(&zn->_mutex_inner);
#endif  // Z_FEATURE_MULTI_THREAD == 1
=======
    _zp_session_lock_mutex(zn);
>>>>>>> 68d57694

    _z_pending_query_t *pql = __unsafe__z_get_pending_query_by_id(zn, pen_qry->_id);
    if (pql == NULL) {  // Register query only if a pending one with the same ID does not exist
        zn->_pending_queries = _z_pending_query_list_push(zn->_pending_queries, pen_qry);
    } else {
        ret = _Z_ERR_ENTITY_DECLARATION_FAILED;
    }

<<<<<<< HEAD
#if Z_FEATURE_MULTI_THREAD == 1
    z_mutex_unlock(&zn->_mutex_inner);
#endif  // Z_FEATURE_MULTI_THREAD == 1
=======
    _zp_session_unlock_mutex(zn);
>>>>>>> 68d57694

    return ret;
}

int8_t _z_trigger_query_reply_partial(_z_session_t *zn, const _z_zint_t id, const _z_keyexpr_t keyexpr,
                                      _z_msg_put_t *msg, z_sample_kind_t kind) {
    int8_t ret = _Z_RES_OK;

<<<<<<< HEAD
#if Z_FEATURE_MULTI_THREAD == 1
    z_mutex_lock(&zn->_mutex_inner);
#endif  // Z_FEATURE_MULTI_THREAD == 1
=======
    _zp_session_lock_mutex(zn);
>>>>>>> 68d57694

    _z_pending_query_t *pen_qry = __unsafe__z_get_pending_query_by_id(zn, id);
    if ((ret == _Z_RES_OK) && (pen_qry == NULL)) {
        ret = _Z_ERR_ENTITY_UNKNOWN;
    }

    _z_keyexpr_t expanded_ke = __unsafe_z_get_expanded_key_from_key(zn, &keyexpr);
    if ((ret == _Z_RES_OK) &&
        ((pen_qry->_anykey == false) && (_z_keyexpr_suffix_intersects(&pen_qry->_key, &keyexpr) == false))) {
        ret = _Z_ERR_QUERY_NOT_MATCH;
    }

    // Build the reply
    _z_reply_t reply = _z_reply_create(expanded_ke, zn->_local_zid, msg->_payload, &msg->_commons._timestamp,
                                       &msg->_encoding, kind, msg->_attachment);

    _Bool drop = false;
    // Verify if this is a newer reply, free the old one in case it is
    if ((ret == _Z_RES_OK) && ((pen_qry->_consolidation == Z_CONSOLIDATION_MODE_LATEST) ||
                               (pen_qry->_consolidation == Z_CONSOLIDATION_MODE_MONOTONIC))) {
        _z_pending_reply_list_t *pen_rps = pen_qry->_pending_replies;
        _z_pending_reply_t *pen_rep = NULL;
        while (pen_rps != NULL) {
            pen_rep = _z_pending_reply_list_head(pen_rps);

            // Check if this is the same resource key
            if (_z_string_equals(&pen_rep->_reply.data._result.sample.keyexpr._suffix,
                                 &reply.data._result.sample.keyexpr._suffix) == true) {
                if (msg->_commons._timestamp.time <= pen_rep->_tstamp.time) {
                    drop = true;
                } else {
                    pen_qry->_pending_replies =
                        _z_pending_reply_list_drop_filter(pen_qry->_pending_replies, _z_pending_reply_eq, pen_rep);
                }
                break;
            }
            pen_rps = _z_pending_reply_list_tail(pen_rps);
        }

        if (drop == false) {
            // Cache most recent reply
            pen_rep = (_z_pending_reply_t *)z_malloc(sizeof(_z_pending_reply_t));
            if (pen_rep != NULL) {
                if (pen_qry->_consolidation == Z_CONSOLIDATION_MODE_MONOTONIC) {
                    // No need to store the whole reply in the monotonic mode.
                    _z_reply_t partial_reply;
                    (void)memset(&partial_reply, 0,
                                 sizeof(_z_reply_t));  // Avoid warnings on uninitialized values on the reply
                    partial_reply.data._tag = _Z_REPLY_TAG_DATA;
                    partial_reply.data._result.sample.keyexpr = _z_keyexpr_duplicate(reply.data._result.sample.keyexpr);
                    pen_rep->_reply = partial_reply;
                } else {
                    pen_rep->_reply = reply;  // Store the whole reply in the latest mode
                }
                pen_rep->_tstamp = _z_timestamp_duplicate(&msg->_commons._timestamp);
                pen_qry->_pending_replies = _z_pending_reply_list_push(pen_qry->_pending_replies, pen_rep);
            } else {
                ret = _Z_ERR_SYSTEM_OUT_OF_MEMORY;
            }
        }
    }

<<<<<<< HEAD
#if Z_FEATURE_MULTI_THREAD == 1
    z_mutex_unlock(&zn->_mutex_inner);
#endif  // Z_FEATURE_MULTI_THREAD == 1
=======
    _zp_session_unlock_mutex(zn);
>>>>>>> 68d57694

    // Trigger the user callback
    if ((ret == _Z_RES_OK) && (pen_qry->_consolidation != Z_CONSOLIDATION_MODE_LATEST)) {
        _z_reply_t cb_reply = _z_reply_null();
        cb_reply = _z_reply_move(&reply);
        pen_qry->_callback(&cb_reply, pen_qry->_arg);
        _z_reply_clear(&cb_reply);
        return ret;
    }
    // Other cases
    if (drop || (ret != _Z_RES_OK)) {
        _z_reply_clear(&reply);
    }

    return ret;
}

int8_t _z_trigger_query_reply_err(_z_session_t *zn, _z_zint_t id, _z_msg_err_t *msg) {
    int8_t ret = _Z_RES_OK;

    _zp_session_lock_mutex(zn);

    _z_pending_query_t *pen_qry = __unsafe__z_get_pending_query_by_id(zn, id);
    if ((ret == _Z_RES_OK) && (pen_qry == NULL)) {
        ret = _Z_ERR_ENTITY_UNKNOWN;
    }

    // Build the reply
    _z_reply_t reply = _z_reply_err_create(msg->_payload, &msg->_encoding);

    _zp_session_unlock_mutex(zn);

    // Trigger the user callback
    if (ret == _Z_RES_OK) {
        _z_reply_t cb_reply = _z_reply_null();
        cb_reply = _z_reply_move(&reply);
        pen_qry->_callback(&cb_reply, pen_qry->_arg);
        _z_reply_clear(&cb_reply);
    }

    if (ret != _Z_RES_OK) {
        _z_reply_clear(&reply);
    }

    return ret;
}

int8_t _z_trigger_query_reply_final(_z_session_t *zn, _z_zint_t id) {
    int8_t ret = _Z_RES_OK;

<<<<<<< HEAD
#if Z_FEATURE_MULTI_THREAD == 1
    z_mutex_lock(&zn->_mutex_inner);
#endif  // Z_FEATURE_MULTI_THREAD == 1
=======
    _zp_session_lock_mutex(zn);
>>>>>>> 68d57694

    // Final reply received for unknown query id
    _z_pending_query_t *pen_qry = __unsafe__z_get_pending_query_by_id(zn, id);
    if ((ret == _Z_RES_OK) && (pen_qry == NULL)) {
        ret = _Z_ERR_ENTITY_UNKNOWN;
    }
    // The reply is the final one, apply consolidation if needed
    if ((ret == _Z_RES_OK) && (pen_qry->_consolidation == Z_CONSOLIDATION_MODE_LATEST)) {
        while (pen_qry->_pending_replies != NULL) {
            _z_pending_reply_t *pen_rep = _z_pending_reply_list_head(pen_qry->_pending_replies);

            // Trigger the query handler
            _z_reply_t cb_reply = _z_reply_null();
            cb_reply = _z_reply_move(&pen_rep->_reply);
            pen_qry->_callback(&cb_reply, pen_qry->_arg);
            pen_qry->_pending_replies = _z_pending_reply_list_pop(pen_qry->_pending_replies, NULL);
            _z_reply_clear(&cb_reply);
        }
    }

    if (ret == _Z_RES_OK) {
        // Dropping a pending query triggers the dropper callback that is now the equivalent to a reply with the FINAL
        zn->_pending_queries = _z_pending_query_list_drop_filter(zn->_pending_queries, _z_pending_query_eq, pen_qry);
    }

<<<<<<< HEAD
#if Z_FEATURE_MULTI_THREAD == 1
    z_mutex_unlock(&zn->_mutex_inner);
#endif  // Z_FEATURE_MULTI_THREAD == 1
=======
    _zp_session_unlock_mutex(zn);
>>>>>>> 68d57694

    return ret;
}

void _z_unregister_pending_query(_z_session_t *zn, _z_pending_query_t *pen_qry) {
<<<<<<< HEAD
#if Z_FEATURE_MULTI_THREAD == 1
    z_mutex_lock(&zn->_mutex_inner);
#endif  // Z_FEATURE_MULTI_THREAD == 1

    zn->_pending_queries = _z_pending_query_list_drop_filter(zn->_pending_queries, _z_pending_query_eq, pen_qry);

#if Z_FEATURE_MULTI_THREAD == 1
    z_mutex_unlock(&zn->_mutex_inner);
#endif  // Z_FEATURE_MULTI_THREAD == 1
}

void _z_flush_pending_queries(_z_session_t *zn) {
#if Z_FEATURE_MULTI_THREAD == 1
    z_mutex_lock(&zn->_mutex_inner);
#endif  // Z_FEATURE_MULTI_THREAD == 1

    _z_pending_query_list_free(&zn->_pending_queries);

#if Z_FEATURE_MULTI_THREAD == 1
    z_mutex_unlock(&zn->_mutex_inner);
#endif  // Z_FEATURE_MULTI_THREAD == 1
=======
    _zp_session_lock_mutex(zn);

    zn->_pending_queries = _z_pending_query_list_drop_filter(zn->_pending_queries, _z_pending_query_eq, pen_qry);

    _zp_session_unlock_mutex(zn);
}

void _z_flush_pending_queries(_z_session_t *zn) {
    _zp_session_lock_mutex(zn);

    _z_pending_query_list_free(&zn->_pending_queries);

    _zp_session_unlock_mutex(zn);
>>>>>>> 68d57694
}
#endif<|MERGE_RESOLUTION|>--- conflicted
+++ resolved
@@ -25,53 +25,10 @@
 #include "zenoh-pico/utils/logging.h"
 
 #if Z_FEATURE_QUERY == 1
-<<<<<<< HEAD
-_z_reply_t *_z_reply_alloc_and_move(_z_reply_t *_reply) {
-    _z_reply_t *reply = (_z_reply_t *)z_malloc(sizeof(_z_reply_t));
-    if (reply != NULL) {
-        *reply = *_reply;
-        (void)memset(_reply, 0, sizeof(_z_reply_t));
-    }
-    return reply;
-}
-
-void _z_reply_clear(_z_reply_t *reply) { _z_reply_data_clear(&reply->data); }
-
-void _z_reply_free(_z_reply_t **reply) {
-    _z_reply_t *ptr = *reply;
-
-    if (*reply != NULL) {
-        _z_reply_clear(ptr);
-
-        z_free(ptr);
-        *reply = NULL;
-    }
-}
-
-_Bool _z_pending_reply_eq(const _z_pending_reply_t *one, const _z_pending_reply_t *two) {
-    return one->_tstamp.time == two->_tstamp.time;
-}
-
-void _z_pending_reply_clear(_z_pending_reply_t *pr) {
-    // Free reply
-    _z_reply_clear(&pr->_reply);
-
-    // Free the timestamp
-    _z_timestamp_clear(&pr->_tstamp);
-}
-
-=======
->>>>>>> 68d57694
 void _z_pending_query_clear(_z_pending_query_t *pen_qry) {
     if (pen_qry->_dropper != NULL) {
         pen_qry->_dropper(pen_qry->_arg);
     }
-<<<<<<< HEAD
-
-    z_free(pen_qry->_call_arg);
-
-=======
->>>>>>> 68d57694
     _z_keyexpr_clear(&pen_qry->_key);
     _z_pending_reply_list_free(&pen_qry->_pending_replies);
 }
@@ -109,23 +66,11 @@
 }
 
 _z_pending_query_t *_z_get_pending_query_by_id(_z_session_t *zn, const _z_zint_t id) {
-<<<<<<< HEAD
-#if Z_FEATURE_MULTI_THREAD == 1
-    z_mutex_lock(&zn->_mutex_inner);
-#endif  // Z_FEATURE_MULTI_THREAD == 1
+    _zp_session_lock_mutex(zn);
 
     _z_pending_query_t *pql = __unsafe__z_get_pending_query_by_id(zn, id);
 
-#if Z_FEATURE_MULTI_THREAD == 1
-    z_mutex_unlock(&zn->_mutex_inner);
-#endif  // Z_FEATURE_MULTI_THREAD == 1
-=======
-    _zp_session_lock_mutex(zn);
-
-    _z_pending_query_t *pql = __unsafe__z_get_pending_query_by_id(zn, id);
-
-    _zp_session_unlock_mutex(zn);
->>>>>>> 68d57694
+    _zp_session_unlock_mutex(zn);
     return pql;
 }
 
@@ -135,13 +80,7 @@
     _Z_DEBUG(">>> Allocating query for (%ju:%.*s)", (uintmax_t)pen_qry->_key._id,
              (int)_z_string_len(&pen_qry->_key._suffix), _z_string_data(&pen_qry->_key._suffix));
 
-<<<<<<< HEAD
-#if Z_FEATURE_MULTI_THREAD == 1
-    z_mutex_lock(&zn->_mutex_inner);
-#endif  // Z_FEATURE_MULTI_THREAD == 1
-=======
-    _zp_session_lock_mutex(zn);
->>>>>>> 68d57694
+    _zp_session_lock_mutex(zn);
 
     _z_pending_query_t *pql = __unsafe__z_get_pending_query_by_id(zn, pen_qry->_id);
     if (pql == NULL) {  // Register query only if a pending one with the same ID does not exist
@@ -150,13 +89,7 @@
         ret = _Z_ERR_ENTITY_DECLARATION_FAILED;
     }
 
-<<<<<<< HEAD
-#if Z_FEATURE_MULTI_THREAD == 1
-    z_mutex_unlock(&zn->_mutex_inner);
-#endif  // Z_FEATURE_MULTI_THREAD == 1
-=======
-    _zp_session_unlock_mutex(zn);
->>>>>>> 68d57694
+    _zp_session_unlock_mutex(zn);
 
     return ret;
 }
@@ -165,13 +98,7 @@
                                       _z_msg_put_t *msg, z_sample_kind_t kind) {
     int8_t ret = _Z_RES_OK;
 
-<<<<<<< HEAD
-#if Z_FEATURE_MULTI_THREAD == 1
-    z_mutex_lock(&zn->_mutex_inner);
-#endif  // Z_FEATURE_MULTI_THREAD == 1
-=======
-    _zp_session_lock_mutex(zn);
->>>>>>> 68d57694
+    _zp_session_lock_mutex(zn);
 
     _z_pending_query_t *pen_qry = __unsafe__z_get_pending_query_by_id(zn, id);
     if ((ret == _Z_RES_OK) && (pen_qry == NULL)) {
@@ -234,13 +161,7 @@
         }
     }
 
-<<<<<<< HEAD
-#if Z_FEATURE_MULTI_THREAD == 1
-    z_mutex_unlock(&zn->_mutex_inner);
-#endif  // Z_FEATURE_MULTI_THREAD == 1
-=======
-    _zp_session_unlock_mutex(zn);
->>>>>>> 68d57694
+    _zp_session_unlock_mutex(zn);
 
     // Trigger the user callback
     if ((ret == _Z_RES_OK) && (pen_qry->_consolidation != Z_CONSOLIDATION_MODE_LATEST)) {
@@ -291,13 +212,7 @@
 int8_t _z_trigger_query_reply_final(_z_session_t *zn, _z_zint_t id) {
     int8_t ret = _Z_RES_OK;
 
-<<<<<<< HEAD
-#if Z_FEATURE_MULTI_THREAD == 1
-    z_mutex_lock(&zn->_mutex_inner);
-#endif  // Z_FEATURE_MULTI_THREAD == 1
-=======
-    _zp_session_lock_mutex(zn);
->>>>>>> 68d57694
+    _zp_session_lock_mutex(zn);
 
     // Final reply received for unknown query id
     _z_pending_query_t *pen_qry = __unsafe__z_get_pending_query_by_id(zn, id);
@@ -323,54 +238,24 @@
         zn->_pending_queries = _z_pending_query_list_drop_filter(zn->_pending_queries, _z_pending_query_eq, pen_qry);
     }
 
-<<<<<<< HEAD
-#if Z_FEATURE_MULTI_THREAD == 1
-    z_mutex_unlock(&zn->_mutex_inner);
-#endif  // Z_FEATURE_MULTI_THREAD == 1
-=======
-    _zp_session_unlock_mutex(zn);
->>>>>>> 68d57694
+    _zp_session_unlock_mutex(zn);
 
     return ret;
 }
 
 void _z_unregister_pending_query(_z_session_t *zn, _z_pending_query_t *pen_qry) {
-<<<<<<< HEAD
-#if Z_FEATURE_MULTI_THREAD == 1
-    z_mutex_lock(&zn->_mutex_inner);
-#endif  // Z_FEATURE_MULTI_THREAD == 1
+    _zp_session_lock_mutex(zn);
 
     zn->_pending_queries = _z_pending_query_list_drop_filter(zn->_pending_queries, _z_pending_query_eq, pen_qry);
 
-#if Z_FEATURE_MULTI_THREAD == 1
-    z_mutex_unlock(&zn->_mutex_inner);
-#endif  // Z_FEATURE_MULTI_THREAD == 1
+    _zp_session_unlock_mutex(zn);
 }
 
 void _z_flush_pending_queries(_z_session_t *zn) {
-#if Z_FEATURE_MULTI_THREAD == 1
-    z_mutex_lock(&zn->_mutex_inner);
-#endif  // Z_FEATURE_MULTI_THREAD == 1
+    _zp_session_lock_mutex(zn);
 
     _z_pending_query_list_free(&zn->_pending_queries);
 
-#if Z_FEATURE_MULTI_THREAD == 1
-    z_mutex_unlock(&zn->_mutex_inner);
-#endif  // Z_FEATURE_MULTI_THREAD == 1
-=======
-    _zp_session_lock_mutex(zn);
-
-    zn->_pending_queries = _z_pending_query_list_drop_filter(zn->_pending_queries, _z_pending_query_eq, pen_qry);
-
-    _zp_session_unlock_mutex(zn);
-}
-
-void _z_flush_pending_queries(_z_session_t *zn) {
-    _zp_session_lock_mutex(zn);
-
-    _z_pending_query_list_free(&zn->_pending_queries);
-
-    _zp_session_unlock_mutex(zn);
->>>>>>> 68d57694
+    _zp_session_unlock_mutex(zn);
 }
 #endif