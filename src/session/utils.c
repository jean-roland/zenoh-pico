//
// Copyright (c) 2022 ZettaScale Technology
//
// This program and the accompanying materials are made available under the
// terms of the Eclipse Public License 2.0 which is available at
// http://www.eclipse.org/legal/epl-2.0, or the Apache License, Version 2.0
// which is available at https://www.apache.org/licenses/LICENSE-2.0.
//
// SPDX-License-Identifier: EPL-2.0 OR Apache-2.0
//
// Contributors:
//   ZettaScale Zenoh Team, <zenoh@zettascale.tech>
//

#include "zenoh-pico/session/utils.h"

#include <stddef.h>

#include "zenoh-pico/config.h"
#include "zenoh-pico/protocol/core.h"
#include "zenoh-pico/session/interest.h"
#include "zenoh-pico/session/query.h"
#include "zenoh-pico/session/queryable.h"
#include "zenoh-pico/session/resource.h"
#include "zenoh-pico/session/subscription.h"
#include "zenoh-pico/utils/logging.h"

/*------------------ clone helpers ------------------*/
_z_timestamp_t _z_timestamp_duplicate(const _z_timestamp_t *tstamp) {
    _z_timestamp_t ts;
    ts.id = tstamp->id;
    ts.time = tstamp->time;
    return ts;
}

void _z_timestamp_clear(_z_timestamp_t *tstamp) {
    memset(&tstamp->id, 0, sizeof(_z_id_t));
    tstamp->time = 0;
}

_Bool _z_timestamp_check(const _z_timestamp_t *stamp) { return _z_id_check(stamp->id); }

int8_t _z_session_generate_zid(_z_id_t *bs, uint8_t size) {
    int8_t ret = _Z_RES_OK;
    z_random_fill((uint8_t *)bs->id, size);
    return ret;
}

/*------------------ Init/Free/Close session ------------------*/
int8_t _z_session_init(_z_session_rc_t *zsrc, _z_id_t *zid) {
    int8_t ret = _Z_RES_OK;
    _z_session_t *zn = _Z_RC_IN_VAL(zsrc);

    // Initialize the counters to 1
    zn->_entity_id = 1;
    zn->_resource_id = 1;
    zn->_query_id = 1;

    // Initialize the data structs
    zn->_local_resources = NULL;
    zn->_remote_resources = NULL;
#if Z_FEATURE_SUBSCRIPTION == 1
    zn->_local_subscriptions = NULL;
    zn->_remote_subscriptions = NULL;
#endif
#if Z_FEATURE_QUERYABLE == 1
    zn->_local_queryable = NULL;
#endif
#if Z_FEATURE_QUERY == 1
    zn->_pending_queries = NULL;
#endif

#if Z_FEATURE_MULTI_THREAD == 1
<<<<<<< HEAD
    ret = z_mutex_init(&zn->_mutex_inner);
=======
    ret = _z_mutex_init(&zn->_mutex_inner);
>>>>>>> 68d57694
    if (ret != _Z_RES_OK) {
        _z_transport_clear(&zn->_tp);
        return ret;
    }
#endif  // Z_FEATURE_MULTI_THREAD == 1

    zn->_local_zid = *zid;
    // Note session in transport
    switch (zn->_tp._type) {
        case _Z_TRANSPORT_UNICAST_TYPE:
            zn->_tp._transport._unicast._session = zsrc;
            break;
        case _Z_TRANSPORT_MULTICAST_TYPE:
            zn->_tp._transport._multicast._session = zsrc;
            break;
        case _Z_TRANSPORT_RAWETH_TYPE:
            zn->_tp._transport._raweth._session = zsrc;
            break;
        default:
            break;
    }
    return ret;
}

void _z_session_clear(_z_session_t *zn) {
#if Z_FEATURE_MULTI_THREAD == 1
    _zp_stop_read_task(zn);
    _zp_stop_lease_task(zn);
#endif
    _z_close(zn);
    // Clear Zenoh PID
    // Clean up transports
    _z_transport_clear(&zn->_tp);

    // Clean up the entities
    _z_flush_resources(zn);
#if Z_FEATURE_SUBSCRIPTION == 1
    _z_flush_subscriptions(zn);
#endif
#if Z_FEATURE_QUERYABLE == 1
    _z_flush_session_queryable(zn);
#endif
#if Z_FEATURE_QUERY == 1
    _z_flush_pending_queries(zn);
#endif
    _z_flush_interest(zn);

#if Z_FEATURE_MULTI_THREAD == 1
<<<<<<< HEAD
    z_mutex_free(&zn->_mutex_inner);
=======
    _z_mutex_drop(&zn->_mutex_inner);
>>>>>>> 68d57694
#endif  // Z_FEATURE_MULTI_THREAD == 1
}

int8_t _z_session_close(_z_session_t *zn, uint8_t reason) {
    int8_t ret = _Z_ERR_GENERIC;

    if (zn != NULL) {
        ret = _z_transport_close(&zn->_tp, reason);
    }

    return ret;
}

#if Z_FEATURE_MULTI_THREAD == 1
void _zp_session_lock_mutex(_z_session_t *zn) { (void)_z_mutex_lock(&zn->_mutex_inner); }
void _zp_session_unlock_mutex(_z_session_t *zn) { (void)_z_mutex_unlock(&zn->_mutex_inner); }
#else
void _zp_session_lock_mutex(_z_session_t *zn) { _ZP_UNUSED(zn); }
void _zp_session_unlock_mutex(_z_session_t *zn) { _ZP_UNUSED(zn); }
#endif<|MERGE_RESOLUTION|>--- conflicted
+++ resolved
@@ -71,11 +71,7 @@
 #endif
 
 #if Z_FEATURE_MULTI_THREAD == 1
-<<<<<<< HEAD
-    ret = z_mutex_init(&zn->_mutex_inner);
-=======
     ret = _z_mutex_init(&zn->_mutex_inner);
->>>>>>> 68d57694
     if (ret != _Z_RES_OK) {
         _z_transport_clear(&zn->_tp);
         return ret;
@@ -124,11 +120,7 @@
     _z_flush_interest(zn);
 
 #if Z_FEATURE_MULTI_THREAD == 1
-<<<<<<< HEAD
-    z_mutex_free(&zn->_mutex_inner);
-=======
     _z_mutex_drop(&zn->_mutex_inner);
->>>>>>> 68d57694
 #endif  // Z_FEATURE_MULTI_THREAD == 1
 }
 
