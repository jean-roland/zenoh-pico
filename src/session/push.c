//
// Copyright (c) 2022 ZettaScale Technology
//
// This program and the accompanying materials are made available under the
// terms of the Eclipse Public License 2.0 which is available at
// http://www.eclipse.org/legal/epl-2.0, or the Apache License, Version 2.0
// which is available at https://www.apache.org/licenses/LICENSE-2.0.
//
// SPDX-License-Identifier: EPL-2.0 OR Apache-2.0
//
// Contributors:
//   ZettaScale Zenoh Team, <zenoh@zettascale.tech>
//

#include "zenoh-pico/session/push.h"

#include "zenoh-pico/api/constants.h"
#include "zenoh-pico/api/primitives.h"
#include "zenoh-pico/collections/slice.h"
#include "zenoh-pico/config.h"
#include "zenoh-pico/session/subscription.h"
#include "zenoh-pico/utils/logging.h"

int8_t _z_trigger_push(_z_session_t *zn, _z_n_msg_push_t *push) {
    int8_t ret = _Z_RES_OK;

    // TODO check body to know where to dispatch
#if Z_FEATURE_SUBSCRIPTION == 1
<<<<<<< HEAD
#if Z_FEATURE_ATTACHMENT == 1
    z_attachment_t att = _z_encoded_as_attachment(&push->_body._body._put._attachment);
#endif
    ret = _z_trigger_subscriptions(zn, push->_key, payload, encoding, kind, push->_timestamp, push->_qos
#if Z_FEATURE_ATTACHMENT == 1
                                   ,
                                   att
#endif
    );
=======

    size_t kind = push->_body._is_put ? Z_SAMPLE_KIND_PUT : Z_SAMPLE_KIND_DELETE;
    if (push->_body._is_put) {
        _z_msg_put_t *put = &push->_body._body._put;
        ret = _z_trigger_subscriptions(zn, push->_key, put->_payload, &put->_encoding, kind, &put->_commons._timestamp,
                                       push->_qos, put->_attachment);
    } else {
        _z_encoding_t encoding = _z_encoding_null();
        _z_bytes_t payload = _z_bytes_null();
        _z_msg_del_t *del = &push->_body._body._del;
        ret = _z_trigger_subscriptions(zn, push->_key, payload, &encoding, kind, &del->_commons._timestamp, push->_qos,
                                       del->_attachment);
    }
#else
    _ZP_UNUSED(zn);
    _ZP_UNUSED(push);
>>>>>>> 68d57694
#endif
    return ret;
}<|MERGE_RESOLUTION|>--- conflicted
+++ resolved
@@ -26,17 +26,6 @@
 
     // TODO check body to know where to dispatch
 #if Z_FEATURE_SUBSCRIPTION == 1
-<<<<<<< HEAD
-#if Z_FEATURE_ATTACHMENT == 1
-    z_attachment_t att = _z_encoded_as_attachment(&push->_body._body._put._attachment);
-#endif
-    ret = _z_trigger_subscriptions(zn, push->_key, payload, encoding, kind, push->_timestamp, push->_qos
-#if Z_FEATURE_ATTACHMENT == 1
-                                   ,
-                                   att
-#endif
-    );
-=======
 
     size_t kind = push->_body._is_put ? Z_SAMPLE_KIND_PUT : Z_SAMPLE_KIND_DELETE;
     if (push->_body._is_put) {
@@ -53,7 +42,6 @@
 #else
     _ZP_UNUSED(zn);
     _ZP_UNUSED(push);
->>>>>>> 68d57694
 #endif
     return ret;
 }