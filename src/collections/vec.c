--- conflicted
+++ resolved
@@ -79,11 +79,7 @@
     if (v->len == v->capacity)
     {
         // Allocate a new vector
-<<<<<<< HEAD
-        size_t _capacity = (v->capacity << 1) | 0x01;
-=======
         size_t _capacity = v->len == 0 ? 1 : v->capacity << 1;
->>>>>>> 84d607d1
         void **_val = (void **)malloc(_capacity * sizeof(void *));
         memcpy(_val, v->val, v->capacity * sizeof(void *));
 
