//
// Copyright (c) 2022 ZettaScale Technology
//
// This program and the accompanying materials are made available under the
// terms of the Eclipse Public License 2.0 which is available at
// http://www.eclipse.org/legal/epl-2.0, or the Apache License, Version 2.0
// which is available at https://www.apache.org/licenses/LICENSE-2.0.
//
// SPDX-License-Identifier: EPL-2.0 OR Apache-2.0
//
// Contributors:
//   ZettaScale Zenoh Team, <zenoh@zettascale.tech>
//

#include <assert.h>
#include <string.h>
#include "zenoh-pico/collections/vec.h"

/*-------- vec --------*/
inline _z_vec_t _z_vec_make(size_t capacity)
{
    _z_vec_t v;
<<<<<<< HEAD
    v._capacity = capacity;
    v._len = 0;
    v._val = (void **)malloc(sizeof(void *) * capacity);
=======
    v.capacity = capacity;
    v.len = 0;
    v.val = (void **)z_malloc(sizeof(void *) * capacity);
>>>>>>> 446d1ec9
    return v;
}

void _z_vec_copy(_z_vec_t *dst, const _z_vec_t *src, z_element_clone_f d_f)
{
<<<<<<< HEAD
    dst->_capacity = src->_capacity;
    dst->_len = src->_len;
    dst->_val = (void **)malloc(sizeof(void *) * src->_capacity);
    for (size_t i = 0; i < src->_len; i++)
        _z_vec_append(dst, d_f(src->_val[i]));
=======
    dst->capacity = src->capacity;
    dst->len = src->len;
    dst->val = (void **)z_malloc(sizeof(void *) * src->capacity);
    for (size_t i = 0; i < src->len; i++)
        _z_vec_append(dst, d_f(src->val[i]));
>>>>>>> 446d1ec9
}

void _z_vec_reset(_z_vec_t *v, z_element_free_f free_f)
{
    for (size_t i = 0; i < v->_len; i++)
        free_f(&v->_val[i]);

    v->_len = 0;
}

void _z_vec_clear(_z_vec_t *v, z_element_free_f free_f)
{
    for (size_t i = 0; i < v->_len; i++)
        free_f(&v->_val[i]);

<<<<<<< HEAD
    free(v->_val);
    v->_val = NULL;
=======
    z_free(v->val);
    v->val = NULL;
>>>>>>> 446d1ec9

    v->_capacity = 0;
    v->_len = 0;
}

void _z_vec_free(_z_vec_t **v, z_element_free_f free_f)
{
    _z_vec_t *ptr = (_z_vec_t *)*v;
    _z_vec_clear(ptr, free_f);

    z_free(ptr);
    *v = NULL;
}

size_t _z_vec_len(const _z_vec_t *v)
{
    return v->_len;
}

uint8_t _z_vec_is_empty(const _z_vec_t *v)
{
    return v->_len == 0;
}

void _z_vec_append(_z_vec_t *v, void *e)
{
    if (v->_len == v->_capacity)
    {
        // Allocate a new vector
<<<<<<< HEAD
        size_t _capacity = (v->_capacity << 1) | 0x01;
        void **_val = (void **)malloc(_capacity * sizeof(void *));
        memcpy(_val, v->_val, v->_capacity * sizeof(void *));

        // Free the old vector
        free(v->_val);
=======
        size_t _capacity = v->len == 0 ? 1 : v->capacity << 1;
        void **_val = (void **)z_malloc(_capacity * sizeof(void *));
        memcpy(_val, v->val, v->capacity * sizeof(void *));

        // Free the old vector
        z_free(v->val);
>>>>>>> 446d1ec9

        // Update the current vector
        v->_val = _val;
        v->_capacity = _capacity;
    }

    v->_val[v->_len] = e;
    v->_len++;
}

void *_z_vec_get(const _z_vec_t *v, size_t i)
{
    assert(i < v->_len);

    return v->_val[i];
}

void _z_vec_set(_z_vec_t *v, size_t i, void *e, z_element_free_f free_f)
{
    assert(i < v->_len);

    if (v->_val[i] != NULL)
        free_f(&v->_val[i]);
    v->_val[i] = e;
}

void _z_vec_remove(_z_vec_t *v, size_t pos, z_element_free_f free_f)
{
    free_f(&v->_val[pos]);
    for (size_t i = pos; i < v->_len; i++)
        v->_val[pos] = v->_val[pos + 1];

    v->_val[v->_len] = NULL;
    v->_len--;
}<|MERGE_RESOLUTION|>--- conflicted
+++ resolved
@@ -20,33 +20,19 @@
 inline _z_vec_t _z_vec_make(size_t capacity)
 {
     _z_vec_t v;
-<<<<<<< HEAD
     v._capacity = capacity;
     v._len = 0;
-    v._val = (void **)malloc(sizeof(void *) * capacity);
-=======
-    v.capacity = capacity;
-    v.len = 0;
-    v.val = (void **)z_malloc(sizeof(void *) * capacity);
->>>>>>> 446d1ec9
+    v._val = (void **)z_malloc(sizeof(void *) * capacity);
     return v;
 }
 
 void _z_vec_copy(_z_vec_t *dst, const _z_vec_t *src, z_element_clone_f d_f)
 {
-<<<<<<< HEAD
     dst->_capacity = src->_capacity;
     dst->_len = src->_len;
-    dst->_val = (void **)malloc(sizeof(void *) * src->_capacity);
+    dst->_val = (void **)z_malloc(sizeof(void *) * src->_capacity);
     for (size_t i = 0; i < src->_len; i++)
         _z_vec_append(dst, d_f(src->_val[i]));
-=======
-    dst->capacity = src->capacity;
-    dst->len = src->len;
-    dst->val = (void **)z_malloc(sizeof(void *) * src->capacity);
-    for (size_t i = 0; i < src->len; i++)
-        _z_vec_append(dst, d_f(src->val[i]));
->>>>>>> 446d1ec9
 }
 
 void _z_vec_reset(_z_vec_t *v, z_element_free_f free_f)
@@ -62,13 +48,8 @@
     for (size_t i = 0; i < v->_len; i++)
         free_f(&v->_val[i]);
 
-<<<<<<< HEAD
-    free(v->_val);
+    z_free(v->_val);
     v->_val = NULL;
-=======
-    z_free(v->val);
-    v->val = NULL;
->>>>>>> 446d1ec9
 
     v->_capacity = 0;
     v->_len = 0;
@@ -98,21 +79,12 @@
     if (v->_len == v->_capacity)
     {
         // Allocate a new vector
-<<<<<<< HEAD
         size_t _capacity = (v->_capacity << 1) | 0x01;
-        void **_val = (void **)malloc(_capacity * sizeof(void *));
+        void **_val = (void **)z_malloc(_capacity * sizeof(void *));
         memcpy(_val, v->_val, v->_capacity * sizeof(void *));
 
         // Free the old vector
-        free(v->_val);
-=======
-        size_t _capacity = v->len == 0 ? 1 : v->capacity << 1;
-        void **_val = (void **)z_malloc(_capacity * sizeof(void *));
-        memcpy(_val, v->val, v->capacity * sizeof(void *));
-
-        // Free the old vector
-        z_free(v->val);
->>>>>>> 446d1ec9
+        z_free(v->_val);
 
         // Update the current vector
         v->_val = _val;
