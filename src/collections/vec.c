//
// Copyright (c) 2022 ZettaScale Technology
//
// This program and the accompanying materials are made available under the
// terms of the Eclipse Public License 2.0 which is available at
// http://www.eclipse.org/legal/epl-2.0, or the Apache License, Version 2.0
// which is available at https://www.apache.org/licenses/LICENSE-2.0.
//
// SPDX-License-Identifier: EPL-2.0 OR Apache-2.0
//
// Contributors:
//   ZettaScale Zenoh Team, <zenoh@zettascale.tech>
//

#include "zenoh-pico/collections/vec.h"

#include <assert.h>
#include <stddef.h>
#include <string.h>

/*-------- vec --------*/
_z_vec_t _z_vec_make(size_t capacity) {
    _z_vec_t v = {._capacity = capacity, ._len = 0, ._val = NULL};
    if (capacity != 0) {
        v._val = (void **)z_malloc(sizeof(void *) * capacity);
    }
    if (v._val != NULL) {
        v._capacity = capacity;
    }
    return v;
}

void _z_vec_copy(_z_vec_t *dst, const _z_vec_t *src, z_element_clone_f d_f) {
    dst->_capacity = src->_capacity;
    dst->_len = src->_len;
    dst->_val = (void **)z_malloc(sizeof(void *) * src->_capacity);
    if (dst->_val != NULL) {
        for (size_t i = 0; i < src->_len; i++) {
            dst->_val[i] = d_f(src->_val[i]);
        }
    }
}

void _z_vec_reset(_z_vec_t *v, z_element_free_f free_f) {
    for (size_t i = 0; i < v->_len; i++) {
        free_f(&v->_val[i]);
    }

    v->_len = 0;
}

void _z_vec_clear(_z_vec_t *v, z_element_free_f free_f) {
    for (size_t i = 0; i < v->_len; i++) {
        free_f(&v->_val[i]);
    }
    _z_vec_release(v);
}

<<<<<<< HEAD
=======
void _z_vec_release(_z_vec_t *v) {
>>>>>>> 68d57694
    z_free(v->_val);
    v->_val = NULL;

    v->_capacity = 0;
    v->_len = 0;
}

void _z_vec_free(_z_vec_t **v, z_element_free_f free_f) {
    _z_vec_t *ptr = (_z_vec_t *)*v;

    if (ptr != NULL) {
        _z_vec_clear(ptr, free_f);

        z_free(ptr);
        *v = NULL;
    }
}

size_t _z_vec_len(const _z_vec_t *v) { return v->_len; }

_Bool _z_vec_is_empty(const _z_vec_t *v) { return v->_len == 0; }

void _z_vec_append(_z_vec_t *v, void *e) {
    if (v->_len == v->_capacity) {
        // Allocate a new vector
        size_t _capacity = (v->_capacity << 1) | 0x01;
        void **_val = (void **)z_malloc(_capacity * sizeof(void *));
        if (_val != NULL) {
            (void)memcpy(_val, v->_val, v->_capacity * sizeof(void *));

            // Free the old vector
            z_free(v->_val);

            // Update the current vector
            v->_val = _val;
            v->_capacity = _capacity;

            v->_val[v->_len] = e;
            v->_len = v->_len + 1;
        }
    } else {
        v->_val[v->_len] = e;
        v->_len = v->_len + 1;
    }
}

void *_z_vec_get(const _z_vec_t *v, size_t i) {
    assert(i < v->_len);

    return v->_val[i];
}

void _z_vec_set(_z_vec_t *v, size_t i, void *e, z_element_free_f free_f) {
    assert(i < v->_len);

    if (v->_val[i] != NULL) {
        free_f(&v->_val[i]);
    }
    v->_val[i] = e;
}

void _z_vec_remove(_z_vec_t *v, size_t pos, z_element_free_f free_f) {
    free_f(&v->_val[pos]);
    for (size_t i = pos; i < v->_len; i++) {
        v->_val[pos] = v->_val[pos + (size_t)1];
    }

    v->_val[v->_len] = NULL;
    v->_len = v->_len - 1;
}

/*-------- svec --------*/
_z_svec_t _z_svec_make(size_t capacity, size_t element_size) {
    _z_svec_t v = {._capacity = 0, ._len = 0, ._val = NULL};
    if (capacity != 0) {
        v._val = z_malloc(element_size * capacity);
    }
    if (v._val != NULL) {
        v._capacity = capacity;
    }
    return v;
}

void __z_svec_copy_inner(void *dst, const void *src, z_element_copy_f copy, size_t num_elements, size_t element_size) {
    if (copy == NULL) {
        memcpy(dst, src, num_elements * element_size);
    } else {
        size_t offset = 0;
        for (size_t i = 0; i < num_elements; i++) {
            copy((uint8_t *)dst + offset, (uint8_t *)src + offset);
            offset += element_size;
        }
    }
}

void __z_svec_move_inner(void *dst, void *src, z_element_move_f move, size_t num_elements, size_t element_size) {
    if (move == NULL) {
        memcpy(dst, src, num_elements * element_size);
    } else {
        size_t offset = 0;
        for (size_t i = 0; i < num_elements; i++) {
            move((uint8_t *)dst + offset, (uint8_t *)src + offset);
            offset += element_size;
        }
    }
}

_Bool _z_svec_copy(_z_svec_t *dst, const _z_svec_t *src, z_element_copy_f copy, size_t element_size) {
    dst->_capacity = 0;
    dst->_len = 0;
    dst->_val = z_malloc(element_size * src->_capacity);
    if (dst->_val != NULL) {
        dst->_capacity = src->_capacity;
        dst->_len = src->_len;
        __z_svec_copy_inner(dst->_val, src->_val, copy, src->_len, element_size);
    }
    return dst->_len == src->_len;
}

void _z_svec_reset(_z_svec_t *v, z_element_clear_f clear, size_t element_size) {
    if (clear != NULL) {
        size_t offset = 0;
        for (size_t i = 0; i < v->_len; i++) {
            clear((uint8_t *)v->_val + offset);
            offset += element_size;
        }
    }
    v->_len = 0;
}

void _z_svec_clear(_z_svec_t *v, z_element_clear_f clear_f, size_t element_size) {
    _z_svec_reset(v, clear_f, element_size);
    _z_svec_release(v);
}

void _z_svec_release(_z_svec_t *v) {
    z_free(v->_val);
    v->_val = NULL;

    v->_capacity = 0;
    v->_len = 0;
}

void _z_svec_free(_z_svec_t **v, z_element_clear_f clear, size_t element_size) {
    _z_svec_t *ptr = (_z_svec_t *)*v;

    if (ptr != NULL) {
        _z_svec_clear(ptr, clear, element_size);

        z_free(ptr);
        *v = NULL;
    }
}

size_t _z_svec_len(const _z_svec_t *v) { return v->_len; }

_Bool _z_svec_is_empty(const _z_svec_t *v) { return v->_len == 0; }

bool _z_svec_append(_z_svec_t *v, const void *e, z_element_move_f move, size_t element_size) {
    if (v->_len == v->_capacity) {
        // Allocate a new vector
        size_t _capacity = v->_capacity == 0 ? 1 : (v->_capacity << 1);
        void *_val = (void *)z_malloc(_capacity * element_size);
        if (_val != NULL) {
            __z_svec_move_inner(_val, v->_val, move, v->_len, element_size);
            // Free the old data
            z_free(v->_val);

            // Update the current vector
            v->_val = _val;
            v->_capacity = _capacity;
            memcpy((uint8_t *)v->_val + v->_len * element_size, e, element_size);
            v->_len++;
        } else {
            return false;
        }
    } else {
        memcpy((uint8_t *)v->_val + v->_len * element_size, e, element_size);
        v->_len++;
    }
    return true;
}

void *_z_svec_get(const _z_svec_t *v, size_t i, size_t element_size) {
    assert(i < v->_len);
    return (uint8_t *)v->_val + i * element_size;
}

void _z_svec_set(_z_svec_t *v, size_t i, void *e, z_element_clear_f clear, size_t element_size) {
    assert(i < v->_len);
    clear((uint8_t *)v->_val + i * element_size);
    memcpy((uint8_t *)v->_val + i * element_size, e, element_size);
}

void _z_svec_remove(_z_svec_t *v, size_t pos, z_element_clear_f clear, z_element_move_f move, size_t element_size) {
    assert(pos < v->_len);
    clear((uint8_t *)v->_val + pos * element_size);
    __z_svec_move_inner((uint8_t *)v->_val + pos * element_size, (uint8_t *)v->_val + (pos + 1) * element_size, move,
                        (v->_len - pos - 1) * element_size, element_size);

    v->_len--;
}<|MERGE_RESOLUTION|>--- conflicted
+++ resolved
@@ -56,10 +56,7 @@
     _z_vec_release(v);
 }
 
-<<<<<<< HEAD
-=======
 void _z_vec_release(_z_vec_t *v) {
->>>>>>> 68d57694
     z_free(v->_val);
     v->_val = NULL;
 
