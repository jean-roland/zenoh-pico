//
// Copyright (c) 2022 ZettaScale Technology
//
// This program and the accompanying materials are made available under the
// terms of the Eclipse Public License 2.0 which is available at
// http://www.eclipse.org/legal/epl-2.0, or the Apache License, Version 2.0
// which is available at https://www.apache.org/licenses/LICENSE-2.0.
//
// SPDX-License-Identifier: EPL-2.0 OR Apache-2.0
//
// Contributors:
//   ZettaScale Zenoh Team, <zenoh@zettascale.tech>
//

#include <string.h>
#include "zenoh-pico/system/platform.h"
#include "zenoh-pico/collections/bytes.h"

/*-------- bytes --------*/
void _z_bytes_init(_z_bytes_t *bs, size_t capacity)
{
<<<<<<< HEAD
    bs->start = (uint8_t *)malloc(capacity * sizeof(uint8_t));
=======
    bs->val = (uint8_t *)z_malloc(capacity * sizeof(uint8_t));
>>>>>>> 446d1ec9
    bs->len = capacity;
    bs->_is_alloc = 1;
}

_z_bytes_t _z_bytes_make(size_t capacity)
{
    _z_bytes_t bs;
    _z_bytes_init(&bs, capacity);
    return bs;
}

_z_bytes_t _z_bytes_wrap(const uint8_t *p, size_t len)
{
    _z_bytes_t bs;
    bs.start = p;
    bs.len = len;
    bs._is_alloc = 0;
    return bs;
}

void _z_bytes_reset(_z_bytes_t *bs)
{
    bs->start = NULL;
    bs->len = 0;
    bs->_is_alloc = 0;
}

void _z_bytes_clear(_z_bytes_t *bs)
{
    if (!bs->_is_alloc)
        return;

<<<<<<< HEAD
    free((uint8_t *)bs->start);
=======
    z_free((uint8_t *)bs->val);
>>>>>>> 446d1ec9
    _z_bytes_reset(bs);
}

void _z_bytes_free(_z_bytes_t **bs)
{
    _z_bytes_t *ptr = (_z_bytes_t *)*bs;
    _z_bytes_clear(ptr);

    free(ptr);
    *bs = NULL;
}

void _z_bytes_copy(_z_bytes_t *dst, const _z_bytes_t *src)
{
    _z_bytes_init(dst, src->len);
    memcpy((uint8_t *)dst->start, src->start, src->len);
}

void _z_bytes_move(_z_bytes_t *dst, _z_bytes_t *src)
{
    dst->start = src->start;
    dst->len = src->len;
    dst->_is_alloc = src->_is_alloc;

    _z_bytes_reset(src);
}

_z_bytes_t _z_bytes_duplicate(const _z_bytes_t *src)
{
    _z_bytes_t dst;
    _z_bytes_copy(&dst, src);
    return dst;
}

uint8_t _z_bytes_is_empty(const _z_bytes_t *bs)
{
    return bs->len == 0;
}<|MERGE_RESOLUTION|>--- conflicted
+++ resolved
@@ -19,11 +19,7 @@
 /*-------- bytes --------*/
 void _z_bytes_init(_z_bytes_t *bs, size_t capacity)
 {
-<<<<<<< HEAD
-    bs->start = (uint8_t *)malloc(capacity * sizeof(uint8_t));
-=======
-    bs->val = (uint8_t *)z_malloc(capacity * sizeof(uint8_t));
->>>>>>> 446d1ec9
+    bs->start = (uint8_t *)z_malloc(capacity * sizeof(uint8_t));
     bs->len = capacity;
     bs->_is_alloc = 1;
 }
@@ -56,11 +52,7 @@
     if (!bs->_is_alloc)
         return;
 
-<<<<<<< HEAD
-    free((uint8_t *)bs->start);
-=======
-    z_free((uint8_t *)bs->val);
->>>>>>> 446d1ec9
+    z_free((uint8_t *)bs->start);
     _z_bytes_reset(bs);
 }
 
@@ -69,7 +61,7 @@
     _z_bytes_t *ptr = (_z_bytes_t *)*bs;
     _z_bytes_clear(ptr);
 
-    free(ptr);
+    z_free(ptr);
     *bs = NULL;
 }
 
