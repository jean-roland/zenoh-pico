//
// Copyright (c) 2024 ZettaScale Technology
//
// This program and the accompanying materials are made available under the
// terms of the Eclipse Public License 2.0 which is available at
// http://www.eclipse.org/legal/epl-2.0, or the Apache License, Version 2.0
// which is available at https://www.apache.org/licenses/LICENSE-2.0.
//
// SPDX-License-Identifier: EPL-2.0 OR Apache-2.0
//
// Contributors:
//   ZettaScale Zenoh Team, <zenoh@zettascale.tech>
//

#include "zenoh-pico/collections/bytes.h"

#include <stddef.h>
#include <stdio.h>
#include <string.h>

#include "zenoh-pico/api/olv_macros.h"
#include "zenoh-pico/protocol/codec/core.h"
#include "zenoh-pico/system/platform.h"
#include "zenoh-pico/utils/endianness.h"
#include "zenoh-pico/utils/result.h"

/*-------- Bytes --------*/
_Bool _z_bytes_check(const _z_bytes_t *bytes) { return !_z_bytes_is_empty(bytes); }

_z_bytes_t _z_bytes_null(void) {
    _z_bytes_t b;
    b._slices = _z_arc_slice_svec_make(0);
    return b;
}

<<<<<<< HEAD
    bs->start = (uint8_t *)z_malloc(capacity);
    if (bs->start != NULL) {
        bs->len = capacity;
        bs->_is_alloc = true;
=======
int8_t _z_bytes_copy(_z_bytes_t *dst, const _z_bytes_t *src) {
    _z_arc_slice_svec_copy(&dst->_slices, &src->_slices);
    if (_z_arc_slice_svec_len(&dst->_slices) == _z_arc_slice_svec_len(&src->_slices)) {
        return _Z_RES_OK;
>>>>>>> 68d57694
    } else {
        return _Z_ERR_SYSTEM_OUT_OF_MEMORY;
    }
}

_z_bytes_t _z_bytes_duplicate(const _z_bytes_t *src) {
    _z_bytes_t dst = _z_bytes_null();
    _z_bytes_copy(&dst, src);
    return dst;
}

size_t _z_bytes_len(const _z_bytes_t *bs) {
    size_t len = 0;
    for (size_t i = 0; i < _z_arc_slice_svec_len(&bs->_slices); ++i) {
        const _z_arc_slice_t *s = _z_arc_slice_svec_get(&bs->_slices, i);
        len += _z_arc_slice_len(s);
    }
    return len;
}

_Bool _z_bytes_is_empty(const _z_bytes_t *bs) {
    for (size_t i = 0; i < _z_arc_slice_svec_len(&bs->_slices); i++) {
        const _z_arc_slice_t *s = _z_arc_slice_svec_get(&bs->_slices, i);
        if (_z_arc_slice_len(s) > 0) return false;
    }
    return true;
}

<<<<<<< HEAD
void _z_bytes_clear(_z_bytes_t *bs) {
    if ((bs->_is_alloc == true) && (bs->start != NULL)) {
        z_free((uint8_t *)bs->start);
    }
    _z_bytes_reset(bs);
=======
size_t _z_bytes_num_slices(const _z_bytes_t *bs) { return _z_arc_slice_svec_len(&bs->_slices); }

_z_arc_slice_t *_z_bytes_get_slice(const _z_bytes_t *bs, size_t i) {
    if (i >= _z_bytes_num_slices(bs)) return NULL;
    return _z_arc_slice_svec_get(&bs->_slices, i);
>>>>>>> 68d57694
}

void _z_bytes_drop(_z_bytes_t *bytes) { _z_arc_slice_svec_clear(&bytes->_slices); }

void _z_bytes_free(_z_bytes_t **bs) {
    _z_bytes_t *ptr = *bs;

    if (ptr != NULL) {
        _z_bytes_drop(ptr);

        z_free(ptr);
        *bs = NULL;
    }
}

size_t _z_bytes_to_buf(const _z_bytes_t *bytes, uint8_t *dst, size_t len) {
    uint8_t *start = dst;
    size_t remaining = len;
    for (size_t i = 0; i < _z_bytes_num_slices(bytes) && remaining > 0; ++i) {
        // Recopy data
        _z_arc_slice_t *s = _z_bytes_get_slice(bytes, i);
        size_t s_len = _z_arc_slice_len(s);
        size_t len_to_copy = remaining >= s_len ? s_len : remaining;
        memcpy(start, _z_arc_slice_data(s), len_to_copy);
        start += len_to_copy;
        remaining -= len_to_copy;
    }

    return len - remaining;
}
int8_t _z_bytes_from_slice(_z_bytes_t *b, _z_slice_t s) {
    *b = _z_bytes_null();
    _z_arc_slice_t arc_s = _z_arc_slice_wrap(s, 0, s.len);
    if (_z_arc_slice_len(&arc_s) != s.len) return _Z_ERR_SYSTEM_OUT_OF_MEMORY;
    return _z_arc_slice_svec_append(&b->_slices, &arc_s) ? _Z_RES_OK : _Z_ERR_SYSTEM_OUT_OF_MEMORY;
}

int8_t _z_bytes_from_buf(_z_bytes_t *b, const uint8_t *src, size_t len) {
    *b = _z_bytes_null();
    _z_slice_t s = _z_slice_copy_from_buf(src, len);
    if (s.len != len) return _Z_ERR_SYSTEM_OUT_OF_MEMORY;
    return _z_bytes_from_slice(b, s);
}

int8_t _z_bytes_to_slice(const _z_bytes_t *bytes, _z_slice_t *s) {
    // Allocate slice
    size_t len = _z_bytes_len(bytes);
    *s = _z_slice_make(len);
    if (!_z_slice_check(s) && len > 0) {
        return _Z_ERR_SYSTEM_OUT_OF_MEMORY;
    }
    uint8_t *start = (uint8_t *)s->start;
    for (size_t i = 0; i < _z_bytes_num_slices(bytes); ++i) {
        // Recopy data
        _z_arc_slice_t *arc_s = _z_bytes_get_slice(bytes, i);
        size_t s_len = _z_arc_slice_len(arc_s);
        memcpy(start, _z_arc_slice_data(arc_s), s_len);
        start += s_len;
    }

    return _Z_RES_OK;
}

int8_t _z_bytes_append_slice(_z_bytes_t *dst, _z_arc_slice_t *s) {
    _Z_CLEAN_RETURN_IF_ERR(_z_arc_slice_svec_append(&dst->_slices, s) ? _Z_RES_OK : _Z_ERR_SYSTEM_OUT_OF_MEMORY,
                           _z_arc_slice_drop(s));
    return _Z_RES_OK;
}

int8_t _z_bytes_append_bytes(_z_bytes_t *dst, _z_bytes_t *src) {
    int8_t res = _Z_RES_OK;
    for (size_t i = 0; i < _z_bytes_num_slices(src); ++i) {
        _z_arc_slice_t s;
        _z_arc_slice_move(&s, _z_bytes_get_slice(src, i));
        res = _z_bytes_append_slice(dst, &s);
        if (res != _Z_RES_OK) {
            break;
        }
    }

    _z_bytes_drop(src);
    return res;
}

int8_t _z_bytes_from_pair(_z_bytes_t *out, _z_bytes_t *first, _z_bytes_t *second) {
    *out = _z_bytes_null();
    _z_bytes_iterator_writer_t writer = _z_bytes_get_iterator_writer(out, 0);
    _Z_CLEAN_RETURN_IF_ERR(_z_bytes_iterator_writer_write(&writer, first), _z_bytes_drop(second));
    _Z_CLEAN_RETURN_IF_ERR(_z_bytes_iterator_writer_write(&writer, second), _z_bytes_drop(out));

    return _Z_RES_OK;
}

int8_t _z_bytes_deserialize_into_pair(const _z_bytes_t *bs, _z_bytes_t *first_out, _z_bytes_t *second_out) {
    _z_bytes_iterator_t iter = _z_bytes_get_iterator(bs);
    int8_t res = _z_bytes_iterator_next(&iter, first_out);
    if (res != _Z_RES_OK) return res;
    res = _z_bytes_iterator_next(&iter, second_out);
    if (res != _Z_RES_OK) {
        _z_bytes_drop(first_out);
    };
    return res;
}

int8_t _z_bytes_to_uint8(const _z_bytes_t *bs, uint8_t *val) {
    *val = 0;
    return _z_bytes_to_buf(bs, val, sizeof(uint8_t)) == sizeof(uint8_t) ? _Z_RES_OK : _Z_ERR_DID_NOT_READ;
}

int8_t _z_bytes_to_uint16(const _z_bytes_t *bs, uint16_t *val) {
    *val = 0;
    uint8_t buf[sizeof(uint16_t)] = {0};
    if (_z_bytes_to_buf(bs, buf, sizeof(uint16_t)) == 0) {
        return _Z_ERR_DID_NOT_READ;
    }
    *val = _z_host_le_load16(buf);
    return _Z_RES_OK;
}

int8_t _z_bytes_to_uint32(const _z_bytes_t *bs, uint32_t *val) {
    *val = 0;
    uint8_t buf[sizeof(uint32_t)] = {0};
    if (_z_bytes_to_buf(bs, buf, sizeof(uint32_t)) == 0) {
        return _Z_ERR_DID_NOT_READ;
    }
    *val = _z_host_le_load32(buf);
    return _Z_RES_OK;
}

int8_t _z_bytes_to_uint64(const _z_bytes_t *bs, uint64_t *val) {
    *val = 0;
    uint8_t buf[sizeof(uint64_t)] = {0};
    if (_z_bytes_to_buf(bs, buf, sizeof(uint64_t)) == 0) {
        return _Z_ERR_DID_NOT_READ;
    }
    *val = _z_host_le_load64(buf);
    return _Z_RES_OK;
}

int8_t _z_bytes_to_float(const _z_bytes_t *bs, float *val) {
    *val = 0;
    return _z_bytes_to_buf(bs, (uint8_t *)val, sizeof(float)) == sizeof(float) ? _Z_RES_OK : _Z_ERR_DID_NOT_READ;
}

int8_t _z_bytes_to_double(const _z_bytes_t *bs, double *val) {
    *val = 0;
    return _z_bytes_to_buf(bs, (uint8_t *)val, sizeof(double)) == sizeof(double) ? _Z_RES_OK : _Z_ERR_DID_NOT_READ;
}

int8_t _z_bytes_from_uint8(_z_bytes_t *b, uint8_t val) { return _z_bytes_from_buf(b, &val, sizeof(val)); }

int8_t _z_bytes_from_uint16(_z_bytes_t *b, uint16_t val) {
    uint8_t buf[sizeof(uint16_t)];
    size_t len = _z_host_le_store16(val, buf);
    return _z_bytes_from_buf(b, buf, len);
}

int8_t _z_bytes_from_uint32(_z_bytes_t *b, uint32_t val) {
    uint8_t buf[sizeof(uint32_t)];
    size_t len = _z_host_le_store32(val, buf);
    return _z_bytes_from_buf(b, buf, len);
}

int8_t _z_bytes_from_uint64(_z_bytes_t *b, uint64_t val) {
    uint8_t buf[sizeof(uint64_t)];
    size_t len = _z_host_le_store64(val, buf);
    return _z_bytes_from_buf(b, buf, len);
}

int8_t _z_bytes_from_float(_z_bytes_t *b, float val) { return _z_bytes_from_buf(b, (uint8_t *)&val, sizeof(val)); }

int8_t _z_bytes_from_double(_z_bytes_t *b, double val) { return _z_bytes_from_buf(b, (uint8_t *)&val, sizeof(val)); }

_z_slice_t _z_bytes_try_get_contiguous(const _z_bytes_t *bs) {
    if (_z_bytes_num_slices(bs) == 1) {
        _z_arc_slice_t *arc_s = _z_bytes_get_slice(bs, 0);
        return _z_slice_alias_buf(_z_arc_slice_data(arc_s), _z_arc_slice_len(arc_s));
    }
    return _z_slice_empty();
}

void _z_bytes_move(_z_bytes_t *dst, _z_bytes_t *src) {
    dst->_slices = src->_slices;
    *src = _z_bytes_null();
}

_z_bytes_reader_t _z_bytes_get_reader(const _z_bytes_t *bytes) {
    _z_bytes_reader_t r;
    r.bytes = bytes;
    r.slice_idx = 0;
    r.byte_idx = 0;
    r.in_slice_idx = 0;
    return r;
}

int8_t _z_bytes_reader_seek_forward(_z_bytes_reader_t *reader, size_t offset) {
    size_t start_slice = reader->slice_idx;
    for (size_t i = start_slice; i < _z_bytes_num_slices(reader->bytes); ++i) {
        _z_arc_slice_t *s = _z_bytes_get_slice(reader->bytes, i);
        size_t remaining = _z_arc_slice_len(s) - reader->in_slice_idx;
        if (offset >= remaining) {
            reader->slice_idx += 1;
            reader->in_slice_idx = 0;
            reader->byte_idx += remaining;
            offset -= remaining;
        } else {
            reader->in_slice_idx += offset;
            reader->byte_idx += offset;
            offset = 0;
        }
        if (offset == 0) break;
    }

    if (offset > 0) return _Z_ERR_DID_NOT_READ;
    return _Z_RES_OK;
}

int8_t _z_bytes_reader_seek_backward(_z_bytes_reader_t *reader, size_t offset) {
    while (offset != 0) {
        if (reader->in_slice_idx == 0) {
            if (reader->slice_idx == 0) return _Z_ERR_DID_NOT_READ;
            reader->slice_idx--;
            _z_arc_slice_t *s = _z_bytes_get_slice(reader->bytes, reader->slice_idx);
            reader->in_slice_idx = _z_arc_slice_len(s);
        }

        if (offset > reader->in_slice_idx) {
            offset -= reader->in_slice_idx;
            reader->byte_idx -= reader->in_slice_idx;
            reader->in_slice_idx = 0;
        } else {
            reader->byte_idx -= offset;
            reader->in_slice_idx -= offset;
            offset = 0;
        }
    }
    return _Z_RES_OK;
}

int8_t _z_bytes_reader_seek(_z_bytes_reader_t *reader, int64_t offset, int origin) {
    switch (origin) {
        case SEEK_SET: {
            reader->byte_idx = 0;
            reader->in_slice_idx = 0;
            reader->slice_idx = 0;
            if (offset < 0) return _Z_ERR_DID_NOT_READ;
            return _z_bytes_reader_seek_forward(reader, (size_t)offset);
        }
        case SEEK_CUR: {
            if (offset >= 0)
                return _z_bytes_reader_seek_forward(reader, (size_t)offset);
            else
                return _z_bytes_reader_seek_backward(reader, (size_t)(-offset));
        }
        case SEEK_END: {
            reader->byte_idx = _z_bytes_len(reader->bytes);
            reader->in_slice_idx = 0;
            reader->slice_idx = _z_bytes_num_slices(reader->bytes);
            if (offset > 0)
                return _Z_ERR_DID_NOT_READ;
            else
                return _z_bytes_reader_seek_backward(reader, (size_t)(-offset));
        }
        default:
            return _Z_ERR_GENERIC;
    }
}

int64_t _z_bytes_reader_tell(const _z_bytes_reader_t *reader) { return (int64_t)reader->byte_idx; }

size_t _z_bytes_reader_read(_z_bytes_reader_t *reader, uint8_t *buf, size_t len) {
    uint8_t *buf_start = buf;
    size_t to_read = len;
    for (size_t i = reader->slice_idx; i < _z_bytes_num_slices(reader->bytes); ++i) {
        _z_arc_slice_t *s = _z_bytes_get_slice(reader->bytes, i);
        size_t remaining = _z_arc_slice_len(s) - reader->in_slice_idx;
        if (len >= remaining) {
            memcpy(buf_start, _z_arc_slice_data(s) + reader->in_slice_idx, remaining);
            reader->slice_idx += 1;
            reader->in_slice_idx = 0;
            reader->byte_idx += remaining;
            len -= remaining;
            buf_start += remaining;
        } else {
            memcpy(buf_start, _z_arc_slice_data(s) + reader->in_slice_idx, len);
            reader->in_slice_idx += len;
            reader->byte_idx += len;
            len = 0;
        }
        if (len == 0) break;
    }

    return to_read - len;
}

int8_t __read_single_byte(uint8_t *b, void *context) {
    _z_bytes_reader_t *reader = (_z_bytes_reader_t *)context;
    return _z_bytes_reader_read(reader, b, 1) == 1 ? _Z_RES_OK : _Z_ERR_DID_NOT_READ;
}

int8_t _z_bytes_reader_read_zint(_z_bytes_reader_t *reader, _z_zint_t *zint) {
    return _z_zsize_decode_with_reader(zint, __read_single_byte, reader);
}

int8_t _z_bytes_reader_read_slices(_z_bytes_reader_t *reader, size_t len, _z_bytes_t *out) {
    *out = _z_bytes_null();
    int8_t res = _Z_RES_OK;

    for (size_t i = reader->slice_idx; i < _z_bytes_num_slices(reader->bytes) && len > 0; ++i) {
        _z_arc_slice_t *s = _z_bytes_get_slice(reader->bytes, i);
        size_t s_len = _z_arc_slice_len(s);

        size_t remaining = s_len - reader->in_slice_idx;
        size_t len_to_copy = remaining > len ? len : remaining;
        _z_arc_slice_t ss = _z_arc_slice_get_subslice(s, reader->in_slice_idx, len_to_copy);
        reader->in_slice_idx += len_to_copy;
        reader->byte_idx += len_to_copy;
        if (reader->in_slice_idx == s_len) {
            reader->slice_idx++;
            reader->in_slice_idx = 0;
        }

        if (_Z_RC_IS_NULL(&ss.slice)) {
            res = _Z_ERR_SYSTEM_OUT_OF_MEMORY;
            break;
        }

        res = _z_bytes_append_slice(out, &ss);
        if (res != _Z_RES_OK) {
            _z_arc_slice_drop(&ss);
            break;
        }
        len -= len_to_copy;
    }

    if (len > 0 && res == _Z_RES_OK) res = _Z_ERR_DID_NOT_READ;
    if (res != _Z_RES_OK) _z_bytes_drop(out);

    return res;
}

_z_bytes_iterator_t _z_bytes_get_iterator(const _z_bytes_t *bytes) {
    return (_z_bytes_iterator_t){._reader = _z_bytes_get_reader(bytes)};
}

int8_t _z_bytes_iterator_next(_z_bytes_iterator_t *iter, _z_bytes_t *b) {
    *b = _z_bytes_null();
    _z_zint_t len;
    if (_z_bytes_reader_read_zint(&iter->_reader, &len) != _Z_RES_OK) {
        return _Z_ERR_DID_NOT_READ;
    }
    return _z_bytes_reader_read_slices(&iter->_reader, len, b);
}

_z_bytes_writer_t _z_bytes_get_writer(_z_bytes_t *bytes, size_t cache_size) {
    return (_z_bytes_writer_t){.cache = NULL, .cache_size = cache_size, .bytes = bytes};
}

int8_t _z_bytes_writer_ensure_cache(_z_bytes_writer_t *writer) {
    // first we check if cache stayed untouched since previous write operation
    if (writer->cache != NULL) {
        _z_arc_slice_t *arc_s = _z_bytes_get_slice(writer->bytes, _z_bytes_num_slices(writer->bytes) - 1);
        if (_Z_RC_IN_VAL(&arc_s->slice)->start + arc_s->len == writer->cache) {
            if (_Z_RC_IN_VAL(&arc_s->slice)->len > arc_s->len) return _Z_RES_OK;
        }
    }
    // otherwise we allocate a new cache
    assert(writer->cache_size > 0);
    _z_slice_t s = _z_slice_make(writer->cache_size);
    if (s.start == NULL) return _Z_ERR_SYSTEM_OUT_OF_MEMORY;
    _z_arc_slice_t cache = _z_arc_slice_wrap(s, 0, 0);
    if (_Z_RC_IS_NULL(&cache.slice)) {
        _z_slice_clear(&s);
        return _Z_ERR_SYSTEM_OUT_OF_MEMORY;
    }

    _Z_CLEAN_RETURN_IF_ERR(_z_bytes_append_slice(writer->bytes, &cache), _z_arc_slice_drop(&cache));
    writer->cache = (uint8_t *)_Z_RC_IN_VAL(&cache.slice)->start;
    return _Z_RES_OK;
}

int8_t _z_bytes_writer_write_all(_z_bytes_writer_t *writer, const uint8_t *src, size_t len) {
    if (writer->cache_size == 0) {  // no cache - append data as a single slice
        _z_slice_t s = _z_slice_copy_from_buf(src, len);
        if (s.len != len) return _Z_ERR_SYSTEM_OUT_OF_MEMORY;
        _z_arc_slice_t arc_s = _z_arc_slice_wrap(s, 0, len);
        if (_Z_RC_IS_NULL(&arc_s.slice)) {
            _z_slice_clear(&s);
            return _Z_ERR_SYSTEM_OUT_OF_MEMORY;
        }
        return _z_bytes_append_slice(writer->bytes, &arc_s);
    }

    while (len > 0) {
        _Z_RETURN_IF_ERR(_z_bytes_writer_ensure_cache(writer));
        _z_arc_slice_t *arc_s = _z_bytes_get_slice(writer->bytes, _z_bytes_num_slices(writer->bytes) - 1);
        size_t remaining_in_cache = _Z_RC_IN_VAL(&arc_s->slice)->len - arc_s->len;
        size_t to_copy = remaining_in_cache < len ? remaining_in_cache : len;
        memcpy(writer->cache, src, to_copy);
        len -= to_copy;
        arc_s->len += to_copy;
        src += to_copy;
        writer->cache += to_copy;
    }
    return _Z_RES_OK;
}

int8_t _z_bytes_writer_append(_z_bytes_writer_t *writer, _z_bytes_t *src) {
    _Z_CLEAN_RETURN_IF_ERR(_z_bytes_append_bytes(writer->bytes, src), _z_bytes_drop(src));
    writer->cache = NULL;
    return _Z_RES_OK;
}

_z_bytes_iterator_writer_t _z_bytes_get_iterator_writer(_z_bytes_t *bytes, size_t cache_size) {
    return (_z_bytes_iterator_writer_t){.writer = _z_bytes_get_writer(bytes, cache_size)};
}

int8_t _z_bytes_iterator_writer_write(_z_bytes_iterator_writer_t *writer, _z_bytes_t *src) {
    uint8_t l_buf[16];
    size_t l_len = _z_zsize_encode_buf(l_buf, _z_bytes_len(src));
    _Z_CLEAN_RETURN_IF_ERR(_z_bytes_writer_write_all(&writer->writer, l_buf, l_len), _z_bytes_drop(src));
    return _z_bytes_writer_append(&writer->writer, src);
}<|MERGE_RESOLUTION|>--- conflicted
+++ resolved
@@ -33,17 +33,10 @@
     return b;
 }
 
-<<<<<<< HEAD
-    bs->start = (uint8_t *)z_malloc(capacity);
-    if (bs->start != NULL) {
-        bs->len = capacity;
-        bs->_is_alloc = true;
-=======
 int8_t _z_bytes_copy(_z_bytes_t *dst, const _z_bytes_t *src) {
     _z_arc_slice_svec_copy(&dst->_slices, &src->_slices);
     if (_z_arc_slice_svec_len(&dst->_slices) == _z_arc_slice_svec_len(&src->_slices)) {
         return _Z_RES_OK;
->>>>>>> 68d57694
     } else {
         return _Z_ERR_SYSTEM_OUT_OF_MEMORY;
     }
@@ -72,19 +65,11 @@
     return true;
 }
 
-<<<<<<< HEAD
-void _z_bytes_clear(_z_bytes_t *bs) {
-    if ((bs->_is_alloc == true) && (bs->start != NULL)) {
-        z_free((uint8_t *)bs->start);
-    }
-    _z_bytes_reset(bs);
-=======
 size_t _z_bytes_num_slices(const _z_bytes_t *bs) { return _z_arc_slice_svec_len(&bs->_slices); }
 
 _z_arc_slice_t *_z_bytes_get_slice(const _z_bytes_t *bs, size_t i) {
     if (i >= _z_bytes_num_slices(bs)) return NULL;
     return _z_arc_slice_svec_get(&bs->_slices, i);
->>>>>>> 68d57694
 }
 
 void _z_bytes_drop(_z_bytes_t *bytes) { _z_arc_slice_svec_clear(&bytes->_slices); }
