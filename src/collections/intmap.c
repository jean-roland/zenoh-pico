--- conflicted
+++ resolved
@@ -76,11 +76,7 @@
     if (map->_vals == NULL)
     {
         // Lazily allocate and initialize to NULL all the pointers
-<<<<<<< HEAD
-        map->_vals = (_z_list_t **)malloc(map->_capacity * sizeof(_z_list_t *));
-=======
-        map->vals = (_z_list_t **)z_malloc(map->capacity * sizeof(_z_list_t *));
->>>>>>> 446d1ec9
+        map->_vals = (_z_list_t **)z_malloc(map->_capacity * sizeof(_z_list_t *));
         // memset(map->vals, 0, map->capacity * sizeof(_z_list_t *));
 
         for (size_t idx = 0; idx < map->_capacity; idx++)
@@ -91,15 +87,9 @@
     _z_int_void_map_remove(map, k, f_f);
 
     // Insert the element
-<<<<<<< HEAD
-    _z_int_void_map_entry_t *entry = (_z_int_void_map_entry_t *)malloc(sizeof(_z_int_void_map_entry_t));
+    _z_int_void_map_entry_t *entry = (_z_int_void_map_entry_t *)z_malloc(sizeof(_z_int_void_map_entry_t));
     entry->_key = k;
     entry->_val = v;
-=======
-    _z_int_void_map_entry_t *entry = (_z_int_void_map_entry_t *)z_malloc(sizeof(_z_int_void_map_entry_t));
-    entry->key = k;
-    entry->val = v;
->>>>>>> 446d1ec9
 
     size_t idx = k % map->_capacity;
     map->_vals[idx] = _z_list_push(map->_vals[idx], entry);
@@ -136,13 +126,8 @@
     for (size_t idx = 0; idx < map->_capacity; idx++)
         _z_list_free(&map->_vals[idx], f_f);
 
-<<<<<<< HEAD
-    free(map->_vals);
+    z_free(map->_vals);
     map->_vals = NULL;
-=======
-    z_free(map->vals);
-    map->vals = NULL;
->>>>>>> 446d1ec9
 }
 
 void _z_int_void_map_free(_z_int_void_map_t **map, z_element_free_f f)
