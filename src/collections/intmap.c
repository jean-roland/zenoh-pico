/*
 * Copyright (c) 2017, 2021 ADLINK Technology Inc.
 *
 * This program and the accompanying materials are made available under the
 * terms of the Eclipse Public License 2.0 which is available at
 * http://www.eclipse.org/legal/epl-2.0, or the Apache License, Version 2.0
 * which is available at https://www.apache.org/licenses/LICENSE-2.0.
 *
 * SPDX-License-Identifier: EPL-2.0 OR Apache-2.0
 *
 * Contributors:
 *     ADLINK zenoh team, <zenoh@adlink-labs.tech>
 */

#include <stdlib.h>
#include <string.h>
#include "zenoh-pico/collections/intmap.h"

/*-------- int-void map --------*/
int _z_int_void_map_entry_key_cmp(const void *left, const void *right)
{
<<<<<<< HEAD
    _z_int_void_map_entry_t *entry = (_z_int_void_map_entry_t *)*e;
    f(&entry->value);
    free(entry);
    *e = NULL;
=======
    _z_int_void_map_entry_t *l = (_z_int_void_map_entry_t *)left;
    _z_int_void_map_entry_t *r = (_z_int_void_map_entry_t *)right;
    return l->key == r->key;
>>>>>>> 4597bea8
}

void _z_int_void_map_init(_z_int_void_map_t *map, size_t capacity)
{
    map->capacity = capacity;
    map->vals = NULL;
}

_z_int_void_map_t _z_int_void_map_make(size_t capacity)
{
    _z_int_void_map_t map;
    _z_int_void_map_init(&map, capacity);
    return map;
}

size_t _z_int_void_map_capacity(const _z_int_void_map_t *map)
{
    return map->capacity;
}

size_t _z_int_void_map_len(const _z_int_void_map_t *map)
{
    size_t len = 0;

    if (map->vals == NULL)
        return len;

    for (size_t idx = 0; idx < map->capacity; idx++)
        len += _z_list_len(map->vals[idx]);

    return len;
}

int _z_int_void_map_is_empty(const _z_int_void_map_t *map)
{
    return _z_int_void_map_len(map) == 0;
}

void _z_int_void_map_remove(_z_int_void_map_t *map, size_t k, z_element_free_f f)
{
    if (map->vals == NULL)
        return;

    size_t idx = k % map->capacity;
    _z_int_void_map_entry_t e;
    e.key = k;
    e.val = NULL;

    map->vals[idx] = _z_list_drop_filter(map->vals[idx], f, _z_int_void_map_entry_key_cmp, &e);
}

void *_z_int_void_map_insert(_z_int_void_map_t *map, size_t k, void *v, z_element_free_f f_f)
{
    if (map->vals == NULL)
    {
        // Lazily allocate and initialize to NULL all the pointers
        map->vals = (_z_list_t **)malloc(map->capacity * sizeof(_z_list_t *));
        // memset(map->vals, 0, map->capacity * sizeof(_z_list_t *));

        for (size_t idx = 0; idx < map->capacity; idx++)
            map->vals[idx] = NULL;
    }

    // Free any old value
    _z_int_void_map_remove(map, k, f_f);

    // Insert the element
    _z_int_void_map_entry_t *entry = (_z_int_void_map_entry_t *)malloc(sizeof(_z_int_void_map_entry_t));
    entry->key = k;
    entry->val = v;

    size_t idx = k % map->capacity;
    map->vals[idx] = _z_list_push(map->vals[idx], entry);

    return v;
}

void *_z_int_void_map_get(const _z_int_void_map_t *map, size_t k)
{
    if (map->vals == NULL)
        return NULL;

    size_t idx = k % map->capacity;

    _z_int_void_map_entry_t e;
    e.key = k;
    e.val = NULL;

    _z_list_t *xs = _z_list_find(map->vals[idx], _z_int_void_map_entry_key_cmp, &e);
    if (xs != NULL)
    {
        _z_int_void_map_entry_t *h = (_z_int_void_map_entry_t *)_z_list_head(xs);
        return h->val;
    }

    return NULL;
}

void _z_int_void_map_clear(_z_int_void_map_t *map, z_element_free_f f_f)
{
    if (map->vals == NULL)
        return;

    for (size_t idx = 0; idx < map->capacity; idx++)
        _z_list_free(&map->vals[idx], f_f);
}

void _z_int_void_map_free(_z_int_void_map_t **map, z_element_free_f f)
{
    _z_int_void_map_t *ptr = *map;
    _z_int_void_map_clear(ptr, f);
    free(ptr->vals);
    *map = NULL;
}<|MERGE_RESOLUTION|>--- conflicted
+++ resolved
@@ -19,16 +19,9 @@
 /*-------- int-void map --------*/
 int _z_int_void_map_entry_key_cmp(const void *left, const void *right)
 {
-<<<<<<< HEAD
-    _z_int_void_map_entry_t *entry = (_z_int_void_map_entry_t *)*e;
-    f(&entry->value);
-    free(entry);
-    *e = NULL;
-=======
     _z_int_void_map_entry_t *l = (_z_int_void_map_entry_t *)left;
     _z_int_void_map_entry_t *r = (_z_int_void_map_entry_t *)right;
     return l->key == r->key;
->>>>>>> 4597bea8
 }
 
 void _z_int_void_map_init(_z_int_void_map_t *map, size_t capacity)
