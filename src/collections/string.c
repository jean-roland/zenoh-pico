--- conflicted
+++ resolved
@@ -83,15 +83,9 @@
     return ret;
 }
 
-<<<<<<< HEAD
-void _z_string_clear(_z_string_t *str) {
-    z_free(str->val);
-    _z_string_reset(str);
-=======
 _z_string_t _z_string_alias(const _z_string_t *str) {
     _z_string_t alias = {._slice = _z_slice_alias(&str->_slice)};
     return alias;
->>>>>>> 68d57694
 }
 
 void _z_string_move_str(_z_string_t *dst, char *src) { *dst = _z_string_alias_str(src); }
@@ -110,19 +104,12 @@
     }
 }
 
-<<<<<<< HEAD
-_z_string_t _z_string_from_bytes(const _z_bytes_t *bs) {
-    _z_string_t s;
-    size_t len = bs->len * (size_t)2;
-    char *s_val = (char *)z_malloc((len + (size_t)1) * sizeof(char));
-=======
 _Bool _z_string_equals(const _z_string_t *left, const _z_string_t *right) {
     if (_z_string_len(left) != _z_string_len(right)) {
         return false;
     }
     return (strncmp(_z_string_data(left), _z_string_data(right), _z_string_len(left)) == 0);
 }
->>>>>>> 68d57694
 
 _z_string_t _z_string_convert_bytes(const _z_slice_t *bs) {
     _z_string_t s = _z_string_null();
@@ -222,52 +209,10 @@
     return dst;
 }
 
-<<<<<<< HEAD
-_Bool _z_str_eq(const char *left, const char *right) { return strcmp(left, right) == 0; }
-
-/*-------- str_array --------*/
-void _z_str_array_init(_z_str_array_t *sa, size_t len) {
-    char **val = (char **)&sa->val;
-    *val = (char *)z_malloc(len * sizeof(char *));
-    if (*val != NULL) {
-        sa->len = len;
-    }
-}
-
-_z_str_array_t _z_str_array_empty(void) { return (_z_str_array_t){.val = NULL, .len = 0}; }
-
-_z_str_array_t _z_str_array_make(size_t len) {
-    _z_str_array_t sa;
-    _z_str_array_init(&sa, len);
-    return sa;
-}
-
-char **_z_str_array_get(const _z_str_array_t *sa, size_t pos) { return &sa->val[pos]; }
-
-size_t _z_str_array_len(const _z_str_array_t *sa) { return sa->len; }
-
-_Bool _z_str_array_is_empty(const _z_str_array_t *sa) { return sa->len == 0; }
-
-void _z_str_array_clear(_z_str_array_t *sa) {
-    for (size_t i = 0; i < sa->len; i++) {
-        z_free(sa->val[i]);
-    }
-    z_free(sa->val);
-}
-
-void _z_str_array_free(_z_str_array_t **sa) {
-    _z_str_array_t *ptr = *sa;
-    if (ptr != NULL) {
-        _z_str_array_clear(ptr);
-
-        z_free(ptr);
-        *sa = NULL;
-=======
 char *_z_str_n_clone(const char *src, size_t len) {
     char *dst = (char *)z_malloc(len + 1);
     if (dst != NULL) {
         _z_str_n_copy(dst, src, len + 1);
->>>>>>> 68d57694
     }
 
     return dst;
