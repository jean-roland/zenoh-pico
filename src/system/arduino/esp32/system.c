//
// Copyright (c) 2022 ZettaScale Technology
//
// This program and the accompanying materials are made available under the
// terms of the Eclipse Public License 2.0 which is available at
// http://www.eclipse.org/legal/epl-2.0, or the Apache License, Version 2.0
// which is available at https://www.apache.org/licenses/LICENSE-2.0.
//
// SPDX-License-Identifier: EPL-2.0 OR Apache-2.0
//
// Contributors:
//   ZettaScale Zenoh Team, <zenoh@zettascale.tech>
//

#include <esp_heap_caps.h>
#include <stddef.h>
#include <sys/time.h>

#include "zenoh-pico/config.h"
#include "zenoh-pico/system/platform.h"

/*------------------ Random ------------------*/
uint8_t z_random_u8(void) { return z_random_u32(); }

uint16_t z_random_u16(void) { return z_random_u32(); }

uint32_t z_random_u32(void) { return esp_random(); }

uint64_t z_random_u64(void) {
    uint64_t ret = 0;
    ret |= z_random_u32();
    ret = ret << 32;
    ret |= z_random_u32();

    return ret;
}

void z_random_fill(void *buf, size_t len) { esp_fill_random(buf, len); }

/*------------------ Memory ------------------*/
void *z_malloc(size_t size) { return heap_caps_malloc(size, MALLOC_CAP_8BIT); }

void *z_realloc(void *ptr, size_t size) { return heap_caps_realloc(ptr, size, MALLOC_CAP_8BIT); }

void z_free(void *ptr) { heap_caps_free(ptr); }

#if Z_FEATURE_MULTI_THREAD == 1
// This wrapper is only used for ESP32.
// In FreeRTOS, tasks created using xTaskCreate must end with vTaskDelete.
// A task function should __not__ simply return.
typedef struct {
    void *(*_fun)(void *);
    void *_arg;
} z_task_arg;

void z_task_wrapper(z_task_arg *targ) {
    targ->_fun(targ->_arg);
    vTaskDelete(NULL);
    z_free(targ);
}

/*------------------ Task ------------------*/
<<<<<<< HEAD
int8_t z_task_init(z_task_t *task, z_task_attr_t *attr, void *(*fun)(void *), void *arg) {
=======
int8_t _z_task_init(_z_task_t *task, z_task_attr_t *attr, void *(*fun)(void *), void *arg) {
>>>>>>> 68d57694
    int ret = 0;

    z_task_arg *z_arg = (z_task_arg *)z_malloc(sizeof(z_task_arg));
    if (z_arg != NULL) {
        z_arg->_fun = fun;
        z_arg->_arg = arg;
        if (xTaskCreate((void *)z_task_wrapper, "", 5120, z_arg, configMAX_PRIORITIES / 2, task) != pdPASS) {
            ret = -1;
        }
    } else {
        ret = -1;
    }

    return ret;
}

<<<<<<< HEAD
int8_t z_task_join(z_task_t *task) {
=======
int8_t _z_task_join(_z_task_t *task) {
>>>>>>> 68d57694
    // Note: task/thread join not supported on FreeRTOS API, so we force its deletion instead.
    return _z_task_cancel(task);
}

<<<<<<< HEAD
int8_t zp_task_cancel(z_task_t *task) {
=======
int8_t _z_task_cancel(_z_task_t *task) {
>>>>>>> 68d57694
    vTaskDelete(*task);
    return 0;
}

<<<<<<< HEAD
void z_task_free(z_task_t **task) {
    z_task_t *ptr = *task;
=======
void _z_task_free(_z_task_t **task) {
    _z_task_t *ptr = *task;
>>>>>>> 68d57694
    z_free(ptr);
    *task = NULL;
}

/*------------------ Mutex ------------------*/
<<<<<<< HEAD
int8_t z_mutex_init(z_mutex_t *m) { return pthread_mutex_init(m, NULL); }

int8_t z_mutex_free(z_mutex_t *m) { return pthread_mutex_destroy(m); }

int8_t z_mutex_lock(z_mutex_t *m) { return pthread_mutex_lock(m); }

int8_t z_mutex_trylock(z_mutex_t *m) { return pthread_mutex_trylock(m); }

int8_t z_mutex_unlock(z_mutex_t *m) { return pthread_mutex_unlock(m); }

/*------------------ Condvar ------------------*/
int8_t z_condvar_init(z_condvar_t *cv) { return pthread_cond_init(cv, NULL); }

int8_t z_condvar_free(z_condvar_t *cv) { return pthread_cond_destroy(cv); }

int8_t z_condvar_signal(z_condvar_t *cv) { return pthread_cond_signal(cv); }

int8_t z_condvar_wait(z_condvar_t *cv, z_mutex_t *m) { return pthread_cond_wait(cv, m); }
=======
int8_t _z_mutex_init(_z_mutex_t *m) { _Z_CHECK_SYS_ERR(pthread_mutex_init(m, NULL)); }

int8_t _z_mutex_drop(_z_mutex_t *m) { _Z_CHECK_SYS_ERR(pthread_mutex_destroy(m)); }

int8_t _z_mutex_lock(_z_mutex_t *m) { _Z_CHECK_SYS_ERR(pthread_mutex_lock(m)); }

int8_t _z_mutex_try_lock(_z_mutex_t *m) { _Z_CHECK_SYS_ERR(pthread_mutex_trylock(m)); }

int8_t _z_mutex_unlock(_z_mutex_t *m) { _Z_CHECK_SYS_ERR(pthread_mutex_unlock(m)); }

/*------------------ Condvar ------------------*/
int8_t _z_condvar_init(_z_condvar_t *cv) { _Z_CHECK_SYS_ERR(pthread_cond_init(cv, NULL)); }

int8_t _z_condvar_free(_z_condvar_t *cv) { _Z_CHECK_SYS_ERR(pthread_cond_destroy(cv)); }

int8_t _z_condvar_signal(_z_condvar_t *cv) { _Z_CHECK_SYS_ERR(pthread_cond_signal(cv)); }

int8_t _z_condvar_signal_all(_z_condvar_t *cv) { _Z_CHECK_SYS_ERR(pthread_cond_broadcast(cv)); }

int8_t _z_condvar_wait(_z_condvar_t *cv, _z_mutex_t *m) { _Z_CHECK_SYS_ERR(pthread_cond_wait(cv, m)); }
>>>>>>> 68d57694
#endif  // Z_FEATURE_MULTI_THREAD == 1

/*------------------ Sleep ------------------*/
int z_sleep_us(size_t time) { return usleep(time); }

int z_sleep_ms(size_t time) {
    z_time_t start = z_time_now();

    // Most sleep APIs promise to sleep at least whatever you asked them to.
    // This may compound, so this approach may make sleeps longer than expected.
    // This extra check tries to minimize the amount of extra time it might sleep.
    while (z_time_elapsed_ms(&start) < time) {
        z_sleep_us(1000);
    }

    return 0;
}

int z_sleep_s(size_t time) { return sleep(time); }

/*------------------ Instant ------------------*/
z_clock_t z_clock_now(void) {
    z_clock_t now;
    clock_gettime(CLOCK_MONOTONIC, &now);
    return now;
}

unsigned long z_clock_elapsed_us(z_clock_t *instant) {
    z_clock_t now;
    clock_gettime(CLOCK_MONOTONIC, &now);

    unsigned long elapsed = (1000000 * (now.tv_sec - instant->tv_sec) + (now.tv_nsec - instant->tv_nsec) / 1000);
    return elapsed;
}

unsigned long z_clock_elapsed_ms(z_clock_t *instant) {
    z_clock_t now;
    clock_gettime(CLOCK_MONOTONIC, &now);

    unsigned long elapsed = (1000 * (now.tv_sec - instant->tv_sec) + (now.tv_nsec - instant->tv_nsec) / 1000000);
    return elapsed;
}

unsigned long z_clock_elapsed_s(z_clock_t *instant) {
    z_clock_t now;
    clock_gettime(CLOCK_MONOTONIC, &now);

    unsigned long elapsed = now.tv_sec - instant->tv_sec;
    return elapsed;
}

/*------------------ Time ------------------*/
z_time_t z_time_now(void) {
    z_time_t now;
    gettimeofday(&now, NULL);
    return now;
}

const char *z_time_now_as_str(char *const buf, unsigned long buflen) {
    z_time_t tv = z_time_now();
    struct tm ts;
    ts = *localtime(&tv.tv_sec);
    strftime(buf, buflen, "%Y-%m-%dT%H:%M:%SZ", &ts);
    return buf;
}

unsigned long z_time_elapsed_us(z_time_t *time) {
    z_time_t now;
    gettimeofday(&now, NULL);

    unsigned long elapsed = (1000000 * (now.tv_sec - time->tv_sec) + (now.tv_usec - time->tv_usec));
    return elapsed;
}

unsigned long z_time_elapsed_ms(z_time_t *time) {
    z_time_t now;
    gettimeofday(&now, NULL);

    unsigned long elapsed = (1000 * (now.tv_sec - time->tv_sec) + (now.tv_usec - time->tv_usec) / 1000);
    return elapsed;
}

unsigned long z_time_elapsed_s(z_time_t *time) {
    z_time_t now;
    gettimeofday(&now, NULL);

    unsigned long elapsed = now.tv_sec - time->tv_sec;
    return elapsed;
}

int8_t zp_get_time_since_epoch(zp_time_since_epoch *t) {
    z_time_t now;
    gettimeofday(&now, NULL);
    t->secs = now.tv_sec;
    t->nanos = now.tv_usec * 1000;
    return 0;
}<|MERGE_RESOLUTION|>--- conflicted
+++ resolved
@@ -60,11 +60,7 @@
 }
 
 /*------------------ Task ------------------*/
-<<<<<<< HEAD
-int8_t z_task_init(z_task_t *task, z_task_attr_t *attr, void *(*fun)(void *), void *arg) {
-=======
 int8_t _z_task_init(_z_task_t *task, z_task_attr_t *attr, void *(*fun)(void *), void *arg) {
->>>>>>> 68d57694
     int ret = 0;
 
     z_task_arg *z_arg = (z_task_arg *)z_malloc(sizeof(z_task_arg));
@@ -81,56 +77,23 @@
     return ret;
 }
 
-<<<<<<< HEAD
-int8_t z_task_join(z_task_t *task) {
-=======
 int8_t _z_task_join(_z_task_t *task) {
->>>>>>> 68d57694
     // Note: task/thread join not supported on FreeRTOS API, so we force its deletion instead.
     return _z_task_cancel(task);
 }
 
-<<<<<<< HEAD
-int8_t zp_task_cancel(z_task_t *task) {
-=======
 int8_t _z_task_cancel(_z_task_t *task) {
->>>>>>> 68d57694
     vTaskDelete(*task);
     return 0;
 }
 
-<<<<<<< HEAD
-void z_task_free(z_task_t **task) {
-    z_task_t *ptr = *task;
-=======
 void _z_task_free(_z_task_t **task) {
     _z_task_t *ptr = *task;
->>>>>>> 68d57694
     z_free(ptr);
     *task = NULL;
 }
 
 /*------------------ Mutex ------------------*/
-<<<<<<< HEAD
-int8_t z_mutex_init(z_mutex_t *m) { return pthread_mutex_init(m, NULL); }
-
-int8_t z_mutex_free(z_mutex_t *m) { return pthread_mutex_destroy(m); }
-
-int8_t z_mutex_lock(z_mutex_t *m) { return pthread_mutex_lock(m); }
-
-int8_t z_mutex_trylock(z_mutex_t *m) { return pthread_mutex_trylock(m); }
-
-int8_t z_mutex_unlock(z_mutex_t *m) { return pthread_mutex_unlock(m); }
-
-/*------------------ Condvar ------------------*/
-int8_t z_condvar_init(z_condvar_t *cv) { return pthread_cond_init(cv, NULL); }
-
-int8_t z_condvar_free(z_condvar_t *cv) { return pthread_cond_destroy(cv); }
-
-int8_t z_condvar_signal(z_condvar_t *cv) { return pthread_cond_signal(cv); }
-
-int8_t z_condvar_wait(z_condvar_t *cv, z_mutex_t *m) { return pthread_cond_wait(cv, m); }
-=======
 int8_t _z_mutex_init(_z_mutex_t *m) { _Z_CHECK_SYS_ERR(pthread_mutex_init(m, NULL)); }
 
 int8_t _z_mutex_drop(_z_mutex_t *m) { _Z_CHECK_SYS_ERR(pthread_mutex_destroy(m)); }
@@ -151,7 +114,6 @@
 int8_t _z_condvar_signal_all(_z_condvar_t *cv) { _Z_CHECK_SYS_ERR(pthread_cond_broadcast(cv)); }
 
 int8_t _z_condvar_wait(_z_condvar_t *cv, _z_mutex_t *m) { _Z_CHECK_SYS_ERR(pthread_cond_wait(cv, m)); }
->>>>>>> 68d57694
 #endif  // Z_FEATURE_MULTI_THREAD == 1
 
 /*------------------ Sleep ------------------*/
