--- conflicted
+++ resolved
@@ -74,35 +74,20 @@
 
 void z_task_wrapper(void *arg)
 {
-<<<<<<< HEAD
     __z_task_arg *z_arg = (__z_task_arg*)arg;
     z_arg->_fun(z_arg->_arg);
     vTaskDelete(NULL);
-    free(z_arg);
+    z_free(z_arg);
 }
 
 
 /*------------------ Task ------------------*/
 int _z_task_init(_z_task_t *task, _z_task_attr_t *attr, void *(*fun)(void *), void *arg)
 {
-    __z_task_arg *z_arg = (__z_task_arg *)malloc(sizeof(__z_task_arg));
+    __z_task_arg *z_arg = (__z_task_arg *)z_malloc(sizeof(__z_task_arg));
     z_arg->_fun = fun;
     z_arg->_arg = arg;
     if (xTaskCreate(z_task_wrapper, "", 5120, z_arg, 15, task) != pdPASS)
-=======
-    _zn_task_arg *zn_arg = (_zn_task_arg *)arg;
-    zn_arg->fun(zn_arg->arg);
-    vTaskDelete(NULL);
-    z_free(zn_arg);
-}
-
-int z_task_init(z_task_t *task, z_task_attr_t *attr, void *(*fun)(void *), void *arg)
-{
-    _zn_task_arg *zn_arg = (_zn_task_arg *)z_malloc(sizeof(_zn_task_arg));
-    zn_arg->fun = fun;
-    zn_arg->arg = arg;
-    if (xTaskCreate(z_task_wrapper, "", 2560, zn_arg, configMAX_PRIORITIES / 2, task) != pdPASS)
->>>>>>> 446d1ec9
         return -1;
 
     return 0;
@@ -122,49 +107,44 @@
 
 void _z_task_free(_z_task_t **task)
 {
-<<<<<<< HEAD
     _z_task_t *ptr = *task;
-    free(ptr);
-=======
-    z_task_t *ptr = *task;
     z_free(ptr);
->>>>>>> 446d1ec9
     *task = NULL;
 }
 
 /*------------------ Mutex ------------------*/
-int _z_mutex_init(pthread_mutex_t *m)
+int _z_mutex_init(_z_mutex_t *m)
 {
     return pthread_mutex_init(m, NULL);
 }
 
-int _z_mutex_free(pthread_mutex_t *m)
+int _z_mutex_free(_z_mutex_t *m)
 {
     return pthread_mutex_destroy(m);
 }
 
-int _z_mutex_lock(pthread_mutex_t *m)
+int _z_mutex_lock(_z_mutex_t *m)
 {
     return pthread_mutex_lock(m);
 }
 
-int _z_mutex_trylock(pthread_mutex_t *m)
+int _z_mutex_trylock(_z_mutex_t *m)
 {
     return pthread_mutex_trylock(m);
 }
 
-int _z_mutex_unlock(pthread_mutex_t *m)
+int _z_mutex_unlock(_z_mutex_t *m)
 {
     return pthread_mutex_unlock(m);
 }
 
 /*------------------ Condvar ------------------*/
-int _z_condvar_init(pthread_cond_t *cv)
+int _z_condvar_init(_z_condvar_t *cv)
 {
     return pthread_cond_init(cv, NULL);
 }
 
-int _z_condvar_free(pthread_cond_t *cv)
+int _z_condvar_free(_z_condvar_t *cv)
 {
     return pthread_cond_destroy(cv);
 }
@@ -180,87 +160,87 @@
 }
 
 /*------------------ Sleep ------------------*/
-int _z_sleep_us(unsigned int time)
+int z_sleep_us(unsigned int time)
 {
     return usleep(time);
 }
 
-int _z_sleep_ms(unsigned int time)
+int z_sleep_ms(unsigned int time)
 {
     return usleep(1000 * time);
 }
 
-int _z_sleep_s(unsigned int time)
+int z_sleep_s(unsigned int time)
 {
     return sleep(time);
 }
 
 /*------------------ Instant ------------------*/
-struct timespec _z_clock_now()
-{
-    struct timespec now;
+z_clock_t z_clock_now(void)
+{
+    z_clock_t now;
     clock_gettime(CLOCK_REALTIME, &now);
     return now;
 }
 
-clock_t _z_clock_elapsed_us(struct timespec *instant)
-{
-    struct timespec now;
-    clock_gettime(CLOCK_REALTIME, &now);
-
-    clock_t elapsed = (1000000 * (now.tv_sec - instant->tv_sec) + (now.tv_nsec - instant->tv_nsec) / 1000);
-    return elapsed;
-}
-
-clock_t _z_clock_elapsed_ms(struct timespec *instant)
-{
-    struct timespec now;
-    clock_gettime(CLOCK_REALTIME, &now);
-
-    clock_t elapsed = (1000 * (now.tv_sec - instant->tv_sec) + (now.tv_nsec - instant->tv_nsec) / 1000000);
-    return elapsed;
-}
-
-clock_t _z_clock_elapsed_s(struct timespec *instant)
-{
-    struct timespec now;
-    clock_gettime(CLOCK_REALTIME, &now);
-
-    clock_t elapsed = now.tv_sec - instant->tv_sec;
+unsigned long z_clock_elapsed_us(z_clock_t *instant)
+{
+    z_clock_t now;
+    clock_gettime(CLOCK_REALTIME, &now);
+
+    unsigned long elapsed = (1000000 * (now.tv_sec - instant->tv_sec) + (now.tv_nsec - instant->tv_nsec) / 1000);
+    return elapsed;
+}
+
+unsigned long z_clock_elapsed_ms(z_clock_t *instant)
+{
+    z_clock_t now;
+    clock_gettime(CLOCK_REALTIME, &now);
+
+    unsigned long elapsed = (1000 * (now.tv_sec - instant->tv_sec) + (now.tv_nsec - instant->tv_nsec) / 1000000);
+    return elapsed;
+}
+
+unsigned long z_clock_elapsed_s(z_clock_t *instant)
+{
+    z_clock_t now;
+    clock_gettime(CLOCK_REALTIME, &now);
+
+    unsigned long elapsed = now.tv_sec - instant->tv_sec;
     return elapsed;
 }
 
 /*------------------ Time ------------------*/
-struct timeval _z_time_now()
-{
-    struct timeval now;
+z_time_t z_time_now(void)
+{
+    z_time_t now;
     gettimeofday(&now, NULL);
     return now;
 }
 
-time_t _z_time_elapsed_us(struct timeval *time)
-{
-    struct timeval now;
-    gettimeofday(&now, NULL);
-
-    time_t elapsed = (1000000 * (now.tv_sec - time->tv_sec) + (now.tv_usec - time->tv_usec));
-    return elapsed;
-}
-
-time_t _z_time_elapsed_ms(struct timeval *time)
-{
-    struct timeval now;
-    gettimeofday(&now, NULL);
-
-    time_t elapsed = (1000 * (now.tv_sec - time->tv_sec) + (now.tv_usec - time->tv_usec) / 1000);
-    return elapsed;
-}
-
-time_t _z_time_elapsed_s(struct timeval *time)
-{
-    struct timeval now;
-    gettimeofday(&now, NULL);
-
-    time_t elapsed = now.tv_sec - time->tv_sec;
+unsigned long z_time_elapsed_us(z_time_t *time)
+{
+    z_time_t now;
+    gettimeofday(&now, NULL);
+
+    unsigned long elapsed = (1000000 * (now.tv_sec - time->tv_sec) + (now.tv_usec - time->tv_usec));
+    return elapsed;
+}
+
+unsigned long z_time_elapsed_ms(z_time_t *time)
+{
+    z_time_t now;
+    gettimeofday(&now, NULL);
+
+    unsigned long elapsed = (1000 * (now.tv_sec - time->tv_sec) + (now.tv_usec - time->tv_usec) / 1000);
+    return elapsed;
+}
+
+unsigned long z_time_elapsed_s(z_time_t *time)
+{
+    z_time_t now;
+    gettimeofday(&now, NULL);
+
+    unsigned long elapsed = now.tv_sec - time->tv_sec;
     return elapsed;
 }