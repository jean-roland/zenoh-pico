--- conflicted
+++ resolved
@@ -63,16 +63,6 @@
 #error "Multi-threading not supported yet on OpenCR port. Disable it by defining Z_FEATURE_MULTI_THREAD=0"
 
 /*------------------ Task ------------------*/
-<<<<<<< HEAD
-int8_t z_task_init(z_task_t *task, z_task_attr_t *attr, void *(*fun)(void *), void *arg) { return -1; }
-
-int8_t z_task_join(z_task_t *task) { return -1; }
-
-int8_t zp_task_cancel(z_task_t *task) { return -1; }
-
-void z_task_free(z_task_t **task) {
-    z_task_t *ptr = *task;
-=======
 int8_t _z_task_init(_z_task_t *task, z_task_attr_t *attr, void *(*fun)(void *), void *arg) { return -1; }
 
 int8_t _z_task_join(_z_task_t *task) { return -1; }
@@ -81,32 +71,11 @@
 
 void _z_task_free(_z_task_t **task) {
     _z_task_t *ptr = *task;
->>>>>>> 68d57694
     z_free(ptr);
     *task = NULL;
 }
 
 /*------------------ Mutex ------------------*/
-<<<<<<< HEAD
-int8_t z_mutex_init(z_mutex_t *m) { return -1; }
-
-int8_t z_mutex_free(z_mutex_t *m) { return -1; }
-
-int8_t z_mutex_lock(z_mutex_t *m) { return -1; }
-
-int8_t z_mutex_trylock(z_mutex_t *m) { return -1; }
-
-int8_t z_mutex_unlock(z_mutex_t *m) { return -1; }
-
-/*------------------ Condvar ------------------*/
-int8_t z_condvar_init(z_condvar_t *cv) { return -1; }
-
-int8_t z_condvar_free(z_condvar_t *cv) { return -1; }
-
-int8_t z_condvar_signal(z_condvar_t *cv) { return -1; }
-
-int8_t z_condvar_wait(z_condvar_t *cv, z_mutex_t *m) { return -1; }
-=======
 int8_t _z_mutex_init(_z_mutex_t *m) { return -1; }
 
 int8_t _z_mutex_drop(_z_mutex_t *m) { return -1; }
@@ -126,7 +95,6 @@
 int8_t _z_condvar_signal_all(_z_condvar_t *cv) { return -1; }
 
 int8_t _z_condvar_wait(_z_condvar_t *cv, _z_mutex_t *m) { return -1; }
->>>>>>> 68d57694
 #endif  // Z_FEATURE_MULTI_THREAD == 1
 
 /*------------------ Sleep ------------------*/
