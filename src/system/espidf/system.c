//
// Copyright (c) 2022 ZettaScale Technology
//
// This program and the accompanying materials are made available under the
// terms of the Eclipse Public License 2.0 which is available at
// http://www.eclipse.org/legal/epl-2.0, or the Apache License, Version 2.0
// which is available at https://www.apache.org/licenses/LICENSE-2.0.
//
// SPDX-License-Identifier: EPL-2.0 OR Apache-2.0
//
// Contributors:
//   ZettaScale Zenoh Team, <zenoh@zettascale.tech>
//

#include <sys/time.h>
#include <esp_heap_caps.h>
#include "zenoh-pico/system/platform.h"

/*------------------ Random ------------------*/
uint8_t z_random_u8(void)
{
    return z_random_u32();
}

uint16_t z_random_u16(void)
{
    return z_random_u32();
}

uint32_t z_random_u32(void)
{
    return esp_random();
}

uint64_t z_random_u64(void)
{
    uint64_t ret = 0;
    ret |= z_random_u32();
    ret |= z_random_u32() << 8;

    return ret;
}

void z_random_fill(void *buf, size_t len)
{
    esp_fill_random(buf, len);
}

/*------------------ Memory ------------------*/
void *z_malloc(size_t size)
{
    return heap_caps_malloc(size, MALLOC_CAP_8BIT);
}

void *z_realloc(void *ptr, size_t size)
{
    return heap_caps_realloc(ptr, size, MALLOC_CAP_8BIT);
}

void z_free(void *ptr)
{
    heap_caps_free(ptr);
}

/*------------------ Task ------------------*/
// This wrapper is only used for ESP32.
// In FreeRTOS, tasks created using xTaskCreate must end with vTaskDelete.
// A task function should __not__ simply return.
typedef struct
{
    void *(*_fun)(void *);
    void *_arg;
} __z_task_arg;

void z_task_wrapper(void *arg)
{
<<<<<<< HEAD
    __z_task_arg *z_arg = (__z_task_arg*)arg;
    z_arg->_fun(z_arg->_arg);
    vTaskDelete(NULL);
    free(z_arg);
}


/*------------------ Task ------------------*/
int _z_task_init(_z_task_t *task, _z_task_attr_t *attr, void *(*fun)(void *), void *arg)
{
    __z_task_arg *z_arg = (__z_task_arg *)malloc(sizeof(__z_task_arg));
    z_arg->_fun = fun;
    z_arg->_arg = arg;
    if (xTaskCreate(z_task_wrapper, "", 2560, z_arg, configMAX_PRIORITIES / 2, task) != pdPASS)
=======
    _zn_task_arg *zn_arg = (_zn_task_arg *)arg;
    zn_arg->fun(zn_arg->arg);
    vTaskDelete(NULL);
    z_free(zn_arg);
}

int z_task_init(z_task_t *task, z_task_attr_t *attr, void *(*fun)(void *), void *arg)
{
    _zn_task_arg *zn_arg = (_zn_task_arg *)z_malloc(sizeof(_zn_task_arg));
    zn_arg->fun = fun;
    zn_arg->arg = arg;
    if (xTaskCreate(z_task_wrapper, "", 2560, zn_arg, configMAX_PRIORITIES / 2, task) != pdPASS)
>>>>>>> 446d1ec9
        return -1;

    return 0;
}

int _z_task_join(_z_task_t *task)
{
    // Note: join not supported using FreeRTOS API
    return 0;
}

int _z_task_cancel(_z_task_t *task)
{
    vTaskDelete(task);
    return 0;
}

void _z_task_free(_z_task_t **task)
{
<<<<<<< HEAD
    _z_task_t *ptr = *task;
    free(ptr);
=======
    z_task_t *ptr = *task;
    z_free(ptr);
>>>>>>> 446d1ec9
    *task = NULL;
}

/*------------------ Mutex ------------------*/
<<<<<<< HEAD
int _z_mutex_init(_z_mutex_t *m)
=======
int z_mutex_init(z_mutex_t *m)
>>>>>>> 446d1ec9
{
    return pthread_mutex_init(m, NULL);
}

<<<<<<< HEAD
int _z_mutex_free(_z_mutex_t *m)
=======
int z_mutex_free(z_mutex_t *m)
>>>>>>> 446d1ec9
{
    return pthread_mutex_destroy(m);
}

<<<<<<< HEAD
int _z_mutex_lock(_z_mutex_t *m)
=======
int z_mutex_lock(z_mutex_t *m)
>>>>>>> 446d1ec9
{
    return pthread_mutex_lock(m);
}

<<<<<<< HEAD
int _z_mutex_trylock(_z_mutex_t *m)
=======
int z_mutex_trylock(z_mutex_t *m)
>>>>>>> 446d1ec9
{
    return pthread_mutex_trylock(m);
}

<<<<<<< HEAD
int _z_mutex_unlock(_z_mutex_t *m)
=======
int z_mutex_unlock(z_mutex_t *m)
>>>>>>> 446d1ec9
{
    return pthread_mutex_unlock(m);
}

/*------------------ Condvar ------------------*/
<<<<<<< HEAD
int _z_condvar_init(_z_condvar_t *cv)
=======
int z_condvar_init(z_condvar_t *cv)
>>>>>>> 446d1ec9
{
    return pthread_cond_init(cv, NULL);
}

<<<<<<< HEAD
int _z_condvar_free(_z_condvar_t *cv)
=======
int z_condvar_free(z_condvar_t *cv)
>>>>>>> 446d1ec9
{
    return pthread_cond_destroy(cv);
}

int _z_condvar_signal(_z_condvar_t *cv)
{
    return pthread_cond_signal(cv);
}

int _z_condvar_wait(_z_condvar_t *cv, _z_mutex_t *m)
{
    return pthread_cond_wait(cv, m);
}

/*------------------ Sleep ------------------*/
int _z_sleep_us(unsigned int time)
{
    return usleep(time);
}

int _z_sleep_ms(unsigned int time)
{
    return usleep(1000 * time);
}

int _z_sleep_s(unsigned int time)
{
    return sleep(time);
}

/*------------------ Instant ------------------*/
<<<<<<< HEAD
struct timespec _z_clock_now()
=======
z_clock_t z_clock_now()
>>>>>>> 446d1ec9
{
    z_clock_t now;
    clock_gettime(CLOCK_REALTIME, &now);
    return now;
}

<<<<<<< HEAD
clock_t _z_clock_elapsed_us(struct timespec *instant)
=======
clock_t z_clock_elapsed_us(z_clock_t *instant)
>>>>>>> 446d1ec9
{
    z_clock_t now;
    clock_gettime(CLOCK_REALTIME, &now);

    clock_t elapsed = (1000000 * (now.tv_sec - instant->tv_sec) + (now.tv_nsec - instant->tv_nsec) / 1000);
    return elapsed;
}

<<<<<<< HEAD
clock_t _z_clock_elapsed_ms(struct timespec *instant)
=======
clock_t z_clock_elapsed_ms(z_clock_t *instant)
>>>>>>> 446d1ec9
{
    z_clock_t now;
    clock_gettime(CLOCK_REALTIME, &now);

    clock_t elapsed = (1000 * (now.tv_sec - instant->tv_sec) + (now.tv_nsec - instant->tv_nsec) / 1000000);
    return elapsed;
}

<<<<<<< HEAD
clock_t _z_clock_elapsed_s(struct timespec *instant)
=======
clock_t z_clock_elapsed_s(z_clock_t *instant)
>>>>>>> 446d1ec9
{
    z_clock_t now;
    clock_gettime(CLOCK_REALTIME, &now);

    clock_t elapsed = now.tv_sec - instant->tv_sec;
    return elapsed;
}

/*------------------ Time ------------------*/
<<<<<<< HEAD
struct timeval _z_time_now()
=======
z_time_t z_time_now()
>>>>>>> 446d1ec9
{
    z_time_t now;
    gettimeofday(&now, NULL);
    return now;
}

<<<<<<< HEAD
time_t _z_time_elapsed_us(struct timeval *time)
=======
time_t z_time_elapsed_us(z_time_t *time)
>>>>>>> 446d1ec9
{
    z_time_t now;
    gettimeofday(&now, NULL);

    time_t elapsed = (1000000 * (now.tv_sec - time->tv_sec) + (now.tv_usec - time->tv_usec));
    return elapsed;
}

<<<<<<< HEAD
time_t _z_time_elapsed_ms(struct timeval *time)
=======
time_t z_time_elapsed_ms(z_time_t *time)
>>>>>>> 446d1ec9
{
    z_time_t now;
    gettimeofday(&now, NULL);

    time_t elapsed = (1000 * (now.tv_sec - time->tv_sec) + (now.tv_usec - time->tv_usec) / 1000);
    return elapsed;
}

<<<<<<< HEAD
time_t _z_time_elapsed_s(struct timeval *time)
=======
time_t z_time_elapsed_s(z_time_t *time)
>>>>>>> 446d1ec9
{
    z_time_t now;
    gettimeofday(&now, NULL);

    time_t elapsed = now.tv_sec - time->tv_sec;
    return elapsed;
}<|MERGE_RESOLUTION|>--- conflicted
+++ resolved
@@ -74,35 +74,20 @@
 
 void z_task_wrapper(void *arg)
 {
-<<<<<<< HEAD
     __z_task_arg *z_arg = (__z_task_arg*)arg;
     z_arg->_fun(z_arg->_arg);
     vTaskDelete(NULL);
-    free(z_arg);
+    z_free(z_arg);
 }
 
 
 /*------------------ Task ------------------*/
 int _z_task_init(_z_task_t *task, _z_task_attr_t *attr, void *(*fun)(void *), void *arg)
 {
-    __z_task_arg *z_arg = (__z_task_arg *)malloc(sizeof(__z_task_arg));
+    __z_task_arg *z_arg = (__z_task_arg *)z_malloc(sizeof(__z_task_arg));
     z_arg->_fun = fun;
     z_arg->_arg = arg;
     if (xTaskCreate(z_task_wrapper, "", 2560, z_arg, configMAX_PRIORITIES / 2, task) != pdPASS)
-=======
-    _zn_task_arg *zn_arg = (_zn_task_arg *)arg;
-    zn_arg->fun(zn_arg->arg);
-    vTaskDelete(NULL);
-    z_free(zn_arg);
-}
-
-int z_task_init(z_task_t *task, z_task_attr_t *attr, void *(*fun)(void *), void *arg)
-{
-    _zn_task_arg *zn_arg = (_zn_task_arg *)z_malloc(sizeof(_zn_task_arg));
-    zn_arg->fun = fun;
-    zn_arg->arg = arg;
-    if (xTaskCreate(z_task_wrapper, "", 2560, zn_arg, configMAX_PRIORITIES / 2, task) != pdPASS)
->>>>>>> 446d1ec9
         return -1;
 
     return 0;
@@ -122,77 +107,44 @@
 
 void _z_task_free(_z_task_t **task)
 {
-<<<<<<< HEAD
     _z_task_t *ptr = *task;
-    free(ptr);
-=======
-    z_task_t *ptr = *task;
     z_free(ptr);
->>>>>>> 446d1ec9
     *task = NULL;
 }
 
 /*------------------ Mutex ------------------*/
-<<<<<<< HEAD
 int _z_mutex_init(_z_mutex_t *m)
-=======
-int z_mutex_init(z_mutex_t *m)
->>>>>>> 446d1ec9
 {
     return pthread_mutex_init(m, NULL);
 }
 
-<<<<<<< HEAD
 int _z_mutex_free(_z_mutex_t *m)
-=======
-int z_mutex_free(z_mutex_t *m)
->>>>>>> 446d1ec9
 {
     return pthread_mutex_destroy(m);
 }
 
-<<<<<<< HEAD
 int _z_mutex_lock(_z_mutex_t *m)
-=======
-int z_mutex_lock(z_mutex_t *m)
->>>>>>> 446d1ec9
 {
     return pthread_mutex_lock(m);
 }
 
-<<<<<<< HEAD
 int _z_mutex_trylock(_z_mutex_t *m)
-=======
-int z_mutex_trylock(z_mutex_t *m)
->>>>>>> 446d1ec9
 {
     return pthread_mutex_trylock(m);
 }
 
-<<<<<<< HEAD
 int _z_mutex_unlock(_z_mutex_t *m)
-=======
-int z_mutex_unlock(z_mutex_t *m)
->>>>>>> 446d1ec9
 {
     return pthread_mutex_unlock(m);
 }
 
 /*------------------ Condvar ------------------*/
-<<<<<<< HEAD
 int _z_condvar_init(_z_condvar_t *cv)
-=======
-int z_condvar_init(z_condvar_t *cv)
->>>>>>> 446d1ec9
 {
     return pthread_cond_init(cv, NULL);
 }
 
-<<<<<<< HEAD
 int _z_condvar_free(_z_condvar_t *cv)
-=======
-int z_condvar_free(z_condvar_t *cv)
->>>>>>> 446d1ec9
 {
     return pthread_cond_destroy(cv);
 }
@@ -208,119 +160,87 @@
 }
 
 /*------------------ Sleep ------------------*/
-int _z_sleep_us(unsigned int time)
+int z_sleep_us(unsigned int time)
 {
     return usleep(time);
 }
 
-int _z_sleep_ms(unsigned int time)
+int z_sleep_ms(unsigned int time)
 {
     return usleep(1000 * time);
 }
 
-int _z_sleep_s(unsigned int time)
+int z_sleep_s(unsigned int time)
 {
     return sleep(time);
 }
 
 /*------------------ Instant ------------------*/
-<<<<<<< HEAD
-struct timespec _z_clock_now()
-=======
-z_clock_t z_clock_now()
->>>>>>> 446d1ec9
+z_clock_t z_clock_now(void)
 {
     z_clock_t now;
     clock_gettime(CLOCK_REALTIME, &now);
     return now;
 }
 
-<<<<<<< HEAD
-clock_t _z_clock_elapsed_us(struct timespec *instant)
-=======
-clock_t z_clock_elapsed_us(z_clock_t *instant)
->>>>>>> 446d1ec9
-{
-    z_clock_t now;
-    clock_gettime(CLOCK_REALTIME, &now);
-
-    clock_t elapsed = (1000000 * (now.tv_sec - instant->tv_sec) + (now.tv_nsec - instant->tv_nsec) / 1000);
-    return elapsed;
-}
-
-<<<<<<< HEAD
-clock_t _z_clock_elapsed_ms(struct timespec *instant)
-=======
-clock_t z_clock_elapsed_ms(z_clock_t *instant)
->>>>>>> 446d1ec9
-{
-    z_clock_t now;
-    clock_gettime(CLOCK_REALTIME, &now);
-
-    clock_t elapsed = (1000 * (now.tv_sec - instant->tv_sec) + (now.tv_nsec - instant->tv_nsec) / 1000000);
-    return elapsed;
-}
-
-<<<<<<< HEAD
-clock_t _z_clock_elapsed_s(struct timespec *instant)
-=======
-clock_t z_clock_elapsed_s(z_clock_t *instant)
->>>>>>> 446d1ec9
-{
-    z_clock_t now;
-    clock_gettime(CLOCK_REALTIME, &now);
-
-    clock_t elapsed = now.tv_sec - instant->tv_sec;
+unsigned long z_clock_elapsed_us(z_clock_t *instant)
+{
+    z_clock_t now;
+    clock_gettime(CLOCK_REALTIME, &now);
+
+    unsigned long elapsed = (1000000 * (now.tv_sec - instant->tv_sec) + (now.tv_nsec - instant->tv_nsec) / 1000);
+    return elapsed;
+}
+
+unsigned long z_clock_elapsed_ms(z_clock_t *instant)
+{
+    z_clock_t now;
+    clock_gettime(CLOCK_REALTIME, &now);
+
+    unsigned long elapsed = (1000 * (now.tv_sec - instant->tv_sec) + (now.tv_nsec - instant->tv_nsec) / 1000000);
+    return elapsed;
+}
+
+unsigned long z_clock_elapsed_s(z_clock_t *instant)
+{
+    z_clock_t now;
+    clock_gettime(CLOCK_REALTIME, &now);
+
+    unsigned long elapsed = now.tv_sec - instant->tv_sec;
     return elapsed;
 }
 
 /*------------------ Time ------------------*/
-<<<<<<< HEAD
-struct timeval _z_time_now()
-=======
-z_time_t z_time_now()
->>>>>>> 446d1ec9
+z_time_t z_time_now(void)
 {
     z_time_t now;
     gettimeofday(&now, NULL);
     return now;
 }
 
-<<<<<<< HEAD
-time_t _z_time_elapsed_us(struct timeval *time)
-=======
-time_t z_time_elapsed_us(z_time_t *time)
->>>>>>> 446d1ec9
-{
-    z_time_t now;
-    gettimeofday(&now, NULL);
-
-    time_t elapsed = (1000000 * (now.tv_sec - time->tv_sec) + (now.tv_usec - time->tv_usec));
-    return elapsed;
-}
-
-<<<<<<< HEAD
-time_t _z_time_elapsed_ms(struct timeval *time)
-=======
-time_t z_time_elapsed_ms(z_time_t *time)
->>>>>>> 446d1ec9
-{
-    z_time_t now;
-    gettimeofday(&now, NULL);
-
-    time_t elapsed = (1000 * (now.tv_sec - time->tv_sec) + (now.tv_usec - time->tv_usec) / 1000);
-    return elapsed;
-}
-
-<<<<<<< HEAD
-time_t _z_time_elapsed_s(struct timeval *time)
-=======
-time_t z_time_elapsed_s(z_time_t *time)
->>>>>>> 446d1ec9
-{
-    z_time_t now;
-    gettimeofday(&now, NULL);
-
-    time_t elapsed = now.tv_sec - time->tv_sec;
+unsigned long z_time_elapsed_us(z_time_t *time)
+{
+    z_time_t now;
+    gettimeofday(&now, NULL);
+
+    unsigned long elapsed = (1000000 * (now.tv_sec - time->tv_sec) + (now.tv_usec - time->tv_usec));
+    return elapsed;
+}
+
+unsigned long z_time_elapsed_ms(z_time_t *time)
+{
+    z_time_t now;
+    gettimeofday(&now, NULL);
+
+    unsigned long elapsed = (1000 * (now.tv_sec - time->tv_sec) + (now.tv_usec - time->tv_usec) / 1000);
+    return elapsed;
+}
+
+unsigned long z_time_elapsed_s(z_time_t *time)
+{
+    z_time_t now;
+    gettimeofday(&now, NULL);
+
+    unsigned long elapsed = now.tv_sec - time->tv_sec;
     return elapsed;
 }