//
// Copyright (c) 2022 ZettaScale Technology
//
// This program and the accompanying materials are made available under the
// terms of the Eclipse Public License 2.0 which is available at
// http://www.eclipse.org/legal/epl-2.0, or the Apache License, Version 2.0
// which is available at https://www.apache.org/licenses/LICENSE-2.0.
//
// SPDX-License-Identifier: EPL-2.0 OR Apache-2.0
//
// Contributors:
//   ZettaScale Zenoh Team, <zenoh@zettascale.tech>
//

#include <esp_heap_caps.h>
#include <esp_random.h>
#include <stddef.h>
#include <sys/time.h>

#include "zenoh-pico/config.h"
#include "zenoh-pico/system/platform.h"

/*------------------ Random ------------------*/
uint8_t z_random_u8(void) { return z_random_u32(); }

uint16_t z_random_u16(void) { return z_random_u32(); }

uint32_t z_random_u32(void) { return esp_random(); }

uint64_t z_random_u64(void) {
    uint64_t ret = 0;
    ret |= z_random_u32();
    ret = ret << 32;
    ret |= z_random_u32();

    return ret;
}

void z_random_fill(void *buf, size_t len) { esp_fill_random(buf, len); }

/*------------------ Memory ------------------*/
void *z_malloc(size_t size) { return heap_caps_malloc(size, MALLOC_CAP_8BIT); }

void *z_realloc(void *ptr, size_t size) { return heap_caps_realloc(ptr, size, MALLOC_CAP_8BIT); }

void z_free(void *ptr) { heap_caps_free(ptr); }

#if Z_FEATURE_MULTI_THREAD == 1
// This wrapper is only used for ESP32.
// In FreeRTOS, tasks created using xTaskCreate must end with vTaskDelete.
// A task function should __not__ simply return.
typedef struct {
    void *(*fun)(void *);
    void *arg;
    EventGroupHandle_t join_event;
} z_task_arg;

static void z_task_wrapper(void *arg) {
    z_task_arg *targ = (z_task_arg *)arg;
    targ->fun(targ->arg);
    xEventGroupSetBits(targ->join_event, 1);
    vTaskDelete(NULL);
}

static z_task_attr_t z_default_task_attr = {
    .name = "",
    .priority = configMAX_PRIORITIES / 2,
    .stack_depth = 5120,
#if (configSUPPORT_STATIC_ALLOCATION == 1)
    .static_allocation = false,
    .stack_buffer = NULL,
    .task_buffer = NULL,
#endif /* SUPPORT_STATIC_ALLOCATION */
};

/*------------------ Thread ------------------*/
<<<<<<< HEAD
int8_t z_task_init(z_task_t *task, z_task_attr_t *arg_attr, void *(*fun)(void *), void *arg) {
=======
int8_t _z_task_init(_z_task_t *task, z_task_attr_t *arg_attr, void *(*fun)(void *), void *arg) {
>>>>>>> 68d57694
    z_task_attr_t *attr = arg_attr;
    z_task_arg *z_arg = (z_task_arg *)z_malloc(sizeof(z_task_arg));
    if (z_arg == NULL) {
        return -1;
    }

    z_arg->fun = fun;
    z_arg->arg = arg;
    task->join_event = xEventGroupCreate();
    z_arg->join_event = task->join_event;

    if (attr == NULL) {
        attr = &z_default_task_attr;
    }

#if (configSUPPORT_STATIC_ALLOCATION == 1)
    if (attr->static_allocation) {
        task->handle = xTaskCreateStatic(z_task_wrapper, attr->name, attr->stack_depth, z_arg, attr->priority,
                                         attr->stack_buffer, attr->task_buffer);
        if (task->handle == NULL) {
            return -1;
        }
    } else {
#endif /* SUPPORT_STATIC_ALLOCATION */
        if (xTaskCreate(z_task_wrapper, attr->name, attr->stack_depth, z_arg, attr->priority, &task->handle) !=
            pdPASS) {
            return -1;
        }
#if (configSUPPORT_STATIC_ALLOCATION == 1)
    }
#endif /* SUPPORT_STATIC_ALLOCATION */

    return 0;
}

<<<<<<< HEAD
int8_t z_task_join(z_task_t *task) {
=======
int8_t _z_task_join(_z_task_t *task) {
>>>>>>> 68d57694
    xEventGroupWaitBits(task->join_event, 1, pdFALSE, pdFALSE, portMAX_DELAY);
    return 0;
}

<<<<<<< HEAD
int8_t z_task_cancel(z_task_t *task) {
=======
int8_t z_task_cancel(_z_task_t *task) {
>>>>>>> 68d57694
    vTaskDelete(task->handle);
    return 0;
}

<<<<<<< HEAD
void z_task_free(z_task_t **task) {
=======
void _z_task_free(_z_task_t **task) {
>>>>>>> 68d57694
    z_free((*task)->join_event);
    z_free(*task);
}

/*------------------ Mutex ------------------*/
<<<<<<< HEAD
int8_t z_mutex_init(z_mutex_t *m) { return pthread_mutex_init(m, NULL); }

int8_t z_mutex_free(z_mutex_t *m) { return pthread_mutex_destroy(m); }

int8_t z_mutex_lock(z_mutex_t *m) { return pthread_mutex_lock(m); }

int8_t z_mutex_trylock(z_mutex_t *m) { return pthread_mutex_trylock(m); }

int8_t z_mutex_unlock(z_mutex_t *m) { return pthread_mutex_unlock(m); }

/*------------------ Condvar ------------------*/
int8_t z_condvar_init(z_condvar_t *cv) { return pthread_cond_init(cv, NULL); }

int8_t z_condvar_free(z_condvar_t *cv) { return pthread_cond_destroy(cv); }

int8_t z_condvar_signal(z_condvar_t *cv) { return pthread_cond_signal(cv); }

int8_t z_condvar_wait(z_condvar_t *cv, z_mutex_t *m) { return pthread_cond_wait(cv, m); }
=======
int8_t _z_mutex_init(_z_mutex_t *m) { _Z_CHECK_SYS_ERR(pthread_mutex_init(m, NULL)); }

int8_t _z_mutex_drop(_z_mutex_t *m) { _Z_CHECK_SYS_ERR(pthread_mutex_destroy(m)); }

int8_t _z_mutex_lock(_z_mutex_t *m) { _Z_CHECK_SYS_ERR(pthread_mutex_lock(m)); }

int8_t _z_mutex_try_lock(_z_mutex_t *m) { _Z_CHECK_SYS_ERR(pthread_mutex_trylock(m)); }

int8_t _z_mutex_unlock(_z_mutex_t *m) { _Z_CHECK_SYS_ERR(pthread_mutex_unlock(m)); }

/*------------------ Condvar ------------------*/
int8_t _z_condvar_init(_z_condvar_t *cv) { _Z_CHECK_SYS_ERR(pthread_cond_init(cv, NULL)); }

int8_t _z_condvar_drop(_z_condvar_t *cv) { _Z_CHECK_SYS_ERR(pthread_cond_destroy(cv)); }

int8_t _z_condvar_signal(_z_condvar_t *cv) { _Z_CHECK_SYS_ERR(pthread_cond_signal(cv)); }

int8_t _z_condvar_signal_all(_z_condvar_t *cv) { _Z_CHECK_SYS_ERR(pthread_cond_broadcast(cv)); }

int8_t _z_condvar_wait(_z_condvar_t *cv, _z_mutex_t *m) { _Z_CHECK_SYS_ERR(pthread_cond_wait(cv, m)); }
>>>>>>> 68d57694
#endif  // Z_FEATURE_MULTI_THREAD == 1

/*------------------ Sleep ------------------*/
int z_sleep_us(size_t time) { return usleep(time); }

int z_sleep_ms(size_t time) {
    z_time_t start = z_time_now();

    // Most sleep APIs promise to sleep at least whatever you asked them to.
    // This may compound, so this approach may make sleeps longer than expected.
    // This extra check tries to minimize the amount of extra time it might sleep.
    while (z_time_elapsed_ms(&start) < time) {
        vTaskDelay(1 / portTICK_PERIOD_MS);
    }

    return 0;
}

int z_sleep_s(size_t time) { return sleep(time); }

/*------------------ Instant ------------------*/
z_clock_t z_clock_now(void) {
    z_clock_t now;
    clock_gettime(CLOCK_MONOTONIC, &now);
    return now;
}

unsigned long z_clock_elapsed_us(z_clock_t *instant) {
    z_clock_t now;
    clock_gettime(CLOCK_MONOTONIC, &now);

    unsigned long elapsed = (1000000 * (now.tv_sec - instant->tv_sec) + (now.tv_nsec - instant->tv_nsec) / 1000);
    return elapsed;
}

unsigned long z_clock_elapsed_ms(z_clock_t *instant) {
    z_clock_t now;
    clock_gettime(CLOCK_MONOTONIC, &now);

    unsigned long elapsed = (1000 * (now.tv_sec - instant->tv_sec) + (now.tv_nsec - instant->tv_nsec) / 1000000);
    return elapsed;
}

unsigned long z_clock_elapsed_s(z_clock_t *instant) {
    z_clock_t now;
    clock_gettime(CLOCK_MONOTONIC, &now);

    unsigned long elapsed = now.tv_sec - instant->tv_sec;
    return elapsed;
}

/*------------------ Time ------------------*/
z_time_t z_time_now(void) {
    z_time_t now;
    gettimeofday(&now, NULL);
    return now;
}

const char *z_time_now_as_str(char *const buf, unsigned long buflen) {
    z_time_t tv = z_time_now();
    struct tm ts;
    ts = *localtime(&tv.tv_sec);
    strftime(buf, buflen, "%Y-%m-%dT%H:%M:%SZ", &ts);
    return buf;
}

unsigned long z_time_elapsed_us(z_time_t *time) {
    z_time_t now;
    gettimeofday(&now, NULL);

    unsigned long elapsed = (1000000 * (now.tv_sec - time->tv_sec) + (now.tv_usec - time->tv_usec));
    return elapsed;
}

unsigned long z_time_elapsed_ms(z_time_t *time) {
    z_time_t now;
    gettimeofday(&now, NULL);

    unsigned long elapsed = (1000 * (now.tv_sec - time->tv_sec) + (now.tv_usec - time->tv_usec) / 1000);
    return elapsed;
}

unsigned long z_time_elapsed_s(z_time_t *time) {
    z_time_t now;
    gettimeofday(&now, NULL);

    unsigned long elapsed = now.tv_sec - time->tv_sec;
    return elapsed;
}

int8_t zp_get_time_since_epoch(zp_time_since_epoch *t) {
    z_time_t now;
    gettimeofday(&now, NULL);
    t->secs = now.tv_sec;
    t->nanos = now.tv_usec * 1000;
    return 0;
}<|MERGE_RESOLUTION|>--- conflicted
+++ resolved
@@ -74,11 +74,7 @@
 };
 
 /*------------------ Thread ------------------*/
-<<<<<<< HEAD
-int8_t z_task_init(z_task_t *task, z_task_attr_t *arg_attr, void *(*fun)(void *), void *arg) {
-=======
 int8_t _z_task_init(_z_task_t *task, z_task_attr_t *arg_attr, void *(*fun)(void *), void *arg) {
->>>>>>> 68d57694
     z_task_attr_t *attr = arg_attr;
     z_task_arg *z_arg = (z_task_arg *)z_malloc(sizeof(z_task_arg));
     if (z_arg == NULL) {
@@ -114,54 +110,22 @@
     return 0;
 }
 
-<<<<<<< HEAD
-int8_t z_task_join(z_task_t *task) {
-=======
 int8_t _z_task_join(_z_task_t *task) {
->>>>>>> 68d57694
     xEventGroupWaitBits(task->join_event, 1, pdFALSE, pdFALSE, portMAX_DELAY);
     return 0;
 }
 
-<<<<<<< HEAD
-int8_t z_task_cancel(z_task_t *task) {
-=======
 int8_t z_task_cancel(_z_task_t *task) {
->>>>>>> 68d57694
     vTaskDelete(task->handle);
     return 0;
 }
 
-<<<<<<< HEAD
-void z_task_free(z_task_t **task) {
-=======
 void _z_task_free(_z_task_t **task) {
->>>>>>> 68d57694
     z_free((*task)->join_event);
     z_free(*task);
 }
 
 /*------------------ Mutex ------------------*/
-<<<<<<< HEAD
-int8_t z_mutex_init(z_mutex_t *m) { return pthread_mutex_init(m, NULL); }
-
-int8_t z_mutex_free(z_mutex_t *m) { return pthread_mutex_destroy(m); }
-
-int8_t z_mutex_lock(z_mutex_t *m) { return pthread_mutex_lock(m); }
-
-int8_t z_mutex_trylock(z_mutex_t *m) { return pthread_mutex_trylock(m); }
-
-int8_t z_mutex_unlock(z_mutex_t *m) { return pthread_mutex_unlock(m); }
-
-/*------------------ Condvar ------------------*/
-int8_t z_condvar_init(z_condvar_t *cv) { return pthread_cond_init(cv, NULL); }
-
-int8_t z_condvar_free(z_condvar_t *cv) { return pthread_cond_destroy(cv); }
-
-int8_t z_condvar_signal(z_condvar_t *cv) { return pthread_cond_signal(cv); }
-
-int8_t z_condvar_wait(z_condvar_t *cv, z_mutex_t *m) { return pthread_cond_wait(cv, m); }
-=======
 int8_t _z_mutex_init(_z_mutex_t *m) { _Z_CHECK_SYS_ERR(pthread_mutex_init(m, NULL)); }
 
 int8_t _z_mutex_drop(_z_mutex_t *m) { _Z_CHECK_SYS_ERR(pthread_mutex_destroy(m)); }
@@ -182,7 +146,6 @@
 int8_t _z_condvar_signal_all(_z_condvar_t *cv) { _Z_CHECK_SYS_ERR(pthread_cond_broadcast(cv)); }
 
 int8_t _z_condvar_wait(_z_condvar_t *cv, _z_mutex_t *m) { _Z_CHECK_SYS_ERR(pthread_cond_wait(cv, m)); }
->>>>>>> 68d57694
 #endif  // Z_FEATURE_MULTI_THREAD == 1
 
 /*------------------ Sleep ------------------*/
