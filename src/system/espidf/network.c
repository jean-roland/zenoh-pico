--- conflicted
+++ resolved
@@ -594,13 +594,8 @@
     QueueHandle_t uart_queue;
     uart_driver_install(sock->_serial, uart_buffer_size, 0, 100, &uart_queue, 0);
     uart_flush_input(sock->_serial);
-<<<<<<< HEAD
-    sock->after_cobs = (uint8_t *)zp_malloc(_Z_SERIAL_MFS_SIZE);
-    sock->before_cobs = (uint8_t *)zp_malloc(_Z_SERIAL_MAX_COBS_BUF_SIZE);
-=======
     sock->after_cobs = (uint8_t *)z_malloc(_Z_SERIAL_MFS_SIZE);
     sock->before_cobs = (uint8_t *)z_malloc(_Z_SERIAL_MAX_COBS_BUF_SIZE);
->>>>>>> 68d57694
     return ret;
 }
 
@@ -633,13 +628,8 @@
     uart_wait_tx_done(sock->_serial, 1000);
     uart_flush(sock->_serial);
     uart_driver_delete(sock->_serial);
-<<<<<<< HEAD
-    zp_free(sock->after_cobs);
-    zp_free(sock->before_cobs);
-=======
     z_free(sock->after_cobs);
     z_free(sock->before_cobs);
->>>>>>> 68d57694
 }
 
 size_t _z_read_serial(const _z_sys_net_socket_t sock, uint8_t *ptr, size_t len) {
