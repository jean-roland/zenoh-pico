--- conflicted
+++ resolved
@@ -41,121 +41,72 @@
 
 #if Z_FEATURE_MULTI_THREAD == 1
 /*------------------ Task ------------------*/
-<<<<<<< HEAD
-int8_t z_task_init(z_task_t *task, z_task_attr_t *attr, void *(*fun)(void *), void *arg) {
-=======
 int8_t _z_task_init(_z_task_t *task, z_task_attr_t *attr, void *(*fun)(void *), void *arg) {
->>>>>>> 68d57694
     *task = new Thread();
     mbed::Callback<void()> c = mbed::Callback<void()>(fun, arg);
     return ((Thread *)*task)->start(c);
 }
 
-<<<<<<< HEAD
-int8_t z_task_join(z_task_t *task) {
-=======
 int8_t _z_task_join(_z_task_t *task) {
->>>>>>> 68d57694
     int res = ((Thread *)*task)->join();
     delete ((Thread *)*task);
     return res;
 }
 
-<<<<<<< HEAD
-int8_t zp_task_cancel(z_task_t *task) {
-=======
 int8_t _z_task_cancel(_z_task_t *task) {
->>>>>>> 68d57694
     int res = ((Thread *)*task)->terminate();
     delete ((Thread *)*task);
     return res;
 }
 
-<<<<<<< HEAD
-void z_task_free(z_task_t **task) {
-    z_task_t *ptr = *task;
-=======
 void _z_task_free(_z_task_t **task) {
     _z_task_t *ptr = *task;
->>>>>>> 68d57694
     z_free(ptr);
     *task = NULL;
 }
 
 /*------------------ Mutex ------------------*/
-<<<<<<< HEAD
-int8_t z_mutex_init(z_mutex_t *m) {
-=======
 int8_t _z_mutex_init(_z_mutex_t *m) {
->>>>>>> 68d57694
     *m = new Mutex();
     return 0;
 }
 
-<<<<<<< HEAD
-int8_t z_mutex_free(z_mutex_t *m) {
-=======
 int8_t _z_mutex_drop(_z_mutex_t *m) {
->>>>>>> 68d57694
     delete ((Mutex *)*m);
     return 0;
 }
 
-<<<<<<< HEAD
-int8_t z_mutex_lock(z_mutex_t *m) {
-=======
 int8_t _z_mutex_lock(_z_mutex_t *m) {
->>>>>>> 68d57694
     ((Mutex *)*m)->lock();
     return 0;
 }
 
-<<<<<<< HEAD
-int8_t z_mutex_trylock(z_mutex_t *m) { return (((Mutex *)*m)->trylock() == true) ? 0 : -1; }
-
-int8_t z_mutex_unlock(z_mutex_t *m) {
-=======
 int8_t _z_mutex_try_lock(_z_mutex_t *m) { return (((Mutex *)*m)->trylock() == true) ? 0 : -1; }
 
 int8_t _z_mutex_unlock(_z_mutex_t *m) {
->>>>>>> 68d57694
     ((Mutex *)*m)->unlock();
     return 0;
 }
 
 /*------------------ Condvar ------------------*/
-<<<<<<< HEAD
-int8_t z_condvar_init(z_condvar_t *cv) { return 0; }
-
-int8_t z_condvar_free(z_condvar_t *cv) {
-=======
 int8_t _z_condvar_init(_z_condvar_t *cv) { return 0; }
 
 int8_t _z_condvar_drop(_z_condvar_t *cv) {
->>>>>>> 68d57694
     delete ((ConditionVariable *)*cv);
     return 0;
 }
 
-<<<<<<< HEAD
-int8_t z_condvar_signal(z_condvar_t *cv) {
-=======
 int8_t _z_condvar_signal(_z_condvar_t *cv) {
     ((ConditionVariable *)*cv)->notify_one();
     return 0;
 }
 
 int8_t _z_condvar_signal_all(_z_condvar_t *cv) {
->>>>>>> 68d57694
     ((ConditionVariable *)*cv)->notify_all();
     return 0;
 }
 
-<<<<<<< HEAD
-int8_t z_condvar_wait(z_condvar_t *cv, z_mutex_t *m) {
-=======
 int8_t _z_condvar_wait(_z_condvar_t *cv, _z_mutex_t *m) {
->>>>>>> 68d57694
     *cv = new ConditionVariable(*((Mutex *)*m));
     ((ConditionVariable *)*cv)->wait();
     return 0;
