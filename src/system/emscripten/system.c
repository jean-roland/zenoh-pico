--- conflicted
+++ resolved
@@ -44,18 +44,6 @@
 
 #if Z_FEATURE_MULTI_THREAD == 1
 /*------------------ Task ------------------*/
-<<<<<<< HEAD
-int8_t z_task_init(z_task_t *task, pthread_attr_t *attr, void *(*fun)(void *), void *arg) {
-    return pthread_create(task, attr, fun, arg);
-}
-
-int8_t z_task_join(z_task_t *task) { return pthread_join(*task, NULL); }
-
-int8_t zp_task_cancel(z_task_t *task) { return pthread_cancel(*task); }
-
-void z_task_free(z_task_t **task) {
-    z_task_t *ptr = *task;
-=======
 int8_t _z_task_init(_z_task_t *task, pthread_attr_t *attr, void *(*fun)(void *), void *arg) {
     _Z_CHECK_SYS_ERR(pthread_create(task, attr, fun, arg));
 }
@@ -66,32 +54,11 @@
 
 void _z_task_free(_z_task_t **task) {
     _z_task_t *ptr = *task;
->>>>>>> 68d57694
     z_free(ptr);
     *task = NULL;
 }
 
 /*------------------ Mutex ------------------*/
-<<<<<<< HEAD
-int8_t z_mutex_init(z_mutex_t *m) { return pthread_mutex_init(m, 0); }
-
-int8_t z_mutex_free(z_mutex_t *m) { return pthread_mutex_destroy(m); }
-
-int8_t z_mutex_lock(z_mutex_t *m) { return pthread_mutex_lock(m); }
-
-int8_t z_mutex_trylock(z_mutex_t *m) { return pthread_mutex_trylock(m); }
-
-int8_t z_mutex_unlock(z_mutex_t *m) { return pthread_mutex_unlock(m); }
-
-/*------------------ Condvar ------------------*/
-int8_t z_condvar_init(z_condvar_t *cv) { return pthread_cond_init(cv, 0); }
-
-int8_t z_condvar_free(z_condvar_t *cv) { return pthread_cond_destroy(cv); }
-
-int8_t z_condvar_signal(z_condvar_t *cv) { return pthread_cond_signal(cv); }
-
-int8_t z_condvar_wait(z_condvar_t *cv, z_mutex_t *m) { return pthread_cond_wait(cv, m); }
-=======
 int8_t _z_mutex_init(_z_mutex_t *m) { _Z_CHECK_SYS_ERR(pthread_mutex_init(m, 0)); }
 
 int8_t _z_mutex_drop(_z_mutex_t *m) { _Z_CHECK_SYS_ERR(pthread_mutex_destroy(m)); }
@@ -112,7 +79,6 @@
 int8_t _z_condvar_signal_all(_z_condvar_t *cv) { _Z_CHECK_SYS_ERR(pthread_cond_broadcast(cv)); }
 
 int8_t _z_condvar_wait(_z_condvar_t *cv, _z_mutex_t *m) { _Z_CHECK_SYS_ERR(pthread_cond_wait(cv, m)); }
->>>>>>> 68d57694
 #endif  // Z_FEATURE_MULTI_THREAD == 1
 
 /*------------------ Sleep ------------------*/
@@ -165,9 +131,6 @@
     return elapsed;
 }
 
-<<<<<<< HEAD
-unsigned long z_time_elapsed_s(z_time_t *time) { return z_time_elapsed_ms(time) * 1000; }
-=======
 unsigned long z_time_elapsed_s(z_time_t *time) { return z_time_elapsed_ms(time) * 1000; }
 
 int8_t zp_get_time_since_epoch(zp_time_since_epoch *t) {
@@ -175,5 +138,4 @@
     t->secs = (uint32_t)(date / 1000);
     t->nanos = (uint32_t)((date - t->secs * 1000) * 1000000);
     return 0;
-}
->>>>>>> 68d57694
+}