--- conflicted
+++ resolved
@@ -85,11 +85,7 @@
 };
 
 /*------------------ Thread ------------------*/
-<<<<<<< HEAD
-int8_t z_task_init(z_task_t *task, z_task_attr_t *attr, void *(*fun)(void *), void *arg) {
-=======
 int8_t _z_task_init(_z_task_t *task, z_task_attr_t *attr, void *(*fun)(void *), void *arg) {
->>>>>>> 68d57694
     z_task_arg *z_arg = (z_task_arg *)z_malloc(sizeof(z_task_arg));
     if (z_arg == NULL) {
         return -1;
@@ -123,75 +119,32 @@
     return 0;
 }
 
-<<<<<<< HEAD
-int8_t z_task_join(z_task_t *task) {
-=======
 int8_t _z_task_join(_z_task_t *task) {
->>>>>>> 68d57694
     xEventGroupWaitBits(task->join_event, 1, pdFALSE, pdFALSE, portMAX_DELAY);
     return 0;
 }
 
-<<<<<<< HEAD
-int8_t zp_task_cancel(z_task_t *task) {
-=======
 int8_t _z_task_cancel(_z_task_t *task) {
->>>>>>> 68d57694
     vTaskDelete(task->handle);
     return 0;
 }
 
-<<<<<<< HEAD
-void z_task_free(z_task_t **task) {
-=======
 void _z_task_free(_z_task_t **task) {
->>>>>>> 68d57694
     z_free((*task)->join_event);
     z_free(*task);
 }
 
 /*------------------ Mutex ------------------*/
-<<<<<<< HEAD
-int8_t z_mutex_init(z_mutex_t *m) {
-    if (m == NULL) {
-        return -1;
-    }
-=======
 int8_t _z_mutex_init(_z_mutex_t *m) {
->>>>>>> 68d57694
     *m = xSemaphoreCreateRecursiveMutex();
     return *m == NULL ? -1 : 0;
 }
 
-<<<<<<< HEAD
-int8_t z_mutex_free(z_mutex_t *m) {
-    if (m == NULL) {
-        return -1;
-    }
-    if (*m == NULL) {
-        return 0;
-    }
-=======
 int8_t _z_mutex_drop(_z_mutex_t *m) {
->>>>>>> 68d57694
     z_free(*m);
     return 0;
 }
 
-<<<<<<< HEAD
-int8_t z_mutex_lock(z_mutex_t *m) { return xSemaphoreTakeRecursive(*m, portMAX_DELAY) == pdTRUE ? 0 : -1; }
-
-int8_t z_mutex_trylock(z_mutex_t *m) { return xSemaphoreTakeRecursive(*m, 0) == pdTRUE ? 0 : -1; }
-
-int8_t z_mutex_unlock(z_mutex_t *m) { return xSemaphoreGiveRecursive(*m) == pdTRUE ? 0 : -1; }
-
-/*------------------ CondVar ------------------*/
-// Condition variables not supported in FreeRTOS
-int8_t z_condvar_init(z_condvar_t *cv) { return -1; }
-int8_t z_condvar_free(z_condvar_t *cv) { return -1; }
-int8_t z_condvar_signal(z_condvar_t *cv) { return -1; }
-int8_t z_condvar_wait(z_condvar_t *cv, z_mutex_t *m) { return -1; }
-=======
 int8_t _z_mutex_lock(_z_mutex_t *m) { return xSemaphoreTakeRecursive(*m, portMAX_DELAY) == pdTRUE ? 0 : -1; }
 
 int8_t _z_mutex_try_lock(_z_mutex_t *m) { return xSemaphoreTakeRecursive(*m, 0) == pdTRUE ? 0 : -1; }
@@ -205,7 +158,6 @@
 int8_t _z_condvar_signal(_z_condvar_t *cv) { return -1; }
 int8_t _z_condvar_signal_all(_z_condvar_t *cv) { return -1; }
 int8_t _z_condvar_wait(_z_condvar_t *cv, _z_mutex_t *m) { return -1; }
->>>>>>> 68d57694
 #endif  // Z_MULTI_THREAD == 1
 
 /*------------------ Sleep ------------------*/
@@ -250,10 +202,6 @@
     return elapsed;
 }
 
-<<<<<<< HEAD
 unsigned long z_time_elapsed_s(z_time_t *time) { return z_time_elapsed_ms(time) / 1000; }
-=======
-unsigned long z_time_elapsed_s(z_time_t *time) { return z_time_elapsed_ms(time) / 1000; }
-
-int8_t zp_get_time_since_epoch(zp_time_since_epoch *t) { return -1; }
->>>>>>> 68d57694
+
+int8_t zp_get_time_since_epoch(zp_time_since_epoch *t) { return -1; }