--- conflicted
+++ resolved
@@ -261,11 +261,7 @@
 
     if (lsockaddr->sa_family == AF_INET)
     {
-<<<<<<< HEAD
-        if (setsockopt(sock, IPPROTO_IP, IP_MULTICAST_IF, &((struct sockaddr_in *)laddr)->sin_addr, sizeof(struct in_addr)) < 0)
-=======
-        if(setsockopt(sock, IPPROTO_IP, IP_MULTICAST_IF, &((struct sockaddr_in*)lsockaddr)->sin_addr, sizeof(struct in_addr)) < 0)
->>>>>>> 0cec17c7
+        if (setsockopt(sock, IPPROTO_IP, IP_MULTICAST_IF, &((struct sockaddr_in *)lsockaddr)->sin_addr, sizeof(struct in_addr)) < 0)
             goto _ZN_OPEN_UDP_MULTICAST_ERROR_2;
     }
     else if (lsockaddr->sa_family == AF_INET6)
@@ -334,7 +330,7 @@
         goto _ZN_LISTEN_UDP_MULTICAST_ERROR_1;
 
     int optflag = 1;
-    if (setsockopt(sock, SOL_SOCKET, SO_REUSEADDR, (char *)&optflag, sizeof(optflag)) < 0)
+    if (setsockopt(sock, SOL_SOCKET, SO_REUSEADDR, (z_str_t)&optflag, sizeof(optflag)) < 0)
         goto _ZN_LISTEN_UDP_MULTICAST_ERROR_2;
 
     if (bind(sock, laddr, addrlen) < 0)
@@ -387,23 +383,13 @@
     }
     else if (raddr->ai_family == AF_INET6)
     {
-<<<<<<< HEAD
-        //        struct ipv6_mreq mreq;
-        //        memset(&mreq, 0, sizeof(mreq));
-        //        memcpy(&mreq.ipv6mr_multiaddr,
-        //                   &((struct sockaddr_in6 *)raddr->ai_addr)->sin6_addr,
-        //                   sizeof(struct in6_addr));
-        //        //mreq.ipv6mr_interface = ifindex;
-        //        setsockopt(sock, IPPROTO_IPV6, IPV6_LEAVE_GROUP, &mreq, sizeof(mreq));
-=======
-//        struct ipv6_mreq mreq;
-//        memset(&mreq, 0, sizeof(mreq));
-//        memcpy(&mreq.ipv6mr_multiaddr,
-//                   &((struct sockaddr_in6 *)raddr->ai_addr)->sin6_addr,
-//                   sizeof(struct in6_addr));
-//        //mreq.ipv6mr_interface = ifindex;
-//        setsockopt(sock_recv, IPPROTO_IPV6, IPV6_LEAVE_GROUP, &mreq, sizeof(mreq));
->>>>>>> 0cec17c7
+        // struct ipv6_mreq mreq;
+        // memset(&mreq, 0, sizeof(mreq));
+        // memcpy(&mreq.ipv6mr_multiaddr,
+        //  &((struct sockaddr_in6 *)raddr->ai_addr)->sin6_addr,
+        //  sizeof(struct in6_addr));
+        // // mreq.ipv6mr_interface = ifindex;
+        // setsockopt(sock_recv, IPPROTO_IPV6, IPV6_LEAVE_GROUP, &mreq, sizeof(mreq));
     }
 
     close(sock_recv);
@@ -412,11 +398,7 @@
 
 size_t _zn_read_udp_multicast(int sock, uint8_t *ptr, size_t len, void *arg)
 {
-<<<<<<< HEAD
-    struct sockaddr *laddr = (struct sockaddr *)arg;
-=======
     struct addrinfo *laddr = (struct addrinfo *)arg;
->>>>>>> 0cec17c7
     struct sockaddr_storage raddr;
     unsigned int addrlen = sizeof(struct sockaddr_storage);
 
