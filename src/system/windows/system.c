//
// Copyright (c) 2022 ZettaScale Technology
//
// This program and the accompanying materials are made available under the
// terms of the Eclipse Public License 2.0 which is available at
// http://www.eclipse.org/legal/epl-2.0, or the Apache License, Version 2.0
// which is available at https://www.apache.org/licenses/LICENSE-2.0.
//
// SPDX-License-Identifier: EPL-2.0 OR Apache-2.0
//
// Contributors:
//   ZettaScale Zenoh Team, <zenoh@zettascale.tech>
//

#include <sys/types.h>
#include <windows.h>
// The following includes must come after winsock2
#include <ntsecapi.h>
#include <time.h>

#include "zenoh-pico/config.h"
#include "zenoh-pico/system/platform.h"
#include "zenoh-pico/utils/result.h"

/*------------------ Random ------------------*/
uint8_t z_random_u8(void) {
    uint8_t ret = 0;
    z_random_fill(&ret, sizeof(ret));
    return ret;
}

uint16_t z_random_u16(void) {
    uint16_t ret = 0;
    z_random_fill(&ret, sizeof(ret));
    return ret;
}

uint32_t z_random_u32(void) {
    uint32_t ret = 0;
    z_random_fill(&ret, sizeof(ret));
    return ret;
}

uint64_t z_random_u64(void) {
    uint64_t ret = 0;
    z_random_fill(&ret, sizeof(ret));
    return ret;
}

void z_random_fill(void *buf, size_t len) { RtlGenRandom(buf, (unsigned long)len); }

/*------------------ Memory ------------------*/
// #define MALLOC(x) HeapAlloc(GetProcessHeap(), 0, (x))
// #define FREE(x) HeapFree(GetProcessHeap(), 0, (x))
void *z_malloc(size_t size) { return malloc(size); }

void *z_realloc(void *ptr, size_t size) { return realloc(ptr, size); }

void z_free(void *ptr) { free(ptr); }

#if Z_FEATURE_MULTI_THREAD == 1
/*------------------ Task ------------------*/
<<<<<<< HEAD
int8_t z_task_init(z_task_t *task, z_task_attr_t *attr, void *(*fun)(void *), void *arg) {
=======
int8_t _z_task_init(_z_task_t *task, z_task_attr_t *attr, void *(*fun)(void *), void *arg) {
>>>>>>> 68d57694
    (void)(attr);
    int8_t ret = _Z_RES_OK;
    *task = CreateThread(NULL, 0, (LPTHREAD_START_ROUTINE)fun, arg, 0, NULL);
    if (*task == NULL) {
        ret = _Z_ERR_SYSTEM_TASK_FAILED;
    }
    return ret;
}

<<<<<<< HEAD
int8_t z_task_join(z_task_t *task) {
=======
int8_t _z_task_join(_z_task_t *task) {
>>>>>>> 68d57694
    int8_t ret = _Z_RES_OK;
    WaitForSingleObject(*task, INFINITE);
    return ret;
}

<<<<<<< HEAD
int8_t zp_task_cancel(z_task_t *task) {
=======
int8_t _z_task_cancel(_z_task_t *task) {
>>>>>>> 68d57694
    int8_t ret = _Z_RES_OK;
    TerminateThread(*task, 0);
    return ret;
}

<<<<<<< HEAD
void z_task_free(z_task_t **task) {
    z_task_t *ptr = *task;
=======
void _z_task_free(_z_task_t **task) {
    _z_task_t *ptr = *task;
>>>>>>> 68d57694
    CloseHandle(*ptr);
    z_free(ptr);
    *task = NULL;
}

/*------------------ Mutex ------------------*/
<<<<<<< HEAD
int8_t z_mutex_init(z_mutex_t *m) {
=======
int8_t _z_mutex_init(_z_mutex_t *m) {
>>>>>>> 68d57694
    int8_t ret = _Z_RES_OK;
    InitializeSRWLock(m);
    return ret;
}

<<<<<<< HEAD
int8_t z_mutex_free(z_mutex_t *m) {
=======
int8_t _z_mutex_drop(_z_mutex_t *m) {
>>>>>>> 68d57694
    (void)(m);
    int8_t ret = _Z_RES_OK;
    return ret;
}

<<<<<<< HEAD
int8_t z_mutex_lock(z_mutex_t *m) {
=======
int8_t _z_mutex_lock(_z_mutex_t *m) {
>>>>>>> 68d57694
    int8_t ret = _Z_RES_OK;
    AcquireSRWLockExclusive(m);
    return ret;
}

<<<<<<< HEAD
int8_t z_mutex_trylock(z_mutex_t *m) {
=======
int8_t _z_mutex_try_lock(_z_mutex_t *m) {
>>>>>>> 68d57694
    int8_t ret = _Z_RES_OK;
    if (TryAcquireSRWLockExclusive(m) == 0) {
        ret = _Z_ERR_GENERIC;
    }
    return ret;
}

<<<<<<< HEAD
int8_t z_mutex_unlock(z_mutex_t *m) {
=======
int8_t _z_mutex_unlock(_z_mutex_t *m) {
>>>>>>> 68d57694
    int8_t ret = _Z_RES_OK;
    ReleaseSRWLockExclusive(m);
    return ret;
}

/*------------------ Condvar ------------------*/
<<<<<<< HEAD
int8_t z_condvar_init(z_condvar_t *cv) {
=======
int8_t _z_condvar_init(_z_condvar_t *cv) {
>>>>>>> 68d57694
    int8_t ret = _Z_RES_OK;
    InitializeConditionVariable(cv);
    return ret;
}

<<<<<<< HEAD
int8_t z_condvar_free(z_condvar_t *cv) {
=======
int8_t _z_condvar_drop(_z_condvar_t *cv) {
>>>>>>> 68d57694
    (void)(cv);
    int8_t ret = _Z_RES_OK;
    return ret;
}

<<<<<<< HEAD
int8_t z_condvar_signal(z_condvar_t *cv) {
=======
int8_t _z_condvar_signal(_z_condvar_t *cv) {
>>>>>>> 68d57694
    int8_t ret = _Z_RES_OK;
    WakeConditionVariable(cv);
    return ret;
}

<<<<<<< HEAD
int8_t z_condvar_wait(z_condvar_t *cv, z_mutex_t *m) {
=======
int8_t _z_condvar_signal_all(_z_condvar_t *cv) {
    int8_t ret = _Z_RES_OK;
    WakeAllConditionVariable(cv);
    return ret;
}

int8_t _z_condvar_wait(_z_condvar_t *cv, _z_mutex_t *m) {
>>>>>>> 68d57694
    int8_t ret = _Z_RES_OK;
    SleepConditionVariableSRW(cv, m, INFINITE, 0);
    return ret;
}
#endif  // Z_FEATURE_MULTI_THREAD == 1

/*------------------ Sleep ------------------*/
int z_sleep_us(size_t time) { return z_sleep_ms((time / 1000) + (time % 1000 == 0 ? 0 : 1)); }

int z_sleep_ms(size_t time) {
    // Guarantees that size_t is split into DWORD segments for Sleep
    uint8_t ratio = sizeof(size_t) / sizeof(DWORD);
    DWORD ratio_time = (DWORD)((time / ratio) + (time % ratio == 0 ? 0 : 1));
    for (uint8_t i = 0; i < ratio; i++) {
        Sleep(ratio_time);
    }
    return 0;
}

int z_sleep_s(size_t time) {
    z_time_t start = z_time_now();

    // Most sleep APIs promise to sleep at least whatever you asked them to.
    // This may compound, so this approach may make sleeps longer than expected.
    // This extra check tries to minimize the amount of extra time it might sleep.
    while (z_time_elapsed_s(&start) < time) {
        z_sleep_ms(1000);
    }

    return 0;
}

/*------------------ Instant ------------------*/
z_clock_t z_clock_now(void) {
    z_clock_t now;
    QueryPerformanceCounter(&now);
    return now;
}

unsigned long z_clock_elapsed_us(z_clock_t *instant) {
    z_clock_t now;
    LARGE_INTEGER frequency;
    QueryPerformanceCounter(&now);
    QueryPerformanceFrequency(&frequency);  // ticks per second

    // Hardware not supporting QueryPerformanceFrequency
    if (frequency.QuadPart == 0) {
        return 0;
    }
    double elapsed = (double)(now.QuadPart - instant->QuadPart) * 1000000.0;
    elapsed /= frequency.QuadPart;
    return (unsigned long)elapsed;
}

unsigned long z_clock_elapsed_ms(z_clock_t *instant) {
    z_clock_t now;
    LARGE_INTEGER frequency;
    QueryPerformanceCounter(&now);
    QueryPerformanceFrequency(&frequency);  // ticks per second

    // Hardware not supporting QueryPerformanceFrequency
    if (frequency.QuadPart == 0) {
        return 0;
    }
    double elapsed = (double)(now.QuadPart - instant->QuadPart) * 1000.0;
    elapsed /= frequency.QuadPart;
    return (unsigned long)elapsed;
}

unsigned long z_clock_elapsed_s(z_clock_t *instant) {
    z_clock_t now;
    LARGE_INTEGER frequency;
    QueryPerformanceCounter(&now);
    QueryPerformanceFrequency(&frequency);  // ticks per second

    // Hardware not supporting QueryPerformanceFrequency
    if (frequency.QuadPart == 0) {
        return 0;
    }
    double elapsed = (double)(now.QuadPart - instant->QuadPart) / frequency.QuadPart;
    return (unsigned long)elapsed;
}

/*------------------ Time ------------------*/
z_time_t z_time_now(void) {
    z_time_t now;
    ftime(&now);
    return now;
}

const char *z_time_now_as_str(char *const buf, unsigned long buflen) {
    z_time_t tv = z_time_now();
    struct tm ts;
    ts = *localtime(&tv.time);
    strftime(buf, buflen, "%Y-%m-%dT%H:%M:%SZ", &ts);
    return buf;
}

unsigned long z_time_elapsed_us(z_time_t *time) { return z_time_elapsed_ms(time) * 1000; }

unsigned long z_time_elapsed_ms(z_time_t *time) {
    z_time_t now;
    ftime(&now);

    unsigned long elapsed = ((unsigned long)(now.time - time->time) * 1000) + (now.millitm - time->millitm);
    return elapsed;
}

unsigned long z_time_elapsed_s(z_time_t *time) {
    z_time_t now;
    ftime(&now);

    unsigned long elapsed = (unsigned long)(now.time - time->time);
    return elapsed;
}

int8_t zp_get_time_since_epoch(zp_time_since_epoch *t) {
    z_time_t now;
    ftime(&now);
    t->secs = (uint32_t)now.time;
    t->nanos = (uint32_t)(now.millitm * 1000000);
    return 0;
}<|MERGE_RESOLUTION|>--- conflicted
+++ resolved
@@ -60,11 +60,7 @@
 
 #if Z_FEATURE_MULTI_THREAD == 1
 /*------------------ Task ------------------*/
-<<<<<<< HEAD
-int8_t z_task_init(z_task_t *task, z_task_attr_t *attr, void *(*fun)(void *), void *arg) {
-=======
 int8_t _z_task_init(_z_task_t *task, z_task_attr_t *attr, void *(*fun)(void *), void *arg) {
->>>>>>> 68d57694
     (void)(attr);
     int8_t ret = _Z_RES_OK;
     *task = CreateThread(NULL, 0, (LPTHREAD_START_ROUTINE)fun, arg, 0, NULL);
@@ -74,74 +70,45 @@
     return ret;
 }
 
-<<<<<<< HEAD
-int8_t z_task_join(z_task_t *task) {
-=======
 int8_t _z_task_join(_z_task_t *task) {
->>>>>>> 68d57694
     int8_t ret = _Z_RES_OK;
     WaitForSingleObject(*task, INFINITE);
     return ret;
 }
 
-<<<<<<< HEAD
-int8_t zp_task_cancel(z_task_t *task) {
-=======
 int8_t _z_task_cancel(_z_task_t *task) {
->>>>>>> 68d57694
     int8_t ret = _Z_RES_OK;
     TerminateThread(*task, 0);
     return ret;
 }
 
-<<<<<<< HEAD
-void z_task_free(z_task_t **task) {
-    z_task_t *ptr = *task;
-=======
 void _z_task_free(_z_task_t **task) {
     _z_task_t *ptr = *task;
->>>>>>> 68d57694
     CloseHandle(*ptr);
     z_free(ptr);
     *task = NULL;
 }
 
 /*------------------ Mutex ------------------*/
-<<<<<<< HEAD
-int8_t z_mutex_init(z_mutex_t *m) {
-=======
 int8_t _z_mutex_init(_z_mutex_t *m) {
->>>>>>> 68d57694
     int8_t ret = _Z_RES_OK;
     InitializeSRWLock(m);
     return ret;
 }
 
-<<<<<<< HEAD
-int8_t z_mutex_free(z_mutex_t *m) {
-=======
 int8_t _z_mutex_drop(_z_mutex_t *m) {
->>>>>>> 68d57694
     (void)(m);
     int8_t ret = _Z_RES_OK;
     return ret;
 }
 
-<<<<<<< HEAD
-int8_t z_mutex_lock(z_mutex_t *m) {
-=======
 int8_t _z_mutex_lock(_z_mutex_t *m) {
->>>>>>> 68d57694
     int8_t ret = _Z_RES_OK;
     AcquireSRWLockExclusive(m);
     return ret;
 }
 
-<<<<<<< HEAD
-int8_t z_mutex_trylock(z_mutex_t *m) {
-=======
 int8_t _z_mutex_try_lock(_z_mutex_t *m) {
->>>>>>> 68d57694
     int8_t ret = _Z_RES_OK;
     if (TryAcquireSRWLockExclusive(m) == 0) {
         ret = _Z_ERR_GENERIC;
@@ -149,50 +116,31 @@
     return ret;
 }
 
-<<<<<<< HEAD
-int8_t z_mutex_unlock(z_mutex_t *m) {
-=======
 int8_t _z_mutex_unlock(_z_mutex_t *m) {
->>>>>>> 68d57694
     int8_t ret = _Z_RES_OK;
     ReleaseSRWLockExclusive(m);
     return ret;
 }
 
 /*------------------ Condvar ------------------*/
-<<<<<<< HEAD
-int8_t z_condvar_init(z_condvar_t *cv) {
-=======
 int8_t _z_condvar_init(_z_condvar_t *cv) {
->>>>>>> 68d57694
     int8_t ret = _Z_RES_OK;
     InitializeConditionVariable(cv);
     return ret;
 }
 
-<<<<<<< HEAD
-int8_t z_condvar_free(z_condvar_t *cv) {
-=======
 int8_t _z_condvar_drop(_z_condvar_t *cv) {
->>>>>>> 68d57694
     (void)(cv);
     int8_t ret = _Z_RES_OK;
     return ret;
 }
 
-<<<<<<< HEAD
-int8_t z_condvar_signal(z_condvar_t *cv) {
-=======
 int8_t _z_condvar_signal(_z_condvar_t *cv) {
->>>>>>> 68d57694
     int8_t ret = _Z_RES_OK;
     WakeConditionVariable(cv);
     return ret;
 }
 
-<<<<<<< HEAD
-int8_t z_condvar_wait(z_condvar_t *cv, z_mutex_t *m) {
-=======
 int8_t _z_condvar_signal_all(_z_condvar_t *cv) {
     int8_t ret = _Z_RES_OK;
     WakeAllConditionVariable(cv);
@@ -200,7 +148,6 @@
 }
 
 int8_t _z_condvar_wait(_z_condvar_t *cv, _z_mutex_t *m) {
->>>>>>> 68d57694
     int8_t ret = _Z_RES_OK;
     SleepConditionVariableSRW(cv, m, INFINITE, 0);
     return ret;
