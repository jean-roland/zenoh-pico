//
// Copyright (c) 2022 ZettaScale Technology
//
// This program and the accompanying materials are made available under the
// terms of the Eclipse Public License 2.0 which is available at
// http://www.eclipse.org/legal/epl-2.0, or the Apache License, Version 2.0
// which is available at https://www.apache.org/licenses/LICENSE-2.0.
//
// SPDX-License-Identifier: EPL-2.0 OR Apache-2.0
//
// Contributors:
//   ZettaScale Zenoh Team, <zenoh@zettascale.tech>

#include "zenoh-pico/net/query.h"

#include "zenoh-pico/session/utils.h"
#include "zenoh-pico/utils/logging.h"

_z_query_t _z_query_null(void) {
    return (_z_query_t){
        ._anyke = false,
        ._key = _z_keyexpr_null(),
        ._parameters = NULL,
        ._request_id = 0,
        ._value = _z_value_null(),
        .attachment = _z_bytes_null(),
        ._zn = _z_session_weak_null(),
    };
}

void _z_query_clear_inner(_z_query_t *q) {
    _z_keyexpr_clear(&q->_key);
    _z_value_clear(&q->_value);
    _z_bytes_drop(&q->attachment);
    z_free(q->_parameters);
    _z_session_weak_drop(&q->_zn);
}

void _z_query_clear(_z_query_t *q) {
    // Try to upgrade session weak to rc
    _z_session_rc_t sess_rc = _z_session_weak_upgrade(&q->_zn);
    if (!_Z_RC_IS_NULL(&sess_rc)) {
        // Send REPLY_FINAL message
        _z_zenoh_message_t z_msg = _z_n_msg_make_response_final(q->_request_id);
        if (_z_send_n_msg(_Z_RC_IN_VAL(&q->_zn), &z_msg, Z_RELIABILITY_RELIABLE, Z_CONGESTION_CONTROL_BLOCK) !=
            _Z_RES_OK) {
            _Z_ERROR("Query send REPLY_FINAL transport failure !");
        }
        _z_msg_clear(&z_msg);
        _z_session_rc_drop(&sess_rc);
    }
    // Clean up memory
<<<<<<< HEAD
    _z_msg_clear(&z_msg);
    z_free(q->_parameters);
    _z_keyexpr_clear(&q->_key);
    _z_value_clear(&q->_value);
    // Ideally free session rc if you have one
=======
    _z_query_clear_inner(q);
}

int8_t _z_query_copy(_z_query_t *dst, const _z_query_t *src) {
    *dst = _z_query_null();
    _Z_RETURN_IF_ERR(_z_keyexpr_copy(&dst->_key, &src->_key));
    _Z_CLEAN_RETURN_IF_ERR(_z_value_copy(&dst->_value, &src->_value), _z_query_clear_inner(dst));
    _Z_CLEAN_RETURN_IF_ERR(_z_bytes_copy(&dst->attachment, &src->attachment), _z_query_clear_inner(dst));
    dst->_parameters = _z_str_clone(src->_parameters);
    if (dst->_parameters == NULL && src->_parameters != NULL) {
        _z_query_clear_inner(dst);
        return _Z_ERR_SYSTEM_OUT_OF_MEMORY;
    }
    _z_session_weak_copy(&dst->_zn, &src->_zn);
    if (_Z_RC_IS_NULL(&dst->_zn)) {
        _z_query_clear_inner(dst);
        return _Z_ERR_SYSTEM_OUT_OF_MEMORY;
    }
    dst->_anyke = src->_anyke;
    dst->_request_id = src->_request_id;
    dst->_zn = src->_zn;
    return _Z_RES_OK;
}

void _z_query_free(_z_query_t **query) {
    _z_query_t *ptr = *query;
    if (ptr != NULL) {
        _z_query_clear(ptr);
        z_free(ptr);
        *query = NULL;
    }
>>>>>>> 68d57694
}

#if Z_FEATURE_QUERYABLE == 1
_z_query_t _z_query_create(_z_value_t *value, _z_keyexpr_t *key, const _z_slice_t *parameters, _z_session_rc_t *zsrc,
                           uint32_t request_id, const _z_bytes_t attachment) {
    _z_query_t q = _z_query_null();
    q._request_id = request_id;
<<<<<<< HEAD
    q._zn = zn;  // Ideally would have been an rc
=======
    q._zn = _z_session_rc_clone_as_weak(zsrc);
>>>>>>> 68d57694
    q._parameters = (char *)z_malloc(parameters->len + 1);
    memcpy(q._parameters, parameters->start, parameters->len);
    q._parameters[parameters->len] = 0;
    q._anyke = (strstr(q._parameters, Z_SELECTOR_QUERY_MATCH) == NULL) ? false : true;
    q._key = _z_keyexpr_steal(key);
    _z_bytes_copy(&q.attachment, &attachment);
    _z_value_move(&q._value, value);
    return q;
}

_z_queryable_t _z_queryable_null(void) { return (_z_queryable_t){._entity_id = 0, ._zn = _z_session_rc_null()}; }

_Bool _z_queryable_check(const _z_queryable_t *queryable) { return !_Z_RC_IS_NULL(&queryable->_zn); }

void _z_queryable_clear(_z_queryable_t *qbl) {
    // Nothing to clear
    *qbl = _z_queryable_null();
}

void _z_queryable_free(_z_queryable_t **qbl) {
    _z_queryable_t *ptr = *qbl;

    if (ptr != NULL) {
        _z_queryable_clear(ptr);

        z_free(ptr);
        *qbl = NULL;
    }
}
#endif<|MERGE_RESOLUTION|>--- conflicted
+++ resolved
@@ -50,13 +50,6 @@
         _z_session_rc_drop(&sess_rc);
     }
     // Clean up memory
-<<<<<<< HEAD
-    _z_msg_clear(&z_msg);
-    z_free(q->_parameters);
-    _z_keyexpr_clear(&q->_key);
-    _z_value_clear(&q->_value);
-    // Ideally free session rc if you have one
-=======
     _z_query_clear_inner(q);
 }
 
@@ -88,7 +81,6 @@
         z_free(ptr);
         *query = NULL;
     }
->>>>>>> 68d57694
 }
 
 #if Z_FEATURE_QUERYABLE == 1
@@ -96,11 +88,7 @@
                            uint32_t request_id, const _z_bytes_t attachment) {
     _z_query_t q = _z_query_null();
     q._request_id = request_id;
-<<<<<<< HEAD
-    q._zn = zn;  // Ideally would have been an rc
-=======
     q._zn = _z_session_rc_clone_as_weak(zsrc);
->>>>>>> 68d57694
     q._parameters = (char *)z_malloc(parameters->len + 1);
     memcpy(q._parameters, parameters->start, parameters->len);
     q._parameters[parameters->len] = 0;
