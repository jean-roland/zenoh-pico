--- conflicted
+++ resolved
@@ -16,47 +16,7 @@
 #include "zenoh-pico/net/sample.h"
 #include "zenoh-pico/protocol/core.h"
 
-<<<<<<< HEAD
-void _z_sample_move(_z_sample_t *dst, _z_sample_t *src) {
-    dst->keyexpr._id = src->keyexpr._id;          // FIXME: call the z_keyexpr_move
-    dst->keyexpr._suffix = src->keyexpr._suffix;  // FIXME: call the z_keyexpr_move
-    src->keyexpr._suffix = NULL;                  // FIXME: call the z_keyexpr_move
-
-    _z_bytes_move(&dst->payload, &src->payload);
-
-    dst->encoding.prefix = src->encoding.prefix;                  // FIXME: call the z_encoding_move
-    _z_bytes_move(&dst->encoding.suffix, &src->encoding.suffix);  // FIXME: call the z_encoding_move
-
-    dst->timestamp.time = src->timestamp.time;  // FIXME: call the z_timestamp_move
-    dst->timestamp.id = src->timestamp.id;      // FIXME: call the z_timestamp_move
-}
-
-void _z_sample_clear(_z_sample_t *sample) {
-    _z_keyexpr_clear(&sample->keyexpr);
-    _z_bytes_clear(&sample->payload);
-    _z_bytes_clear(&sample->encoding.suffix);  // FIXME: call the z_encoding_clear
-    _z_timestamp_clear(&sample->timestamp);
-}
-
-void _z_sample_free(_z_sample_t **sample) {
-    _z_sample_t *ptr = *sample;
-
-    if (ptr != NULL) {
-        _z_sample_clear(ptr);
-
-        z_free(ptr);
-        *sample = NULL;
-    }
-}
-
-void _z_hello_clear(_z_hello_t *hello) {
-    if (hello->locators.len > 0) {
-        _z_str_array_clear(&hello->locators);
-    }
-}
-=======
 void _z_hello_clear(_z_hello_t *hello) { _z_string_svec_clear(&hello->_locators); }
->>>>>>> 68d57694
 
 void _z_hello_free(_z_hello_t **hello) {
     _z_hello_t *ptr = *hello;
@@ -69,25 +29,6 @@
     }
 }
 
-<<<<<<< HEAD
-void _z_reply_data_clear(_z_reply_data_t *reply_data) {
-    _z_sample_clear(&reply_data->sample);
-    reply_data->replier_id = _z_id_empty();
-}
-
-void _z_reply_data_free(_z_reply_data_t **reply_data) {
-    _z_reply_data_t *ptr = *reply_data;
-
-    if (ptr != NULL) {
-        _z_reply_data_clear(ptr);
-
-        z_free(ptr);
-        *reply_data = NULL;
-    }
-}
-
-=======
->>>>>>> 68d57694
 void _z_value_clear(_z_value_t *value) {
     _z_encoding_clear(&value->encoding);
     _z_bytes_drop(&value->payload);
