//
// Copyright (c) 2022 ZettaScale Technology
//
// This program and the accompanying materials are made available under the
// terms of the Eclipse Public License 2.0 which is available at
// http://www.eclipse.org/legal/epl-2.0, or the Apache License, Version 2.0
// which is available at https://www.apache.org/licenses/LICENSE-2.0.
//
// SPDX-License-Identifier: EPL-2.0 OR Apache-2.0
//
// Contributors:
//   ZettaScale Zenoh Team, <zenoh@zettascale.tech>

#include "zenoh-pico/net/session.h"

#include <stddef.h>
#include <stdlib.h>

#include "zenoh-pico/collections/bytes.h"
#include "zenoh-pico/net/memory.h"
#include "zenoh-pico/protocol/core.h"
#include "zenoh-pico/session/utils.h"
#include "zenoh-pico/transport/link/task/join.h"
#include "zenoh-pico/transport/link/task/lease.h"
#include "zenoh-pico/transport/link/task/read.h"
#include "zenoh-pico/utils/logging.h"
#include "zenoh-pico/utils/uuid.h"

int8_t __z_open_inner(_z_session_t *zn, char *locator, z_whatami_t mode) {
    int8_t ret = _Z_RES_OK;

<<<<<<< HEAD
#if Z_UNICAST_TRANSPORT == 1 || Z_MULTICAST_TRANSPORT == 1
    _z_id_t local_zid = _z_id_empty();
=======
    _z_bytes_t local_zid = _z_bytes_empty();

#if Z_UNICAST_TRANSPORT == 1 || Z_MULTICAST_TRANSPORT == 1
>>>>>>> 9b663d5b
    ret = _z_session_generate_zid(&local_zid, Z_ZID_LENGTH);
    if (ret == _Z_RES_OK) {
        ret = _z_new_transport(&zn->_tp, &local_zid, locator, mode);
        if (ret != _Z_RES_OK) {
            local_zid = _z_id_empty();
        }
    } else {
        local_zid = _z_id_empty();
    }
#else
    ret = _Z_ERR_TRANSPORT_NOT_AVAILABLE;
#endif

    if (ret == _Z_RES_OK) {
        ret = _z_session_init(zn, &local_zid);
    }

    return ret;
}

int8_t _z_open(_z_session_t *zn, _z_config_t *config) {
    int8_t ret = _Z_RES_OK;

    _z_id_t zid = _z_id_empty();
    char *opt_as_str = _z_config_get(config, Z_CONFIG_SESSION_ZID_KEY);
    if (opt_as_str != NULL) {
        _z_uuid_to_bytes(zid.id, opt_as_str);
    }

    if (config != NULL) {
        _z_str_array_t locators = _z_str_array_empty();
        if (_z_config_get(config, Z_CONFIG_PEER_KEY) == NULL) {  // Scout if peer is not configured
            opt_as_str = _z_config_get(config, Z_CONFIG_SCOUTING_WHAT_KEY);
            if (opt_as_str == NULL) {
                opt_as_str = Z_CONFIG_SCOUTING_WHAT_DEFAULT;
            }
            z_what_t what = strtol(opt_as_str, NULL, 10);

            opt_as_str = _z_config_get(config, Z_CONFIG_MULTICAST_LOCATOR_KEY);
            if (opt_as_str == NULL) {
                opt_as_str = Z_CONFIG_MULTICAST_LOCATOR_DEFAULT;
            }
            char *mcast_locator = opt_as_str;

            opt_as_str = _z_config_get(config, Z_CONFIG_SCOUTING_TIMEOUT_KEY);
            if (opt_as_str == NULL) {
                opt_as_str = Z_CONFIG_SCOUTING_TIMEOUT_DEFAULT;
            }
            uint32_t timeout = strtoul(opt_as_str, NULL, 10);

            // Scout and return upon the first result
            _z_hello_list_t *hellos = _z_scout_inner(what, zid, mcast_locator, timeout, true);
            if (hellos != NULL) {
                _z_hello_t *hello = _z_hello_list_head(hellos);
                _z_str_array_copy(&locators, &hello->locators);
            }
            _z_hello_list_free(&hellos);
        } else {
            locators = _z_str_array_make(1);
            locators.val[0] = _z_str_clone(_z_config_get(config, Z_CONFIG_PEER_KEY));
        }

        ret = _Z_ERR_SCOUT_NO_RESULTS;
        for (size_t i = 0; i < locators.len; i++) {
            ret = _Z_RES_OK;

            char *locator = locators.val[i];
            // @TODO: check invalid configurations
            // For example, client mode in multicast links

            // Check operation mode
            char *s_mode = _z_config_get(config, Z_CONFIG_MODE_KEY);
            z_whatami_t mode = Z_WHATAMI_CLIENT;  // By default, zenoh-pico will operate as a client
            if (s_mode != NULL) {
                if (_z_str_eq(s_mode, Z_CONFIG_MODE_CLIENT) == true) {
                    mode = Z_WHATAMI_CLIENT;
                } else if (_z_str_eq(s_mode, Z_CONFIG_MODE_PEER) == true) {
                    mode = Z_WHATAMI_PEER;
                } else {
                    ret = _Z_ERR_CONFIG_INVALID_MODE;
                }
            }

            if (ret == _Z_RES_OK) {
                ret = __z_open_inner(zn, locator, mode);
                if (ret == _Z_RES_OK) {
                    break;
                }
            } else {
                _Z_ERROR("Trying to configure an invalid mode.\n");
            }
        }
        _z_str_array_clear(&locators);
    } else {
        _Z_ERROR("A valid config is missing.\n");
    }

    return ret;
}

void _z_close(_z_session_t *zn) { _z_session_close(zn, _Z_CLOSE_GENERIC); }

_z_config_t *_z_info(const _z_session_t *zn) {
    _z_config_t *ps = (_z_config_t *)z_malloc(sizeof(_z_config_t));
    if (ps != NULL) {
        _z_config_init(ps);
        _z_bytes_t local_zid = _z_bytes_wrap(zn->_local_zid.id, _z_id_len(zn->_local_zid));
        _zp_config_insert(ps, Z_INFO_PID_KEY, _z_string_from_bytes(&local_zid));

#if Z_UNICAST_TRANSPORT == 1
        if (zn->_tp._type == _Z_TRANSPORT_UNICAST_TYPE) {
            _z_id_t remote_zid = zn->_tp._transport._unicast._remote_zid;
            _z_bytes_t remote_zidbytes = _z_bytes_wrap(remote_zid.id, _z_id_len(remote_zid));
            _zp_config_insert(ps, Z_INFO_ROUTER_PID_KEY, _z_string_from_bytes(&remote_zidbytes));
        } else
#endif  // Z_UNICAST_TRANSPORT == 1
#if Z_MULTICAST_TRANSPORT == 1
            if (zn->_tp._type == _Z_TRANSPORT_MULTICAST_TYPE) {
            _z_transport_peer_entry_list_t *xs = zn->_tp._transport._multicast._peers;
            while (xs != NULL) {
                _z_transport_peer_entry_t *peer = _z_transport_peer_entry_list_head(xs);
                _z_bytes_t remote_zid = _z_bytes_wrap(peer->_remote_zid.id, _z_id_len(peer->_remote_zid));
                _zp_config_insert(ps, Z_INFO_PEER_PID_KEY, _z_string_from_bytes(&remote_zid));

                xs = _z_transport_peer_entry_list_tail(xs);
            }
        } else
#endif  // Z_MULTICAST_TRANSPORT == 1
        {
            __asm__("nop");
        }
    }

    return ps;
}

int8_t _zp_read(_z_session_t *zn) { return _z_read(&zn->_tp); }

int8_t _zp_send_keep_alive(_z_session_t *zn) { return _z_send_keep_alive(&zn->_tp); }

int8_t _zp_send_join(_z_session_t *zn) { return _z_send_join(&zn->_tp); }

#if Z_MULTI_THREAD == 1
int8_t _zp_start_read_task(_z_session_t *zn) {
    int8_t ret = _Z_RES_OK;

    _z_task_t *task = (_z_task_t *)z_malloc(sizeof(_z_task_t));
    if (task != NULL) {
        (void)memset(task, 0, sizeof(_z_task_t));

#if Z_UNICAST_TRANSPORT == 1
        if (zn->_tp._type == _Z_TRANSPORT_UNICAST_TYPE) {
            zn->_tp._transport._unicast._read_task = task;
            zn->_tp._transport._unicast._read_task_running = true;
            if (_z_task_init(task, NULL, _zp_unicast_read_task, &zn->_tp._transport._unicast) != _Z_RES_OK) {
                zn->_tp._transport._unicast._read_task_running = false;
                ret = _Z_ERR_SYSTEM_TASK_FAILED;
                z_free(task);
            }
        } else
#endif  // Z_UNICAST_TRANSPORT == 1
#if Z_MULTICAST_TRANSPORT == 1
            if (zn->_tp._type == _Z_TRANSPORT_MULTICAST_TYPE) {
            zn->_tp._transport._multicast._read_task = task;
            zn->_tp._transport._multicast._read_task_running = true;
            if (_z_task_init(task, NULL, _zp_multicast_read_task, &zn->_tp._transport._multicast) != _Z_RES_OK) {
                zn->_tp._transport._multicast._read_task_running = false;
                ret = _Z_ERR_SYSTEM_TASK_FAILED;
                z_free(task);
            }
        } else
#endif  // Z_MULTICAST_TRANSPORT == 1
        {
            ret = _Z_ERR_TRANSPORT_NOT_AVAILABLE;
            z_free(task);
        }
    }

    return ret;
}

int8_t _zp_stop_read_task(_z_session_t *zn) {
    int8_t ret = _Z_RES_OK;

#if Z_UNICAST_TRANSPORT == 1
    if (zn->_tp._type == _Z_TRANSPORT_UNICAST_TYPE) {
        zn->_tp._transport._unicast._read_task_running = false;
    } else
#endif  // Z_UNICAST_TRANSPORT == 1
#if Z_MULTICAST_TRANSPORT == 1
        if (zn->_tp._type == _Z_TRANSPORT_MULTICAST_TYPE) {
        zn->_tp._transport._multicast._read_task_running = false;
    } else
#endif  // Z_MULTICAST_TRANSPORT == 1
    {
        ret = _Z_ERR_TRANSPORT_NOT_AVAILABLE;
    }

    return ret;
}

int8_t _zp_start_lease_task(_z_session_t *zn) {
    int8_t ret = _Z_RES_OK;

    _z_task_t *task = (_z_task_t *)z_malloc(sizeof(_z_task_t));
    if (task != NULL) {
        (void)memset(task, 0, sizeof(_z_task_t));

#if Z_UNICAST_TRANSPORT == 1
        if (zn->_tp._type == _Z_TRANSPORT_UNICAST_TYPE) {
            zn->_tp._transport._unicast._lease_task = task;
            zn->_tp._transport._unicast._lease_task_running = true;
            if (_z_task_init(task, NULL, _zp_unicast_lease_task, &zn->_tp._transport._unicast) != _Z_RES_OK) {
                zn->_tp._transport._unicast._lease_task_running = false;
                ret = _Z_ERR_SYSTEM_TASK_FAILED;
                z_free(task);
            }
        } else
#endif  // Z_UNICAST_TRANSPORT == 1
#if Z_MULTICAST_TRANSPORT == 1
            if (zn->_tp._type == _Z_TRANSPORT_MULTICAST_TYPE) {
            zn->_tp._transport._multicast._lease_task = task;
            zn->_tp._transport._multicast._lease_task_running = true;
            if (_z_task_init(task, NULL, _zp_multicast_lease_task, &zn->_tp._transport._multicast) != _Z_RES_OK) {
                zn->_tp._transport._multicast._lease_task_running = false;
                ret = _Z_ERR_SYSTEM_TASK_FAILED;
                z_free(task);
            }
        } else
#endif  // Z_MULTICAST_TRANSPORT == 1
        {
            ret = _Z_ERR_TRANSPORT_NOT_AVAILABLE;
            z_free(task);
        }
    }

    return ret;
}

int8_t _zp_stop_lease_task(_z_session_t *zn) {
    int8_t ret = _Z_RES_OK;

#if Z_UNICAST_TRANSPORT == 1
    if (zn->_tp._type == _Z_TRANSPORT_UNICAST_TYPE) {
        zn->_tp._transport._unicast._lease_task_running = false;
    } else
#endif  // Z_UNICAST_TRANSPORT == 1
#if Z_MULTICAST_TRANSPORT == 1
        if (zn->_tp._type == _Z_TRANSPORT_MULTICAST_TYPE) {
        zn->_tp._transport._multicast._lease_task_running = false;
    } else
#endif  // Z_MULTICAST_TRANSPORT == 1
    {
        ret = _Z_ERR_TRANSPORT_NOT_AVAILABLE;
    }

    return ret;
}
#endif  // Z_MULTI_THREAD == 1<|MERGE_RESOLUTION|>--- conflicted
+++ resolved
@@ -29,14 +29,8 @@
 int8_t __z_open_inner(_z_session_t *zn, char *locator, z_whatami_t mode) {
     int8_t ret = _Z_RES_OK;
 
-<<<<<<< HEAD
+    _z_id_t local_zid = _z_id_empty();
 #if Z_UNICAST_TRANSPORT == 1 || Z_MULTICAST_TRANSPORT == 1
-    _z_id_t local_zid = _z_id_empty();
-=======
-    _z_bytes_t local_zid = _z_bytes_empty();
-
-#if Z_UNICAST_TRANSPORT == 1 || Z_MULTICAST_TRANSPORT == 1
->>>>>>> 9b663d5b
     ret = _z_session_generate_zid(&local_zid, Z_ZID_LENGTH);
     if (ret == _Z_RES_OK) {
         ret = _z_new_transport(&zn->_tp, &local_zid, locator, mode);
