--- conflicted
+++ resolved
@@ -25,14 +25,12 @@
 #include "zenoh-pico/utils/logging.h"
 #include "zenoh-pico/utils/uuid.h"
 
-int8_t __z_open_inner(_z_session_t *zn, char *locator, z_whatami_t mode, _z_bytes_t local_zid) {
+int8_t __z_open_inner(_z_session_t *zn, char *locator, z_whatami_t mode) {
     int8_t ret = _Z_RES_OK;
 
 #if Z_UNICAST_TRANSPORT == 1 || Z_MULTICAST_TRANSPORT == 1
-    if (_z_bytes_is_empty(&local_zid) == true) {
-        ret = _z_session_generate_zid(&local_zid, Z_ZID_LENGTH);
-    }
-
+    _z_bytes_t local_zid = _z_bytes_empty();
+    ret = _z_session_generate_zid(&local_zid, Z_ZID_LENGTH);
     if (ret == _Z_RES_OK) {
         ret = _z_new_transport(&zn->_tp, &local_zid, locator, mode);
         if (ret != _Z_RES_OK) {
@@ -86,22 +84,10 @@
             uint32_t timeout = strtoul(opt_as_str, NULL, 10);
 
             // Scout and return upon the first result
-<<<<<<< HEAD
-            _z_hello_list_t *hellos = _z_scout_inner(what, zid, mcast_locator, timeout, true);
-            _z_hello_list_t *xs = hellos;
-            while (xs != NULL) {
-                _z_hello_t *hello = _z_hello_list_head(xs);
-                if (hello->locators._len > 0) {
-                    locator = _z_str_clone(hello->locators._val[0]);
-                }
-
-                xs = _z_hello_list_tail(xs);
-=======
             _z_hello_list_t *hellos = _z_scout_inner(what, mcast_locator, timeout, true);
             if (hellos != NULL) {
                 _z_hello_t *hello = _z_hello_list_head(hellos);
                 _z_str_array_copy(&locators, &hello->locators);
->>>>>>> 0fb11f91
             }
             _z_hello_list_free(&hellos);
         } else {
@@ -131,14 +117,10 @@
             }
 
             if (ret == _Z_RES_OK) {
-<<<<<<< HEAD
-                ret = __z_open_inner(zn, locator, mode, zid);
-=======
                 ret = __z_open_inner(zn, locator, mode);
                 if (ret == _Z_RES_OK) {
                     break;
                 }
->>>>>>> 0fb11f91
             } else {
                 _Z_ERROR("Trying to configure an invalid mode.\n");
             }
