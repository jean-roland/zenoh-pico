--- conflicted
+++ resolved
@@ -28,12 +28,12 @@
 /*------------------ Scouting ------------------*/
 void _z_scout(const z_what_t what, const _z_bytes_t zid, const char *locator, const uint32_t timeout,
               _z_hello_handler_t callback, void *arg_call, _z_drop_handler_t dropper, void *arg_drop) {
-    _z_hello_list_t *hellos = _z_scout_inner(what, zid, locator, timeout, false);
+    _z_hello_list_t *hellos = _z_scout_inner(what, locator, timeout, false);
 
     while (hellos != NULL) {
         _z_hello_t *hello = NULL;
         hellos = _z_hello_list_pop(hellos, &hello);
-        (*callback)(hello, arg_call); // callback takes ownership of hello
+        (*callback)(hello, arg_call);  // callback takes ownership of hello
     }
 
     if (dropper != NULL) {
@@ -119,28 +119,17 @@
 int8_t _z_undeclare_publisher(_z_publisher_t *pub) {
     int8_t ret = _Z_ERR_GENERIC;
 
-<<<<<<< HEAD
-    // Build the declare message to send on the wire
-    _z_declaration_t declaration = _z_msg_make_declaration_forget_publisher(_z_keyexpr_duplicate(&pub->_key));
-    _z_network_message_t n_msg = _z_n_msg_make_declare(declaration);
-    if (_z_send_n_msg(pub->_zn, &n_msg, Z_RELIABILITY_RELIABLE, Z_CONGESTION_CONTROL_BLOCK) != _Z_RES_OK) {
-        ret = _Z_ERR_TRANSPORT_TX_FAILED;
-    }
-    _z_n_msg_clear(&n_msg);
-=======
     if (pub != NULL) {
-        ret = _Z_RES_OK;
-
         // Build the declare message to send on the wire
-        _z_declaration_array_t declarations = _z_declaration_array_make(1);
-        declarations._val[0] = _z_msg_make_declaration_forget_publisher(_z_keyexpr_duplicate(&pub->_key));
-        _z_zenoh_message_t z_msg = _z_msg_make_declare(declarations);
-        if (_z_send_z_msg(pub->_zn, &z_msg, Z_RELIABILITY_RELIABLE, Z_CONGESTION_CONTROL_BLOCK) != _Z_RES_OK) {
+        _z_declaration_t declaration = _z_msg_make_declaration_forget_publisher(_z_keyexpr_duplicate(&pub->_key));
+        _z_network_message_t n_msg = _z_n_msg_make_declare(declaration);
+        if (_z_send_n_msg(pub->_zn, &n_msg, Z_RELIABILITY_RELIABLE, Z_CONGESTION_CONTROL_BLOCK) != _Z_RES_OK) {
             ret = _Z_ERR_TRANSPORT_TX_FAILED;
         }
-        _z_msg_clear(&z_msg);
-    }
->>>>>>> 0fb11f91
+        _z_n_msg_clear(&n_msg);
+    } else {
+        ret = _Z_ERR_ENTITY_UNKNOWN;
+    }
 
     return ret;
 }
@@ -187,43 +176,27 @@
 int8_t _z_undeclare_subscriber(_z_subscriber_t *sub) {
     int8_t ret = _Z_ERR_GENERIC;
 
-<<<<<<< HEAD
-    _z_subscription_sptr_t *s = _z_get_subscription_by_id(sub->_zn, _Z_RESOURCE_IS_LOCAL, sub->_id);
-    if (s != NULL) {
-        // Build the declare message to send on the wire
-        _z_declaration_t declaration = _z_msg_make_declaration_forget_subscriber(_z_keyexpr_duplicate(&s->ptr->_key));
-        _z_network_message_t n_msg = _z_n_msg_make_declare(declaration);
-        if (_z_send_n_msg(sub->_zn, &n_msg, Z_RELIABILITY_RELIABLE, Z_CONGESTION_CONTROL_BLOCK) == _Z_RES_OK) {
-            // Only if message is successfully send, local subscription state can be removed
-            _z_unregister_subscription(sub->_zn, _Z_RESOURCE_IS_LOCAL, s);
-=======
     if (sub != NULL) {
-        ret = _Z_RES_OK;
-
         _z_subscription_sptr_t *s = _z_get_subscription_by_id(sub->_zn, _Z_RESOURCE_IS_LOCAL, sub->_id);
         if (s != NULL) {
             // Build the declare message to send on the wire
-            _z_declaration_array_t declarations = _z_declaration_array_make(1);
-            declarations._val[0] = _z_msg_make_declaration_forget_subscriber(_z_keyexpr_duplicate(&s->ptr->_key));
-            _z_zenoh_message_t z_msg = _z_msg_make_declare(declarations);
-            if (_z_send_z_msg(sub->_zn, &z_msg, Z_RELIABILITY_RELIABLE, Z_CONGESTION_CONTROL_BLOCK) == _Z_RES_OK) {
+            _z_declaration_t declaration =
+                _z_msg_make_declaration_forget_subscriber(_z_keyexpr_duplicate(&s->ptr->_key));
+            _z_network_message_t n_msg = _z_n_msg_make_declare(declaration);
+            if (_z_send_n_msg(sub->_zn, &n_msg, Z_RELIABILITY_RELIABLE, Z_CONGESTION_CONTROL_BLOCK) == _Z_RES_OK) {
                 // Only if message is successfully send, local subscription state can be removed
                 _z_unregister_subscription(sub->_zn, _Z_RESOURCE_IS_LOCAL, s);
             } else {
-                ret = _Z_ERR_TRANSPORT_TX_FAILED;
-            }
-            _z_msg_clear(&z_msg);
->>>>>>> 0fb11f91
+                ret = _Z_ERR_ENTITY_UNKNOWN;
+            }
+            _z_n_msg_clear(&n_msg);
         } else {
             ret = _Z_ERR_ENTITY_UNKNOWN;
         }
-<<<<<<< HEAD
-        _z_n_msg_clear(&n_msg);
     } else {
         ret = _Z_ERR_ENTITY_UNKNOWN;
-=======
->>>>>>> 0fb11f91
-    }
+    }
+
     return ret;
 }
 
@@ -270,42 +243,26 @@
 int8_t _z_undeclare_queryable(_z_queryable_t *qle) {
     int8_t ret = _Z_ERR_GENERIC;
 
-<<<<<<< HEAD
-    _z_questionable_sptr_t *q = _z_get_questionable_by_id(qle->_zn, qle->_id);
-    if (q != NULL) {
-        // Build the declare message to send on the wire
-        _z_declaration_t declaration = _z_msg_make_declaration_forget_queryable(_z_keyexpr_duplicate(&q->ptr->_key));
-        _z_network_message_t n_msg = _z_n_msg_make_declare(declaration);
-        if (_z_send_n_msg(qle->_zn, &n_msg, Z_RELIABILITY_RELIABLE, Z_CONGESTION_CONTROL_BLOCK) == _Z_RES_OK) {
-            // Only if message is successfully send, local queryable state can be removed
-            _z_unregister_questionable(qle->_zn, q);
-=======
     if (qle != NULL) {
         _z_questionable_sptr_t *q = _z_get_questionable_by_id(qle->_zn, qle->_id);
         if (q != NULL) {
-            ret = _Z_RES_OK;
             // Build the declare message to send on the wire
-            _z_declaration_array_t declarations = _z_declaration_array_make(1);
-            declarations._val[0] = _z_msg_make_declaration_forget_queryable(_z_keyexpr_duplicate(&q->ptr->_key));
-            _z_zenoh_message_t z_msg = _z_msg_make_declare(declarations);
-            if (_z_send_z_msg(qle->_zn, &z_msg, Z_RELIABILITY_RELIABLE, Z_CONGESTION_CONTROL_BLOCK) == _Z_RES_OK) {
+            _z_declaration_t declaration =
+                _z_msg_make_declaration_forget_queryable(_z_keyexpr_duplicate(&q->ptr->_key));
+            _z_network_message_t n_msg = _z_n_msg_make_declare(declaration);
+            if (_z_send_n_msg(qle->_zn, &n_msg, Z_RELIABILITY_RELIABLE, Z_CONGESTION_CONTROL_BLOCK) == _Z_RES_OK) {
                 // Only if message is successfully send, local queryable state can be removed
                 _z_unregister_questionable(qle->_zn, q);
             } else {
-                ret = _Z_ERR_TRANSPORT_TX_FAILED;
-            }
-            _z_msg_clear(&z_msg);
->>>>>>> 0fb11f91
+                ret = _Z_ERR_ENTITY_UNKNOWN;
+            }
+            _z_n_msg_clear(&n_msg);
+
         } else {
             ret = _Z_ERR_ENTITY_UNKNOWN;
         }
-<<<<<<< HEAD
-        _z_n_msg_clear(&n_msg);
-
     } else {
         ret = _Z_ERR_ENTITY_UNKNOWN;
-=======
->>>>>>> 0fb11f91
     }
 
     return ret;
