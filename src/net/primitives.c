--- conflicted
+++ resolved
@@ -106,14 +106,7 @@
                                     z_congestion_control_t congestion_control, z_priority_t priority,
                                     _Bool is_express) {
     // Allocate publisher
-<<<<<<< HEAD
-    _z_publisher_t *ret = (_z_publisher_t *)z_malloc(sizeof(_z_publisher_t));
-    if (ret == NULL) {
-        return NULL;
-    }
-=======
     _z_publisher_t ret;
->>>>>>> 68d57694
     // Fill publisher
     ret._key = _z_keyexpr_duplicate(keyexpr);
     ret._id = _z_get_entity_id(_Z_RC_IN_VAL(zn));
@@ -205,16 +198,7 @@
     s._dropper = dropper;
     s._arg = arg;
 
-<<<<<<< HEAD
-    // Allocate subscriber
-    _z_subscriber_t *ret = (_z_subscriber_t *)z_malloc(sizeof(_z_subscriber_t));
-    if (ret == NULL) {
-        _z_subscription_clear(&s);
-        return NULL;
-    }
-=======
     _z_subscriber_t ret = _z_subscriber_null();
->>>>>>> 68d57694
     // Register subscription, stored at session-level, do not drop it by the end of this function.
     _z_subscription_rc_t *sp_s = _z_register_subscription(_Z_RC_IN_VAL(zn), _Z_RESOURCE_IS_LOCAL, &s);
     if (sp_s == NULL) {
@@ -279,16 +263,7 @@
     q._dropper = dropper;
     q._arg = arg;
 
-<<<<<<< HEAD
-    // Allocate queryable
-    _z_queryable_t *ret = (_z_queryable_t *)z_malloc(sizeof(_z_queryable_t));
-    if (ret == NULL) {
-        _z_session_queryable_clear(&q);
-        return NULL;
-    }
-=======
     _z_queryable_t ret;
->>>>>>> 68d57694
     // Create session_queryable entry, stored at session-level, do not drop it by the end of this function.
     _z_session_queryable_rc_t *sp_q = _z_register_session_queryable(_Z_RC_IN_VAL(zn), &q);
     if (sp_q == NULL) {
@@ -470,17 +445,8 @@
 /*------------------ Query ------------------*/
 int8_t _z_query(_z_session_t *zn, _z_keyexpr_t keyexpr, const char *parameters, const z_query_target_t target,
                 const z_consolidation_mode_t consolidation, _z_value_t value, _z_reply_handler_t callback,
-<<<<<<< HEAD
-                void *arg_call, _z_drop_handler_t dropper, void *arg_drop, uint32_t timeout_ms
-#if Z_FEATURE_ATTACHMENT == 1
-                ,
-                z_attachment_t attachment
-#endif
-) {
-=======
                 _z_drop_handler_t dropper, void *arg, uint32_t timeout_ms, const _z_bytes_t attachment,
                 z_congestion_control_t cong_ctrl, z_priority_t priority, _Bool is_express) {
->>>>>>> 68d57694
     int8_t ret = _Z_RES_OK;
 
     // Create the pending query object
@@ -498,20 +464,9 @@
 
         ret = _z_register_pending_query(zn, pq);  // Add the pending query to the current session
         if (ret == _Z_RES_OK) {
-<<<<<<< HEAD
-            _z_bytes_t params = _z_bytes_wrap((uint8_t *)pq->_parameters, strlen(pq->_parameters));
-            _z_zenoh_message_t z_msg =
-                _z_msg_make_query(&keyexpr, &params, pq->_id, pq->_consolidation, &value, timeout_ms
-#if Z_FEATURE_ATTACHMENT == 1
-                                  ,
-                                  attachment
-#endif
-                );
-=======
             _z_slice_t params = _z_slice_alias_buf((uint8_t *)parameters, strlen(parameters));
             _z_zenoh_message_t z_msg = _z_msg_make_query(&keyexpr, &params, pq->_id, pq->_consolidation, &value,
                                                          timeout_ms, attachment, cong_ctrl, priority, is_express);
->>>>>>> 68d57694
 
             if (_z_send_n_msg(zn, &z_msg, Z_RELIABILITY_RELIABLE, cong_ctrl) != _Z_RES_OK) {
                 _z_unregister_pending_query(zn, pq);
