/*
 * Copyright (c) 2017, 2021 ADLINK Technology Inc.
 *
 * This program and the accompanying materials are made available under the
 * terms of the Eclipse Public License 2.0 which is available at
 * http://www.eclipse.org/legal/epl-2.0, or the Apache License, Version 2.0
 * which is available at https://www.apache.org/licenses/LICENSE-2.0.
 *
 * SPDX-License-Identifier: EPL-2.0 OR Apache-2.0
 *
 * Contributors:
 *   ADLINK zenoh team, <zenoh@adlink-labs.tech>
 */

#include <string.h>
#include "zenoh-pico/link/manager.h"
#include "zenoh-pico/link/config/tcp.h"
#include "zenoh-pico/system/link/tcp.h"

z_str_t _zn_parse_port_segment_tcp(z_str_t address)
{
    z_str_t p_start = strrchr(address, ':');
    if (p_start == NULL)
        return NULL;
    p_start++;

    z_str_t p_end = &address[strlen(address)];

    int len = p_end - p_start;
    z_str_t port = (z_str_t)malloc((len + 1) * sizeof(char));
    strncpy(port, p_start, len);
    port[len] = '\0';

    return port;
}

z_str_t _zn_parse_address_segment_tcp(z_str_t address)
{
    z_str_t p_start = &address[0];
    z_str_t p_end = strrchr(address, ':');

    // IPv6
    if (*p_start == '[' && *(p_end - 1) == ']')
    {
        p_start++;
        p_end--;
        int len = p_end - p_start;
        z_str_t ip6_addr = (z_str_t)malloc((len + 1) * sizeof(char));
        strncpy(ip6_addr, p_start, len);
        ip6_addr[len] = '\0';

        return ip6_addr;
    }
    // IPv4
    else
    {
        int len = p_end - p_start;
        z_str_t ip4_addr_or_domain = (z_str_t)malloc((len + 1) * sizeof(char));
        strncpy(ip4_addr_or_domain, p_start, len);
        ip4_addr_or_domain[len] = '\0';

        return ip4_addr_or_domain;
    }

    return NULL;
}

int _zn_f_link_open_tcp(void *arg)
{
    _zn_link_t *self = (_zn_link_t *)arg;

<<<<<<< HEAD
    self->socket.tcp.sock = _zn_open_tcp(self->socket.tcp.raddr);
    if (self->socket.tcp.sock < 0)
=======
    self->sock = _zn_open_tcp(self->raddr, tout);
    if (self->sock < 0)
>>>>>>> de3181a2
        goto ERR;

    return 0;

ERR:
    return -1;
}

int _zn_f_link_listen_tcp(void *arg)
{
    _zn_link_t *self = (_zn_link_t *)arg;

    self->socket.tcp.sock = _zn_listen_tcp(self->socket.tcp.raddr);
    if (self->socket.tcp.sock < 0)
        goto ERR;

    return 0;

ERR:
    return -1;
}

void _zn_f_link_close_tcp(void *arg)
{
    _zn_link_t *self = (_zn_link_t *)arg;

    _zn_close_tcp(self->socket.tcp.sock);
}

void _zn_f_link_free_tcp(void *arg)
{
    _zn_link_t *self = (_zn_link_t *)arg;

    _zn_free_endpoint_tcp(self->socket.tcp.raddr);
}

size_t _zn_f_link_write_tcp(const void *arg, const uint8_t *ptr, size_t len)
{
    const _zn_link_t *self = (const _zn_link_t *)arg;

    return _zn_send_tcp(self->socket.tcp.sock, ptr, len);
}

size_t _zn_f_link_write_all_tcp(const void *arg, const uint8_t *ptr, size_t len)
{
    const _zn_link_t *self = (const _zn_link_t *)arg;

    return _zn_send_tcp(self->socket.tcp.sock, ptr, len);
}

size_t _zn_f_link_read_tcp(const void *arg, uint8_t *ptr, size_t len, z_bytes_t *addr)
{
    (void) (addr);
    const _zn_link_t *self = (const _zn_link_t *)arg;

    return _zn_read_tcp(self->socket.tcp.sock, ptr, len);
}

size_t _zn_f_link_read_exact_tcp(const void *arg, uint8_t *ptr, size_t len, z_bytes_t *addr)
{
    (void) (addr);
    const _zn_link_t *self = (const _zn_link_t *)arg;

    return _zn_read_exact_tcp(self->socket.tcp.sock, ptr, len);
}

uint16_t _zn_get_link_mtu_tcp(void)
{
    // Maximum MTU for TCP
    return 65535;
}

_zn_link_t *_zn_new_link_tcp(_zn_endpoint_t endpoint)
{
    _zn_link_t *lt = (_zn_link_t *)malloc(sizeof(_zn_link_t));

    lt->is_reliable = 1;
    lt->is_streamed = 1;
    lt->is_multicast = 0;
    lt->mtu = _zn_get_link_mtu_tcp();

    lt->endpoint = endpoint;

    lt->socket.tcp.sock = -1;
    z_str_t s_addr = _zn_parse_address_segment_tcp(endpoint.locator.address);
    z_str_t s_port = _zn_parse_port_segment_tcp(endpoint.locator.address);
    lt->socket.tcp.raddr = _zn_create_endpoint_tcp(s_addr, s_port);
    free(s_addr);
    free(s_port);

    lt->open_f = _zn_f_link_open_tcp;
    lt->listen_f = _zn_f_link_listen_tcp;
    lt->close_f = _zn_f_link_close_tcp;
    lt->free_f = _zn_f_link_free_tcp;

    lt->write_f = _zn_f_link_write_tcp;
    lt->write_all_f = _zn_f_link_write_all_tcp;
    lt->read_f = _zn_f_link_read_tcp;
    lt->read_exact_f = _zn_f_link_read_exact_tcp;

    return lt;
}<|MERGE_RESOLUTION|>--- conflicted
+++ resolved
@@ -13,6 +13,7 @@
  */
 
 #include <string.h>
+#include "zenoh-pico/config.h"
 #include "zenoh-pico/link/manager.h"
 #include "zenoh-pico/link/config/tcp.h"
 #include "zenoh-pico/system/link/tcp.h"
@@ -69,13 +70,13 @@
 {
     _zn_link_t *self = (_zn_link_t *)arg;
 
-<<<<<<< HEAD
-    self->socket.tcp.sock = _zn_open_tcp(self->socket.tcp.raddr);
+    clock_t timeout = ZN_CONFIG_SOCKET_TIMEOUT_DEFAULT;
+    z_str_t tout = _z_str_intmap_get(&self->endpoint.config, TCP_CONFIG_TOUT_KEY);
+    if (tout != NULL)
+        timeout = strtof(tout, NULL);
+
+    self->socket.tcp.sock = _zn_open_tcp(self->socket.tcp.raddr, timeout);
     if (self->socket.tcp.sock < 0)
-=======
-    self->sock = _zn_open_tcp(self->raddr, tout);
-    if (self->sock < 0)
->>>>>>> de3181a2
         goto ERR;
 
     return 0;
