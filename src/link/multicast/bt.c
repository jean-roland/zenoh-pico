/*
 * Copyright (c) 2017, 2021 ADLINK Technology Inc.
 *
 * This program and the accompanying materials are made available under the
 * terms of the Eclipse Public License 2.0 which is available at
 * http://www.eclipse.org/legal/epl-2.0, or the Apache License, Version 2.0
 * which is available at https://www.apache.org/licenses/LICENSE-2.0.
 *
 * SPDX-License-Identifier: EPL-2.0 OR Apache-2.0
 *
 * Contributors:
 *   ADLINK zenoh team, <zenoh@adlink-labs.tech>
 */

#include <string.h>
#include "zenoh-pico/config.h"
#include "zenoh-pico/link/manager.h"
#include "zenoh-pico/link/config/bt.h"
#include "zenoh-pico/system/link/bt.h"

#if Z_LINK_BLUETOOTH == 1

#define SPP_MAXIMUM_PAYLOAD 128

int _z_f_link_open_bt(void *arg)
{
    _z_link_t *self = (_z_link_t *)arg;

<<<<<<< HEAD
    self->socket.bt.sock = _z_open_bt(strcmp(_z_str_intmap_get(&self->endpoint.config, BT_CONFIG_MODE_KEY), "master") == 0 ? _Z_BT_MODE_MASTER : _Z_BT_MODE_SLAVE,
                                       _z_str_intmap_get(&self->endpoint.config, BT_CONFIG_LNAME_KEY),
                                       _z_str_intmap_get(&self->endpoint.config, BT_CONFIG_RNAME_KEY),
                                       strcmp(_z_str_intmap_get(&self->endpoint.config, BT_CONFIG_PROFILE_KEY), "spp") == 0 ? _Z_BT_PROFILE_SPP : _Z_BT_PROFILE_UNSUPPORTED);
=======
    self->socket.bt.sock = _zn_open_bt(self->endpoint.locator.address,
                                       strcmp(_z_str_intmap_get(&self->endpoint.config, BT_CONFIG_MODE_KEY), "master") == 0 ? _ZN_BT_MODE_MASTER : _ZN_BT_MODE_SLAVE,
                                       strcmp(_z_str_intmap_get(&self->endpoint.config, BT_CONFIG_PROFILE_KEY), "spp") == 0 ? _ZN_BT_PROFILE_SPP : _ZN_BT_PROFILE_UNSUPPORTED);
>>>>>>> 446d1ec9
    if (self->socket.bt.sock == NULL)
        goto ERR;

    self->socket.bt.gname = self->endpoint.locator.address;

    return 0;

ERR:
    return -1;
}

int _z_f_link_listen_bt(void *arg)
{
    _z_link_t *self = (_z_link_t *)arg;

<<<<<<< HEAD
    self->socket.bt.sock = _z_listen_bt(strcmp(_z_str_intmap_get(&self->endpoint.config, BT_CONFIG_MODE_KEY), "master") == 0 ? _Z_BT_MODE_MASTER : _Z_BT_MODE_SLAVE,
                                         _z_str_intmap_get(&self->endpoint.config, BT_CONFIG_LNAME_KEY),
                                         _z_str_intmap_get(&self->endpoint.config, BT_CONFIG_RNAME_KEY),
                                         strcmp(_z_str_intmap_get(&self->endpoint.config, BT_CONFIG_PROFILE_KEY), "spp") == 0 ? _Z_BT_PROFILE_SPP : _Z_BT_PROFILE_UNSUPPORTED);
=======
    self->socket.bt.sock = _zn_listen_bt(self->endpoint.locator.address,
                                         strcmp(_z_str_intmap_get(&self->endpoint.config, BT_CONFIG_MODE_KEY), "master") == 0 ? _ZN_BT_MODE_MASTER : _ZN_BT_MODE_SLAVE,
                                         strcmp(_z_str_intmap_get(&self->endpoint.config, BT_CONFIG_PROFILE_KEY), "spp") == 0 ? _ZN_BT_PROFILE_SPP : _ZN_BT_PROFILE_UNSUPPORTED);
>>>>>>> 446d1ec9
    if (self->socket.bt.sock == NULL)
        goto ERR;

    self->socket.bt.gname = self->endpoint.locator.address;

    return 0;

ERR:
    return -1;
}

void _z_f_link_close_bt(void *arg)
{
    _z_link_t *self = (_z_link_t *)arg;

    _z_close_bt(self->socket.bt.sock);
}

void _z_f_link_free_bt(void *arg)
{
<<<<<<< HEAD
    _z_link_t *self = (_z_link_t *)arg;
    _z_str_free(&self->socket.bt.lname);
    _z_str_free(&self->socket.bt.rname);
=======
    _zn_link_t *self = (_zn_link_t *)arg;
    _z_str_free(&self->socket.bt.gname);
>>>>>>> 446d1ec9
}

size_t _z_f_link_write_bt(const void *arg, const uint8_t *ptr, size_t len)
{
    const _z_link_t *self = (const _z_link_t *)arg;

    return _z_send_bt(self->socket.bt.sock, ptr, len);
}

size_t _z_f_link_write_all_bt(const void *arg, const uint8_t *ptr, size_t len)
{
    const _z_link_t *self = (const _z_link_t *)arg;

    return _z_send_bt(self->socket.bt.sock, ptr, len);
}

size_t _z_f_link_read_bt(const void *arg, uint8_t *ptr, size_t len, _z_bytes_t *addr)
{
    const _z_link_t *self = (const _z_link_t *)arg;

    size_t rb  = _z_read_bt(self->socket.bt.sock, ptr, len);
    if (rb > 0 && addr != NULL)
    {
        *addr = _z_bytes_make(strlen(self->socket.bt.gname));
        memcpy((void *)addr->val, self->socket.bt.gname, addr->len);
    }

    return rb;
}

size_t _z_f_link_read_exact_bt(const void *arg, uint8_t *ptr, size_t len, _z_bytes_t *addr)
{
    const _z_link_t *self = (const _z_link_t *)arg;

    size_t rb  = _z_read_exact_bt(self->socket.bt.sock, ptr, len);
    if (rb == len && addr != NULL)
    {
        *addr = _z_bytes_make(strlen(self->socket.bt.gname));
        memcpy((void *)addr->val, self->socket.bt.gname, addr->len);
    }

    return rb;
}

uint16_t _z_get_link_mtu_bt(void)
{
    return SPP_MAXIMUM_PAYLOAD;
}

_z_link_t *_z_new_link_bt(_z_endpoint_t endpoint)
{
<<<<<<< HEAD
    _z_link_t *lt = (_z_link_t *)malloc(sizeof(_z_link_t));
=======
    _zn_link_t *lt = (_zn_link_t *)z_malloc(sizeof(_zn_link_t));
>>>>>>> 446d1ec9

    lt->is_reliable = 0;
    lt->is_streamed = 1;
    lt->is_multicast = 1;
    lt->mtu = _z_get_link_mtu_bt();

    lt->endpoint = endpoint;

    lt->socket.bt.sock = NULL;

    lt->open_f = _z_f_link_open_bt;
    lt->listen_f = _z_f_link_listen_bt;
    lt->close_f = _z_f_link_close_bt;
    lt->free_f = _z_f_link_free_bt;

    lt->write_f = _z_f_link_write_bt;
    lt->write_all_f = _z_f_link_write_all_bt;
    lt->read_f = _z_f_link_read_bt;
    lt->read_exact_f = _z_f_link_read_exact_bt;

    return lt;
}
#endif<|MERGE_RESOLUTION|>--- conflicted
+++ resolved
@@ -1,16 +1,15 @@
-/*
- * Copyright (c) 2017, 2021 ADLINK Technology Inc.
- *
- * This program and the accompanying materials are made available under the
- * terms of the Eclipse Public License 2.0 which is available at
- * http://www.eclipse.org/legal/epl-2.0, or the Apache License, Version 2.0
- * which is available at https://www.apache.org/licenses/LICENSE-2.0.
- *
- * SPDX-License-Identifier: EPL-2.0 OR Apache-2.0
- *
- * Contributors:
- *   ADLINK zenoh team, <zenoh@adlink-labs.tech>
- */
+//
+// Copyright (c) 2022 ZettaScale Technology
+//
+// This program and the accompanying materials are made available under the
+// terms of the Eclipse Public License 2.0 which is available at
+// http://www.eclipse.org/legal/epl-2.0, or the Apache License, Version 2.0
+// which is available at https://www.apache.org/licenses/LICENSE-2.0.
+//
+// SPDX-License-Identifier: EPL-2.0 OR Apache-2.0
+//
+// Contributors:
+//   ZettaScale Zenoh Team, <zenoh@zettascale.tech>
 
 #include <string.h>
 #include "zenoh-pico/config.h"
@@ -26,16 +25,9 @@
 {
     _z_link_t *self = (_z_link_t *)arg;
 
-<<<<<<< HEAD
-    self->socket.bt.sock = _z_open_bt(strcmp(_z_str_intmap_get(&self->endpoint.config, BT_CONFIG_MODE_KEY), "master") == 0 ? _Z_BT_MODE_MASTER : _Z_BT_MODE_SLAVE,
-                                       _z_str_intmap_get(&self->endpoint.config, BT_CONFIG_LNAME_KEY),
-                                       _z_str_intmap_get(&self->endpoint.config, BT_CONFIG_RNAME_KEY),
-                                       strcmp(_z_str_intmap_get(&self->endpoint.config, BT_CONFIG_PROFILE_KEY), "spp") == 0 ? _Z_BT_PROFILE_SPP : _Z_BT_PROFILE_UNSUPPORTED);
-=======
-    self->socket.bt.sock = _zn_open_bt(self->endpoint.locator.address,
-                                       strcmp(_z_str_intmap_get(&self->endpoint.config, BT_CONFIG_MODE_KEY), "master") == 0 ? _ZN_BT_MODE_MASTER : _ZN_BT_MODE_SLAVE,
-                                       strcmp(_z_str_intmap_get(&self->endpoint.config, BT_CONFIG_PROFILE_KEY), "spp") == 0 ? _ZN_BT_PROFILE_SPP : _ZN_BT_PROFILE_UNSUPPORTED);
->>>>>>> 446d1ec9
+    self->socket.bt.sock = _z_open_bt(self->endpoint.locator.address,
+                                      strcmp(_z_str_intmap_get(&self->endpoint.config, BT_CONFIG_MODE_KEY), "master") == 0 ? _Z_BT_MODE_MASTER : _Z_BT_MODE_SLAVE,
+                                      strcmp(_z_str_intmap_get(&self->endpoint.config, BT_CONFIG_PROFILE_KEY), "spp") == 0 ? _Z_BT_PROFILE_SPP : _Z_BT_PROFILE_UNSUPPORTED);
     if (self->socket.bt.sock == NULL)
         goto ERR;
 
@@ -51,16 +43,9 @@
 {
     _z_link_t *self = (_z_link_t *)arg;
 
-<<<<<<< HEAD
-    self->socket.bt.sock = _z_listen_bt(strcmp(_z_str_intmap_get(&self->endpoint.config, BT_CONFIG_MODE_KEY), "master") == 0 ? _Z_BT_MODE_MASTER : _Z_BT_MODE_SLAVE,
-                                         _z_str_intmap_get(&self->endpoint.config, BT_CONFIG_LNAME_KEY),
-                                         _z_str_intmap_get(&self->endpoint.config, BT_CONFIG_RNAME_KEY),
-                                         strcmp(_z_str_intmap_get(&self->endpoint.config, BT_CONFIG_PROFILE_KEY), "spp") == 0 ? _Z_BT_PROFILE_SPP : _Z_BT_PROFILE_UNSUPPORTED);
-=======
-    self->socket.bt.sock = _zn_listen_bt(self->endpoint.locator.address,
-                                         strcmp(_z_str_intmap_get(&self->endpoint.config, BT_CONFIG_MODE_KEY), "master") == 0 ? _ZN_BT_MODE_MASTER : _ZN_BT_MODE_SLAVE,
-                                         strcmp(_z_str_intmap_get(&self->endpoint.config, BT_CONFIG_PROFILE_KEY), "spp") == 0 ? _ZN_BT_PROFILE_SPP : _ZN_BT_PROFILE_UNSUPPORTED);
->>>>>>> 446d1ec9
+    self->socket.bt.sock = _z_listen_bt(self->endpoint.locator.address,
+                                        strcmp(_z_str_intmap_get(&self->endpoint.config, BT_CONFIG_MODE_KEY), "master") == 0 ? _Z_BT_MODE_MASTER : _Z_BT_MODE_SLAVE,
+                                        strcmp(_z_str_intmap_get(&self->endpoint.config, BT_CONFIG_PROFILE_KEY), "spp") == 0 ? _Z_BT_PROFILE_SPP : _Z_BT_PROFILE_UNSUPPORTED);
     if (self->socket.bt.sock == NULL)
         goto ERR;
 
@@ -81,14 +66,8 @@
 
 void _z_f_link_free_bt(void *arg)
 {
-<<<<<<< HEAD
     _z_link_t *self = (_z_link_t *)arg;
-    _z_str_free(&self->socket.bt.lname);
-    _z_str_free(&self->socket.bt.rname);
-=======
-    _zn_link_t *self = (_zn_link_t *)arg;
     _z_str_free(&self->socket.bt.gname);
->>>>>>> 446d1ec9
 }
 
 size_t _z_f_link_write_bt(const void *arg, const uint8_t *ptr, size_t len)
@@ -140,11 +119,7 @@
 
 _z_link_t *_z_new_link_bt(_z_endpoint_t endpoint)
 {
-<<<<<<< HEAD
-    _z_link_t *lt = (_z_link_t *)malloc(sizeof(_z_link_t));
-=======
-    _zn_link_t *lt = (_zn_link_t *)z_malloc(sizeof(_zn_link_t));
->>>>>>> 446d1ec9
+    _z_link_t *lt = (_z_link_t *)z_malloc(sizeof(_z_link_t));
 
     lt->is_reliable = 0;
     lt->is_streamed = 1;
