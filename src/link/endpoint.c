//
// Copyright (c) 2022 ZettaScale Technology
//
// This program and the accompanying materials are made available under the
// terms of the Eclipse Public License 2.0 which is available at
// http://www.eclipse.org/legal/epl-2.0, or the Apache License, Version 2.0
// which is available at https://www.apache.org/licenses/LICENSE-2.0.
//
// SPDX-License-Identifier: EPL-2.0 OR Apache-2.0
//
// Contributors:
//   ZettaScale Zenoh Team, <zenoh@zettascale.tech>
//

#include "zenoh-pico/link/endpoint.h"

#include <stdbool.h>
#include <stddef.h>
#include <string.h>

#include "zenoh-pico/config.h"
#include "zenoh-pico/utils/logging.h"
#include "zenoh-pico/utils/pointers.h"
#if Z_FEATURE_LINK_TCP == 1
#include "zenoh-pico/link/config/tcp.h"
#endif
#if Z_FEATURE_LINK_UDP_UNICAST == 1 || Z_FEATURE_LINK_UDP_MULTICAST == 1
#include "zenoh-pico/link/config/udp.h"
#endif
#if Z_FEATURE_LINK_BLUETOOTH == 1
#include "zenoh-pico/link/config/bt.h"
#endif
#if Z_FEATURE_LINK_SERIAL == 1
#include "zenoh-pico/link/config/serial.h"
#endif
#if Z_FEATURE_LINK_WS == 1
#include "zenoh-pico/link/config/ws.h"
#endif
#include "zenoh-pico/link/config/raweth.h"

/*------------------ Locator ------------------*/
void _z_locator_init(_z_locator_t *locator) {
    locator->_protocol = _z_string_null();
    locator->_address = _z_string_null();
    locator->_metadata = _z_str_intmap_make();
}

void _z_locator_clear(_z_locator_t *lc) {
    _z_string_clear(&lc->_protocol);
    _z_string_clear(&lc->_address);
    _z_str_intmap_clear(&lc->_metadata);
}

void _z_locator_free(_z_locator_t **lc) {
    _z_locator_t *ptr = *lc;

    if (ptr != NULL) {
        _z_locator_clear(ptr);

        z_free(ptr);
        *lc = NULL;
    }
}

int8_t _z_locator_copy(_z_locator_t *dst, const _z_locator_t *src) {
    _Z_RETURN_IF_ERR(_z_string_copy(&dst->_protocol, &src->_protocol));
    _Z_RETURN_IF_ERR(_z_string_copy(&dst->_address, &src->_address));

    // @TODO: implement copy for metadata
    dst->_metadata = _z_str_intmap_make();
    return _Z_RES_OK;
}

_Bool _z_locator_eq(const _z_locator_t *left, const _z_locator_t *right) {
    _Bool res = false;

    res = _z_string_equals(&left->_protocol, &right->_protocol);
    if (res == true) {
        res = _z_string_equals(&left->_address, &right->_address);
        // if (res == true) {
        //     // @TODO: implement eq for metadata
        // }
    }

    return res;
}

<<<<<<< HEAD
char *_z_locator_protocol_from_str(const char *str) {
    char *ret = NULL;

    if (str != NULL) {
        const char *p_start = &str[0];
        const char *p_end = strchr(p_start, LOCATOR_PROTOCOL_SEPARATOR);
        if ((p_end != NULL) && (p_start != p_end)) {
            size_t p_len = _z_ptr_char_diff(p_end, p_start) + (size_t)1;
            ret = (char *)z_malloc(p_len);
            if (ret != NULL) {
                _z_str_n_copy(ret, p_start, p_len);
            }
        }
    }
=======
static int8_t _z_locator_protocol_from_string(_z_string_t *protocol, _z_string_t *str) {
    *protocol = _z_string_null();
>>>>>>> 68d57694

    const char *p_start = _z_string_data(str);
    const char *p_end = (char *)memchr(p_start, (int)LOCATOR_PROTOCOL_SEPARATOR, _z_string_len(str));
    if ((p_end == NULL) || (p_start == p_end)) {
        return _Z_ERR_CONFIG_LOCATOR_INVALID;
    }
    size_t p_len = _z_ptr_char_diff(p_end, p_start);
    return _z_string_copy_substring(protocol, str, 0, p_len);
}

static int8_t _z_locator_address_from_string(_z_string_t *address, _z_string_t *str) {
    *address = _z_string_null();

<<<<<<< HEAD
        const char *p_end = strchr(p_start, LOCATOR_METADATA_SEPARATOR);
        if (p_end == NULL) {  // There is no metadata separator, then look for config separator
            p_end = strchr(p_start, ENDPOINT_CONFIG_SEPARATOR);
        }
        if (p_end == NULL) {  // There is no config separator, then address goes to the end of string
            p_end = &str[strlen(str)];
        }

        if (p_start != p_end) {
            size_t a_len = _z_ptr_char_diff(p_end, p_start) + (size_t)1;
            ret = (char *)z_malloc(a_len);
            if (ret != NULL) {
                _z_str_n_copy(ret, p_start, a_len);
            }
        }
=======
    // Find protocol separator
    const char *p_start = (char *)memchr(_z_string_data(str), (int)LOCATOR_PROTOCOL_SEPARATOR, _z_string_len(str));
    if (p_start == NULL) {
        return _Z_ERR_CONFIG_LOCATOR_INVALID;
>>>>>>> 68d57694
    }
    // Skip protocol separator
    p_start = _z_cptr_char_offset(p_start, 1);
    size_t start_offset = _z_ptr_char_diff(p_start, _z_string_data(str));
    if (start_offset >= _z_string_len(str)) {
        return _Z_ERR_CONFIG_LOCATOR_INVALID;
    }
    // Find metadata separator
    size_t curr_len = _z_string_len(str) - start_offset;
    const char *p_end = (char *)memchr(p_start, (int)LOCATOR_METADATA_SEPARATOR, curr_len);
    // There is no metadata separator, then look for config separator
    if (p_end == NULL) {
        p_end = memchr(p_start, (int)ENDPOINT_CONFIG_SEPARATOR, curr_len);
    }
    // There is no config separator, then address goes to the end of string
    if (p_end == NULL) {
        p_end = _z_cptr_char_offset(_z_string_data(str), (ptrdiff_t)_z_string_len(str));
    }
    if (p_start >= p_end) {
        return _Z_ERR_CONFIG_LOCATOR_INVALID;
    }
    // Copy data
    size_t addr_len = _z_ptr_char_diff(p_end, p_start);
    return _z_string_copy_substring(address, str, start_offset, addr_len);
}

int8_t _z_locator_metadata_from_string(_z_str_intmap_t *strint, _z_string_t *str) {
    *strint = _z_str_intmap_make();

    // Find metadata separator
    const char *p_start = (char *)memchr(_z_string_data(str), LOCATOR_METADATA_SEPARATOR, _z_string_len(str));
    if (p_start == NULL) {
        return _Z_RES_OK;
    }
    p_start = _z_cptr_char_offset(p_start, 1);
    size_t start_offset = _z_ptr_char_diff(p_start, _z_string_data(str));
    if (start_offset > _z_string_len(str)) {
        return _Z_ERR_CONFIG_LOCATOR_INVALID;
    }
    if (start_offset == _z_string_len(str)) {
        return _Z_RES_OK;
    }

    const char *p_end = (char *)memchr(_z_string_data(str), ENDPOINT_CONFIG_SEPARATOR, _z_string_len(str));
    if (p_end == NULL) {
        p_end = _z_cptr_char_offset(_z_string_data(str), (ptrdiff_t)_z_string_len(str) + 1);
    }

    if (p_start != p_end) {
        size_t p_len = _z_ptr_char_diff(p_end, p_start);
        return _z_str_intmap_from_strn(strint, p_start, 0, NULL, p_len);
    }
    return _Z_RES_OK;
}

size_t _z_locator_metadata_strlen(const _z_str_intmap_t *s) {
    // @TODO: define protocol-level metadata
    return _z_str_intmap_strlen(s, 0, NULL);
}

void _z_locator_metadata_onto_str(char *dst, size_t dst_len, const _z_str_intmap_t *s) {
    // @TODO: define protocol-level metadata
    _z_str_intmap_onto_str(dst, dst_len, s, 0, NULL);
}

int8_t _z_locator_from_string(_z_locator_t *lc, _z_string_t *str) {
    if (str == NULL || !_z_string_check(str)) {
        return _Z_ERR_CONFIG_LOCATOR_INVALID;
    }
    // Parse protocol
    _Z_RETURN_IF_ERR(_z_locator_protocol_from_string(&lc->_protocol, str));
    // Parse address
    _Z_CLEAN_RETURN_IF_ERR(_z_locator_address_from_string(&lc->_address, str), _z_locator_clear(lc));
    // Parse metadata
    _Z_CLEAN_RETURN_IF_ERR(_z_locator_metadata_from_string(&lc->_metadata, str), _z_locator_clear(lc));
    return _Z_RES_OK;
}

size_t _z_locator_strlen(const _z_locator_t *l) {
    size_t ret = 0;

    if (l != NULL) {
        // Calculate the string length to allocate
        ret = _z_string_len(&l->_protocol) + _z_string_len(&l->_address) + 1;

        // @TODO: define protocol-level metadata
        size_t md_len = _z_locator_metadata_strlen(&l->_metadata);
        if (md_len > (size_t)0) {
            ret = ret + (size_t)1;  // Locator metadata separator
            ret = ret + md_len;     // Locator metadata content
        }
    }
    return ret;
}

/**
 * Converts a :c:type:`_z_locator_t` into its string format.
 *
 * Parameters:
 *   dst: Pointer to the destination string. It MUST be already allocated with enough space to store the locator in
 * its string format. loc: :c:type:`_z_locator_t` to be converted into its string format.
 */
static void __z_locator_onto_string(_z_string_t *dst, const _z_locator_t *loc) {
    char *curr_dst = (char *)_z_string_data(dst);
    const char psep = LOCATOR_PROTOCOL_SEPARATOR;
    const char msep = LOCATOR_METADATA_SEPARATOR;

    size_t prot_len = _z_string_len(&loc->_protocol);
    size_t addr_len = _z_string_len(&loc->_address);

    if ((prot_len + addr_len + 1) > _z_string_len(dst)) {
        _Z_ERROR("Buffer too small to write locator");
        return;
    }
    // Locator protocol
    memcpy(curr_dst, _z_string_data(&loc->_protocol), prot_len);
    curr_dst = _z_ptr_char_offset(curr_dst, (ptrdiff_t)prot_len);
    // Locator protocol separator
    memcpy(curr_dst, &psep, 1);
    curr_dst = _z_ptr_char_offset(curr_dst, 1);
    // Locator address
    memcpy(curr_dst, _z_string_data(&loc->_address), addr_len);
    curr_dst = _z_ptr_char_offset(curr_dst, (ptrdiff_t)addr_len);
    // @TODO: define protocol-level metadata
    size_t md_len = _z_locator_metadata_strlen(&loc->_metadata);
    if (md_len > (size_t)0) {
        size_t curr_len = _z_string_len(dst) - _z_ptr_char_diff(curr_dst, _z_string_data(dst));
        if (curr_len == 0) {
            _Z_ERROR("Buffer too small to write metadata");
            return;
        }
        // Locator metadata separator
        memcpy(curr_dst, &msep, 1);
        curr_dst = _z_ptr_char_offset(curr_dst, 1);
        // Locator metadata
        _z_locator_metadata_onto_str(curr_dst, curr_len, &loc->_metadata);
    }
}

/**
 * Converts a :c:type:`_z_locator_t` into its _z_string format.
 *
 * Parameters:
 *   loc: :c:type:`_z_locator_t` to be converted into its _z_string format.
 *
 * Returns:
 *   The z_stringified :c:type:`_z_locator_t`.
 */
<<<<<<< HEAD
char *_z_locator_to_str(const _z_locator_t *l) {
    size_t len = _z_locator_strlen(l) + (size_t)1;
    char *dst = (char *)z_malloc(len);
    if (dst != NULL) {
        __z_locator_onto_str(dst, len, l);
=======
_z_string_t _z_locator_to_string(const _z_locator_t *loc) {
    _z_string_t s = _z_string_preallocate(_z_locator_strlen(loc));
    if (!_z_string_check(&s)) {
        return s;
>>>>>>> 68d57694
    }
    __z_locator_onto_string(&s, loc);
    return s;
}

/*------------------ Endpoint ------------------*/
void _z_endpoint_init(_z_endpoint_t *endpoint) {
    _z_locator_init(&endpoint->_locator);
    endpoint->_config = _z_str_intmap_make();
}

void _z_endpoint_clear(_z_endpoint_t *ep) {
    _z_locator_clear(&ep->_locator);
    _z_str_intmap_clear(&ep->_config);
}

void _z_endpoint_free(_z_endpoint_t **ep) {
    _z_endpoint_t *ptr = *ep;

    if (ptr != NULL) {
        _z_locator_clear(&ptr->_locator);
        _z_str_intmap_clear(&ptr->_config);

        z_free(ptr);
        *ep = NULL;
    }
}

int8_t _z_endpoint_config_from_string(_z_str_intmap_t *strint, _z_string_t *str, _z_string_t *proto) {
    char *p_start = (char *)memchr(_z_string_data(str), ENDPOINT_CONFIG_SEPARATOR, _z_string_len(str));
    if (p_start != NULL) {
        p_start = _z_ptr_char_offset(p_start, 1);

        // Call the right configuration parser depending on the protocol
        _z_string_t cmp_str = _z_string_null();
#if Z_FEATURE_LINK_TCP == 1
        cmp_str = _z_string_alias_str(TCP_SCHEMA);
        if (_z_string_equals(proto, &cmp_str)) {
            return _z_tcp_config_from_str(strint, p_start);
        }
#endif
#if Z_FEATURE_LINK_UDP_UNICAST == 1 || Z_FEATURE_LINK_UDP_MULTICAST == 1
        cmp_str = _z_string_alias_str(UDP_SCHEMA);
        if (_z_string_equals(proto, &cmp_str)) {
            return _z_udp_config_from_str(strint, p_start);
        }
#endif
#if Z_FEATURE_LINK_BLUETOOTH == 1
        cmp_str = _z_string_alias_str(BT_SCHEMA);
        if (_z_string_equals(proto, &cmp_str)) {
            return _z_bt_config_from_str(strint, p_start);
        }
#endif
#if Z_FEATURE_LINK_SERIAL == 1
        cmp_str = _z_string_alias_str(SERIAL_SCHEMA);
        if (_z_string_equals(proto, &cmp_str)) {
            return _z_serial_config_from_str(strint, p_start);
        }
#endif
#if Z_FEATURE_LINK_WS == 1
        cmp_str = _z_string_alias_str(WS_SCHEMA);
        if (_z_string_equals(proto, &cmp_str)) {
            return _z_ws_config_from_str(strint, p_start);
        }
#endif
        cmp_str = _z_string_alias_str(RAWETH_SCHEMA);
        if (_z_string_equals(proto, &cmp_str)) {
            return _z_raweth_config_from_str(strint, p_start);
        }
    }
    return _Z_RES_OK;
}

size_t _z_endpoint_config_strlen(const _z_str_intmap_t *s, _z_string_t *proto) {
    // Call the right configuration parser depending on the protocol
    _z_string_t cmp_str = _z_string_null();
#if Z_FEATURE_LINK_TCP == 1
    cmp_str = _z_string_alias_str(TCP_SCHEMA);
    if (_z_string_equals(proto, &cmp_str)) {
        return _z_tcp_config_strlen(s);
    }
#endif
#if Z_FEATURE_LINK_UDP_UNICAST == 1 || Z_FEATURE_LINK_UDP_MULTICAST == 1
    cmp_str = _z_string_alias_str(UDP_SCHEMA);
    if (_z_string_equals(proto, &cmp_str)) {
        return _z_udp_config_strlen(s);
    }
#endif
#if Z_FEATURE_LINK_BLUETOOTH == 1
    cmp_str = _z_string_alias_str(BT_SCHEMA);
    if (_z_string_equals(proto, &cmp_str)) {
        return _z_bt_config_strlen(s);
    }
#endif
#if Z_FEATURE_LINK_SERIAL == 1
    cmp_str = _z_string_alias_str(SERIAL_SCHEMA);
    if (_z_string_equals(proto, &cmp_str)) {
        return _z_serial_config_strlen(s);
    }
#endif
#if Z_FEATURE_LINK_WS == 1
    cmp_str = _z_string_alias_str(WS_SCHEMA);
    if (_z_string_equals(proto, &cmp_str)) {
        return _z_ws_config_strlen(s);
    }
#endif
    cmp_str = _z_string_alias_str(RAWETH_SCHEMA);
    if (_z_string_equals(proto, &cmp_str)) {
        return _z_raweth_config_strlen(s);
    }
    return 0;
}

char *_z_endpoint_config_to_string(const _z_str_intmap_t *s, const _z_string_t *proto) {
    // Call the right configuration parser depending on the protocol
    _z_string_t cmp_str = _z_string_null();

#if Z_FEATURE_LINK_TCP == 1
    cmp_str = _z_string_alias_str(TCP_SCHEMA);
    if (_z_string_equals(proto, &cmp_str)) {
        return _z_tcp_config_to_str(s);
    }
#endif
#if Z_FEATURE_LINK_UDP_UNICAST == 1 || Z_FEATURE_LINK_UDP_MULTICAST == 1
    cmp_str = _z_string_alias_str(UDP_SCHEMA);
    if (_z_string_equals(proto, &cmp_str)) {
        return _z_udp_config_to_str(s);
    }
#endif
#if Z_FEATURE_LINK_BLUETOOTH == 1
    cmp_str = _z_string_alias_str(BT_SCHEMA);
    if (_z_string_equals(proto, &cmp_str)) {
        return _z_bt_config_to_str(s);
    }
#endif
#if Z_FEATURE_LINK_SERIAL == 1
    cmp_str = _z_string_alias_str(SERIAL_SCHEMA);
    if (_z_string_equals(proto, &cmp_str)) {
        return _z_serial_config_to_str(s);
    }
#endif
#if Z_FEATURE_LINK_WS == 1
    cmp_str = _z_string_alias_str(WS_SCHEMA);
    if (_z_string_equals(proto, &cmp_str)) {
        return _z_ws_config_to_str(s);
    }
#endif
    cmp_str = _z_string_alias_str(RAWETH_SCHEMA);
    if (_z_string_equals(proto, &cmp_str)) {
        return _z_raweth_config_to_str(s);
    }
    return NULL;
}

int8_t _z_endpoint_from_string(_z_endpoint_t *ep, _z_string_t *str) {
    _z_endpoint_init(ep);
    _Z_CLEAN_RETURN_IF_ERR(_z_locator_from_string(&ep->_locator, str), _z_endpoint_clear(ep));
    _Z_CLEAN_RETURN_IF_ERR(_z_endpoint_config_from_string(&ep->_config, str, &ep->_locator._protocol),
                           _z_endpoint_clear(ep));
    return _Z_RES_OK;
}

_z_string_t _z_endpoint_to_string(const _z_endpoint_t *endpoint) {
    _z_string_t ret = _z_string_null();
    // Retrieve locator
    _z_string_t locator = _z_locator_to_string(&endpoint->_locator);
    if (!_z_string_check(&locator)) {
        return _z_string_null();
    }
    size_t curr_len = _z_string_len(&locator);
    // Retrieve config
    char *config = _z_endpoint_config_to_string(&endpoint->_config, &endpoint->_locator._protocol);
    size_t config_len = 0;
    if (config != NULL) {
        config_len = strlen(config);
        curr_len += config_len;
    }
<<<<<<< HEAD

    return ret;
}

char *_z_endpoint_to_str(const _z_endpoint_t *endpoint) {
    char *ret = NULL;

    char *locator = _z_locator_to_str(&endpoint->_locator);
    if (locator != NULL) {
        size_t len = 1;  // Start with space for the null-terminator
        len = len + strlen(locator);

        char *config = _z_endpoint_config_to_str(&endpoint->_config, endpoint->_locator._protocol);
        if (config != NULL) {
            len = len + (size_t)1;       // Config separator
            len = len + strlen(config);  // Config content
        }

        // Reconstruct the endpoint as a string
        ret = (char *)z_malloc(len);
        if (ret != NULL) {
            ret[0] = '\0';
            len = len - (size_t)1;

            if (len > (size_t)0) {
                (void)strncat(ret, locator, len);
                len = len - strlen(locator);
            }

            if (config != NULL) {
                if (len > (size_t)0) {
                    (void)strncat(ret, config, len);
                    len = len - strlen(config);
                }
            }
        }
=======
    // Reconstruct the endpoint as a string
    ret = _z_string_preallocate(curr_len);
    if (!_z_string_check(&ret)) {
        return ret;
>>>>>>> 68d57694
    }
    // Copy locator
    char *curr_dst = (char *)_z_string_data(&ret);
    memcpy(curr_dst, _z_string_data(&locator), _z_string_len(&locator));
    curr_dst = _z_ptr_char_offset(curr_dst, (ptrdiff_t)_z_string_len(&locator));
    // Copy config
    if (config != NULL) {
        memcpy(curr_dst, config, config_len);
    }
    // Clean up
    _z_string_clear(&locator);
    return ret;
}<|MERGE_RESOLUTION|>--- conflicted
+++ resolved
@@ -85,25 +85,8 @@
     return res;
 }
 
-<<<<<<< HEAD
-char *_z_locator_protocol_from_str(const char *str) {
-    char *ret = NULL;
-
-    if (str != NULL) {
-        const char *p_start = &str[0];
-        const char *p_end = strchr(p_start, LOCATOR_PROTOCOL_SEPARATOR);
-        if ((p_end != NULL) && (p_start != p_end)) {
-            size_t p_len = _z_ptr_char_diff(p_end, p_start) + (size_t)1;
-            ret = (char *)z_malloc(p_len);
-            if (ret != NULL) {
-                _z_str_n_copy(ret, p_start, p_len);
-            }
-        }
-    }
-=======
 static int8_t _z_locator_protocol_from_string(_z_string_t *protocol, _z_string_t *str) {
     *protocol = _z_string_null();
->>>>>>> 68d57694
 
     const char *p_start = _z_string_data(str);
     const char *p_end = (char *)memchr(p_start, (int)LOCATOR_PROTOCOL_SEPARATOR, _z_string_len(str));
@@ -117,28 +100,10 @@
 static int8_t _z_locator_address_from_string(_z_string_t *address, _z_string_t *str) {
     *address = _z_string_null();
 
-<<<<<<< HEAD
-        const char *p_end = strchr(p_start, LOCATOR_METADATA_SEPARATOR);
-        if (p_end == NULL) {  // There is no metadata separator, then look for config separator
-            p_end = strchr(p_start, ENDPOINT_CONFIG_SEPARATOR);
-        }
-        if (p_end == NULL) {  // There is no config separator, then address goes to the end of string
-            p_end = &str[strlen(str)];
-        }
-
-        if (p_start != p_end) {
-            size_t a_len = _z_ptr_char_diff(p_end, p_start) + (size_t)1;
-            ret = (char *)z_malloc(a_len);
-            if (ret != NULL) {
-                _z_str_n_copy(ret, p_start, a_len);
-            }
-        }
-=======
     // Find protocol separator
     const char *p_start = (char *)memchr(_z_string_data(str), (int)LOCATOR_PROTOCOL_SEPARATOR, _z_string_len(str));
     if (p_start == NULL) {
         return _Z_ERR_CONFIG_LOCATOR_INVALID;
->>>>>>> 68d57694
     }
     // Skip protocol separator
     p_start = _z_cptr_char_offset(p_start, 1);
@@ -287,18 +252,10 @@
  * Returns:
  *   The z_stringified :c:type:`_z_locator_t`.
  */
-<<<<<<< HEAD
-char *_z_locator_to_str(const _z_locator_t *l) {
-    size_t len = _z_locator_strlen(l) + (size_t)1;
-    char *dst = (char *)z_malloc(len);
-    if (dst != NULL) {
-        __z_locator_onto_str(dst, len, l);
-=======
 _z_string_t _z_locator_to_string(const _z_locator_t *loc) {
     _z_string_t s = _z_string_preallocate(_z_locator_strlen(loc));
     if (!_z_string_check(&s)) {
         return s;
->>>>>>> 68d57694
     }
     __z_locator_onto_string(&s, loc);
     return s;
@@ -476,49 +433,10 @@
         config_len = strlen(config);
         curr_len += config_len;
     }
-<<<<<<< HEAD
-
-    return ret;
-}
-
-char *_z_endpoint_to_str(const _z_endpoint_t *endpoint) {
-    char *ret = NULL;
-
-    char *locator = _z_locator_to_str(&endpoint->_locator);
-    if (locator != NULL) {
-        size_t len = 1;  // Start with space for the null-terminator
-        len = len + strlen(locator);
-
-        char *config = _z_endpoint_config_to_str(&endpoint->_config, endpoint->_locator._protocol);
-        if (config != NULL) {
-            len = len + (size_t)1;       // Config separator
-            len = len + strlen(config);  // Config content
-        }
-
-        // Reconstruct the endpoint as a string
-        ret = (char *)z_malloc(len);
-        if (ret != NULL) {
-            ret[0] = '\0';
-            len = len - (size_t)1;
-
-            if (len > (size_t)0) {
-                (void)strncat(ret, locator, len);
-                len = len - strlen(locator);
-            }
-
-            if (config != NULL) {
-                if (len > (size_t)0) {
-                    (void)strncat(ret, config, len);
-                    len = len - strlen(config);
-                }
-            }
-        }
-=======
     // Reconstruct the endpoint as a string
     ret = _z_string_preallocate(curr_len);
     if (!_z_string_check(&ret)) {
         return ret;
->>>>>>> 68d57694
     }
     // Copy locator
     char *curr_dst = (char *)_z_string_data(&ret);
