--- conflicted
+++ resolved
@@ -35,15 +35,9 @@
 
 void _z_locator_clear(_z_locator_t *lc)
 {
-<<<<<<< HEAD
     _z_str_clear(lc->_protocol);
     _z_str_clear(lc->_address);
     _z_str_intmap_clear(&lc->_metadata);
-=======
-    z_free((z_str_t)lc->protocol);
-    z_free((z_str_t)lc->address);
-    _z_str_intmap_clear(&lc->metadata);
->>>>>>> 446d1ec9
 }
 
 void _z_locator_free(_z_locator_t **lc)
@@ -51,7 +45,7 @@
     _z_locator_t *ptr = *lc;
     _z_locator_clear(ptr);
 
-    free(ptr);
+    z_free(ptr);
     *lc = NULL;
 }
 
@@ -95,11 +89,7 @@
         goto ERR;
 
     size_t p_len = p_end - p_start;
-<<<<<<< HEAD
-    char *protocol = (char *)malloc((p_len + 1) * sizeof(char));
-=======
-    z_str_t protocol = (z_str_t)z_malloc((p_len + 1) * sizeof(char));
->>>>>>> 446d1ec9
+    char *protocol = (char *)z_malloc((p_len + 1) * sizeof(char));
     strncpy(protocol, p_start, p_len);
     protocol[p_len] = '\0';
 
@@ -126,11 +116,7 @@
         goto ERR;
 
     size_t p_len = p_end - p_start;
-<<<<<<< HEAD
-    char *address = (char *)malloc((p_len + 1) * sizeof(char));
-=======
-    z_str_t address = (z_str_t)z_malloc((p_len + 1) * sizeof(char));
->>>>>>> 446d1ec9
+    char *address = (char *)z_malloc((p_len + 1) * sizeof(char));
     strncpy(address, p_start, p_len);
     address[p_len] = '\0';
 
@@ -266,15 +252,9 @@
 
 char *_z_locator_to_str(const _z_locator_t *l)
 {
-<<<<<<< HEAD
     size_t len = _z_locator_strlen(l);
-    char *dst = (char *)malloc(len + 1);
+    char *dst = (char *)z_malloc(len + 1);
     _z_locator_onto_str(dst, l);
-=======
-    size_t len = _zn_locator_strlen(l);
-    z_str_t dst = (z_str_t)z_malloc(len + 1);
-    _zn_locator_onto_str(dst, l);
->>>>>>> 446d1ec9
     return dst;
 }
 
@@ -293,17 +273,10 @@
 
 void _z_endpoint_free(_z_endpoint_t **ep)
 {
-<<<<<<< HEAD
     _z_endpoint_t *ptr = *ep;
     _z_locator_clear(&ptr->_locator);
     _z_str_intmap_clear(&ptr->_config);
-    free(ptr);
-=======
-    _zn_endpoint_t *ptr = *ep;
-    _zn_locator_clear(&ptr->locator);
-    _z_str_intmap_clear(&ptr->config);
     z_free(ptr);
->>>>>>> 446d1ec9
     *ep = NULL;
 }
 
@@ -431,13 +404,7 @@
 
 char *_z_endpoint_to_str(const _z_endpoint_t *endpoint)
 {
-<<<<<<< HEAD
-    char *res;
-
     char *locator = _z_locator_to_str(&endpoint->_locator);
-=======
-    z_str_t locator = _zn_locator_to_str(&endpoint->locator);
->>>>>>> 446d1ec9
     if (locator == NULL)
         goto ERR;
 
@@ -450,17 +417,13 @@
         len += strlen(config); // Config content
     }
 
-<<<<<<< HEAD
-    char *s = (char *)malloc(len + 1);
-=======
-    z_str_t s = (z_str_t)z_malloc(len + 1);
->>>>>>> 446d1ec9
-
+    char *s = (char *)z_malloc(len + 1);
     s[0] = '\0';
     strcat(s, locator);
     strcat(s, config);
 
     return s;
+
 ERR:
     return NULL;
 }