//
// Copyright (c) 2022 ZettaScale Technology
//
// This program and the accompanying materials are made available under the
// terms of the Eclipse Public License 2.0 which is available at
// http://www.eclipse.org/legal/epl-2.0, or the Apache License, Version 2.0
// which is available at https://www.apache.org/licenses/LICENSE-2.0.
//
// SPDX-License-Identifier: EPL-2.0 OR Apache-2.0
//
// Contributors:
//   ZettaScale Zenoh Team, <zenoh@zettascale.tech>
//

#include "zenoh-pico/config.h"
#include "zenoh-pico/link/link.h"
#include "zenoh-pico/link/manager.h"
#include "zenoh-pico/utils/logging.h"

_z_link_p_result_t _z_open_link(const char *locator)
{
    _z_link_p_result_t r;

    _z_endpoint_result_t ep_res = _z_endpoint_from_str(locator);
    _ASSURE_RESULT(ep_res, r, _Z_ERR_INVALID_LOCATOR)
    _z_endpoint_t endpoint = ep_res._value._endpoint;

    // TODO[peer]: when peer unicast mode is supported, this must be revisited
    // Create transport link
#if Z_LINK_TCP == 1
    if (_z_str_eq(endpoint._locator._protocol, TCP_SCHEMA)) {
        r._value._link = _z_new_link_tcp(endpoint);
    }
    else
#endif
#if Z_LINK_UDP_UNICAST == 1
    if (_z_str_eq(endpoint._locator._protocol, UDP_SCHEMA)) {
        r._value._link = _z_new_link_udp_unicast(endpoint);
    }
    else
#endif
#if Z_LINK_BLUETOOTH == 1
    if (_z_str_eq(endpoint._locator._protocol, BT_SCHEMA)) {
        r._value._link = _z_new_link_bt(endpoint);
<<<<<<< HEAD
    }
    else
#endif
#if Z_LINK_SERIAL == 1
    if (_z_str_eq(endpoint._locator._protocol, SERIAL_SCHEMA)) {
        r._value._link = _z_new_link_serial(endpoint);
=======
>>>>>>> 142412aa
    }
    else
#endif
    {
        goto ERR_2;
    }

    if (r._value._link == NULL) {
        goto ERR_2;
    }

    // Open transport link for communication
    if (r._value._link->_open_f(r._value._link) < 0) {
        goto ERR_3;
    }

    r._tag = _Z_RES_OK;
    return r;

ERR_3:
    _z_link_free(&r._value._link);
    r._value._error = -1;
    goto ERR_1; // _z_link_free is releasing the endpoint

ERR_2:
    r._value._error = _Z_ERR_INVALID_LOCATOR;
    _z_endpoint_clear(&endpoint);

ERR_1:
    r._tag = _Z_RES_ERR;
    return r;
}

_z_link_p_result_t _z_listen_link(const char *locator)
{
    _z_link_p_result_t r;

    _z_endpoint_result_t ep_res = _z_endpoint_from_str(locator);
    _ASSURE_RESULT(ep_res, r, _Z_ERR_INVALID_LOCATOR)
    _z_endpoint_t endpoint = ep_res._value._endpoint;

    // TODO[peer]: when peer unicast mode is supported, this must be revisited
    // Create transport link
#if Z_LINK_UDP_MULTICAST == 1
    if (_z_str_eq(endpoint._locator._protocol, UDP_SCHEMA)) {
        r._value._link = _z_new_link_udp_multicast(endpoint);
    }
    else
#endif
#if Z_LINK_BLUETOOTH == 1
    if (_z_str_eq(endpoint._locator._protocol, BT_SCHEMA)) {
        r._value._link = _z_new_link_bt(endpoint);
    }
    else
#endif
    {
        goto ERR_2;
    }

    if (r._value._link == NULL) {
        goto ERR_2;
    }

    // Open transport link for listening
    if (r._value._link->_listen_f(r._value._link) < 0) {
        goto ERR_3;
    }

    r._tag = _Z_RES_OK;
    return r;

ERR_3:
    _z_link_free(&r._value._link);
    r._value._error = _Z_ERR_INVALID_LOCATOR;
    goto ERR_1; // _z_link_free is releasing the endpoint

ERR_2:
    _z_endpoint_clear(&endpoint);

ERR_1:
    r._tag = _Z_RES_ERR;
    r._value._error = -1;

    return r;
}

void _z_link_free(_z_link_t **zn)
{
    _z_link_t *ptr = *zn;

    ptr->_close_f(ptr);
    ptr->_free_f(ptr);
    _z_endpoint_clear(&ptr->_endpoint);

    z_free(ptr);
    *zn = NULL;
}

size_t _z_link_recv_zbuf(const _z_link_t *link, _z_zbuf_t *zbf, _z_bytes_t *addr)
{
    size_t rb = link->_read_f(link, _z_zbuf_get_wptr(zbf), _z_zbuf_space_left(zbf), addr);
    if (rb != SIZE_MAX)
        _z_zbuf_set_wpos(zbf, _z_zbuf_get_wpos(zbf) + rb);
    return rb;
}

size_t _z_link_recv_exact_zbuf(const _z_link_t *link, _z_zbuf_t *zbf, size_t len, _z_bytes_t *addr)
{
    size_t rb = link->_read_exact_f(link, _z_zbuf_get_wptr(zbf), len, addr);
    if (rb != SIZE_MAX)
        _z_zbuf_set_wpos(zbf, _z_zbuf_get_wpos(zbf) + rb);
    return rb;
}

int _z_link_send_wbuf(const _z_link_t *link, const _z_wbuf_t *wbf)
{
    for (size_t i = 0; i < _z_wbuf_len_iosli(wbf); i++)
    {
        _z_bytes_t bs = _z_iosli_to_bytes(_z_wbuf_get_iosli(wbf, i));
        size_t n = bs.len;
        size_t wb;
        do
        {
            _Z_DEBUG("Sending wbuf on socket...");
            wb = link->_write_f(link, bs.start, n);
            _Z_DEBUG(" sent %lu bytes\n", wb);
            if (wb == SIZE_MAX)
            {
                _Z_DEBUG("Error while sending data over socket [%lu]\n", wb);
                return -1;
            }
            n -= wb;
            bs.start += bs.len - n;
        } while (n > 0);
    }

    return 0;
}<|MERGE_RESOLUTION|>--- conflicted
+++ resolved
@@ -42,15 +42,12 @@
 #if Z_LINK_BLUETOOTH == 1
     if (_z_str_eq(endpoint._locator._protocol, BT_SCHEMA)) {
         r._value._link = _z_new_link_bt(endpoint);
-<<<<<<< HEAD
     }
     else
 #endif
 #if Z_LINK_SERIAL == 1
     if (_z_str_eq(endpoint._locator._protocol, SERIAL_SCHEMA)) {
         r._value._link = _z_new_link_serial(endpoint);
-=======
->>>>>>> 142412aa
     }
     else
 #endif
