--- conflicted
+++ resolved
@@ -40,13 +40,8 @@
 Putting Data ('demo/example/zenoh-pico-pub': '[   6] Pub from Pico!')...
 Putting Data ('demo/example/zenoh-pico-pub': '[   7] Pub from Pico!')...
 Putting Data ('demo/example/zenoh-pico-pub': '[   8] Pub from Pico!')...
-<<<<<<< HEAD
-Putting Data ('demo/example/zenoh-pico-pub': '[   9] Pub from Pico!')...'''
-    else :
-=======
 Putting Data ('demo/example/zenoh-pico-pub': '[   9] Pub from Pico!')..."""
     else:
->>>>>>> 68d57694
         z_pub_expected_status = 254
         z_pub_expected_output = "ERROR: Zenoh pico was compiled without " "Z_FEATURE_PUBLICATION but this example requires it."
 
@@ -66,36 +61,18 @@
 >> [Subscriber] Received ('demo/example/zenoh-pico-pub': '[   6] Pub from Pico!')
 >> [Subscriber] Received ('demo/example/zenoh-pico-pub': '[   7] Pub from Pico!')
 >> [Subscriber] Received ('demo/example/zenoh-pico-pub': '[   8] Pub from Pico!')
-<<<<<<< HEAD
->> [Subscriber] Received ('demo/example/zenoh-pico-pub': '[   9] Pub from Pico!')'''
-=======
 >> [Subscriber] Received ('demo/example/zenoh-pico-pub': '[   9] Pub from Pico!')"""
->>>>>>> 68d57694
         else:
             z_sub_expected_output = """Opening session...
 Declaring Subscriber on 'demo/example/**'...
-<<<<<<< HEAD
-Press CTRL-C to quit...'''
-    else :
-=======
 Press CTRL-C to quit..."""
     else:
->>>>>>> 68d57694
         z_sub_expected_status = 254
         z_sub_expected_output = "ERROR: Zenoh pico was compiled without " "Z_FEATURE_SUBSCRIPTION but this example requires it."
 
     print("Start subscriber")
     # Start z_sub in the background
     z_sub_command = f"stdbuf -oL -eL ./{DIR_EXAMPLES}/z_sub"
-<<<<<<< HEAD
-    z_sub_process = subprocess.Popen(z_sub_command,
-                                    shell=True,
-                                    stdin=subprocess.PIPE,
-                                    stdout=subprocess.PIPE,
-                                    stderr=subprocess.PIPE,
-                                    start_new_session=True,
-                                    text=True)
-=======
     z_sub_process = subprocess.Popen(
         z_sub_command,
         shell=True,
@@ -105,7 +82,6 @@
         start_new_session=True,
         text=True,
     )
->>>>>>> 68d57694
 
     # Introduce a delay to ensure z_sub starts
     time.sleep(2)
@@ -113,14 +89,6 @@
     print("Start publisher")
     # Start z_pub
     z_pub_command = f"stdbuf -oL -eL ./{DIR_EXAMPLES}/z_pub -n 10"
-<<<<<<< HEAD
-    z_pub_process = subprocess.Popen(z_pub_command,
-                                    shell=True,
-                                    stdin=subprocess.PIPE,
-                                    stdout=subprocess.PIPE,
-                                    stderr=subprocess.PIPE,
-                                    text=True)
-=======
     z_pub_process = subprocess.Popen(
         z_pub_command,
         shell=True,
@@ -129,7 +97,6 @@
         stderr=subprocess.PIPE,
         text=True,
     )
->>>>>>> 68d57694
 
     # Wait for z_pub to finish
     z_pub_process.wait()
@@ -192,24 +159,11 @@
     if args.query == 1:
         z_query_expected_status = 0
         if args.queryable == 1:
-<<<<<<< HEAD
-            z_query_expected_output = '''Opening session...
-=======
             z_query_expected_output = """Opening session...
->>>>>>> 68d57694
 Sending Query 'demo/example/**'...
 >> Received PUT ('demo/example/**': 'Queryable from Pico!')
 >> Received query final notification"""
         else:
-<<<<<<< HEAD
-            z_query_expected_output = '''Opening session...
-Sending Query 'demo/example/**'...
->> Received query final notification'''
-    else :
-        z_query_expected_status = 254
-        z_query_expected_output = ("ERROR: Zenoh pico was compiled without "
-            "Z_FEATURE_QUERY or Z_FEATURE_MULTI_THREAD but this example requires them.")
-=======
             z_query_expected_output = """Opening session...
 Sending Query 'demo/example/**'...
 >> Received query final notification"""
@@ -218,7 +172,6 @@
         z_query_expected_output = (
             "ERROR: Zenoh pico was compiled without " "Z_FEATURE_QUERY or Z_FEATURE_MULTI_THREAD but this example requires them."
         )
->>>>>>> 68d57694
 
     # Expected z_queryable output & status
     if args.queryable == 1:
@@ -227,37 +180,19 @@
             z_queryable_expected_output = """Opening session...
 Creating Queryable on 'demo/example/zenoh-pico-queryable'...
 Press CTRL-C to quit...
-<<<<<<< HEAD
- >> [Queryable handler] Received Query 'demo/example/**?'''
-=======
  >> [Queryable handler] Received Query 'demo/example/**'
 """
->>>>>>> 68d57694
         else:
             z_queryable_expected_output = """Opening session...
 Creating Queryable on 'demo/example/zenoh-pico-queryable'...
-<<<<<<< HEAD
-Press CTRL-C to quit...'''
-    else :
-=======
 Press CTRL-C to quit..."""
     else:
->>>>>>> 68d57694
         z_queryable_expected_status = 254
         z_queryable_expected_output = "ERROR: Zenoh pico was compiled without " "Z_FEATURE_QUERYABLE but this example requires it."
 
     print("Start queryable")
     # Start z_queryable in the background
     z_queryable_command = f"stdbuf -oL -eL ./{DIR_EXAMPLES}/z_queryable"
-<<<<<<< HEAD
-    z_queryable_process = subprocess.Popen(z_queryable_command,
-                                            shell=True,
-                                            stdin=subprocess.PIPE,
-                                            stdout=subprocess.PIPE,
-                                            stderr=subprocess.PIPE,
-                                            start_new_session=True,
-                                            text=True)
-=======
     z_queryable_process = subprocess.Popen(
         z_queryable_command,
         shell=True,
@@ -267,7 +202,6 @@
         start_new_session=True,
         text=True,
     )
->>>>>>> 68d57694
 
     # Introduce a delay to ensure z_queryable starts
     time.sleep(2)
@@ -275,14 +209,6 @@
     print("Start query")
     # Start z_query
     z_query_command = f"stdbuf -oL -eL ./{DIR_EXAMPLES}/z_get"
-<<<<<<< HEAD
-    z_query_process = subprocess.Popen(z_query_command,
-                                        shell=True,
-                                        stdin=subprocess.PIPE,
-                                        stdout=subprocess.PIPE,
-                                        stderr=subprocess.PIPE,
-                                        text=True)
-=======
     z_query_process = subprocess.Popen(
         z_query_command,
         shell=True,
@@ -291,7 +217,6 @@
         stderr=subprocess.PIPE,
         text=True,
     )
->>>>>>> 68d57694
 
     # Wait for z_query to finish
     z_query_process.wait()
