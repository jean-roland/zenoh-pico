--- conflicted
+++ resolved
@@ -544,15 +544,9 @@
     {
         di.encoding.prefix = gen_zint();
         if (gen_bool())
-<<<<<<< HEAD
             di.encoding.suffix = gen_str(8);
         else
             di.encoding.suffix = gen_str(0);
-=======
-            di.encoding.suffix = gen_string(8);
-        else
-            di.encoding.suffix = "";
->>>>>>> 00e8c48c
 
         _ZN_SET_FLAG(di.flags, _ZN_DATA_INFO_ENC);
     }
