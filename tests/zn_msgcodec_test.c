--- conflicted
+++ resolved
@@ -33,19 +33,11 @@
 /*=============================*/
 void print_iosli(_z_iosli_t *ios)
 {
-<<<<<<< HEAD
     printf("IOSli: Capacity: %zu, Rpos: %zu, Wpos: %zu, Buffer: [", ios->_capacity, ios->_r_pos, ios->_w_pos);
-    for (size_t i = 0; i < ios->_w_pos; i++)
+    for (size_t i = ios->_r_pos; i < ios->_w_pos; i++)
     {
         printf("%02x", ios->_buf[i]);
-        if (i < ios->_capacity - 1)
-=======
-    printf("IOSli: Capacity: %zu, Rpos: %zu, Wpos: %zu, Buffer: [", ios->capacity, ios->r_pos, ios->w_pos);
-    for (size_t i = ios->r_pos; i < ios->w_pos; i++)
-    {
-        printf("%02x", ios->buf[i]);
-        if (i < ios->w_pos - ios->r_pos - 1)
->>>>>>> 446d1ec9
+        if (i < ios->_w_pos - ios->_r_pos - 1)
             printf(" ");
     }
     printf("]");
@@ -137,13 +129,9 @@
 
 _z_zint_t gen_zint(void)
 {
-<<<<<<< HEAD
-    return (_z_zint_t)rand();
-=======
-    z_zint_t ret = 0;
+    _z_zint_t ret = 0;
     z_random_fill(&ret, sizeof(ret));
     return ret;
->>>>>>> 446d1ec9
 }
 
 _z_wbuf_t gen_wbuf(size_t len)
@@ -164,14 +152,8 @@
     _z_payload_t pld;
     pld._is_alloc = 1;
     pld.len = len;
-<<<<<<< HEAD
-    pld.start = (uint8_t *)malloc(len * sizeof(uint8_t));
-    for (_z_zint_t i = 0; i < len; i++)
-        ((uint8_t *)pld.start)[i] = gen_uint8();
-=======
-    pld.val = (uint8_t *)z_malloc(len * sizeof(uint8_t));
-    z_random_fill((uint8_t *)pld.val, pld.len);
->>>>>>> 446d1ec9
+    pld.start = (uint8_t *)z_malloc(len * sizeof(uint8_t));
+    z_random_fill((uint8_t *)pld.start, pld.len);
 
     return pld;
 }
@@ -181,19 +163,13 @@
     _z_bytes_t arr;
     arr._is_alloc = 1;
     arr.len = len;
-<<<<<<< HEAD
     arr.start = NULL;
     if (len == 0)
         return arr;
 
-    arr.start = (uint8_t *)malloc(sizeof(uint8_t) * len);
+    arr.start = (uint8_t *)z_malloc(sizeof(uint8_t) * len);
     for (_z_zint_t i = 0; i < len; i++)
         ((uint8_t *)arr.start)[i] = gen_uint8();
-=======
-    arr.val = (uint8_t *)z_malloc(sizeof(uint8_t) * len);
-    for (z_zint_t i = 0; i < len; i++)
-        ((uint8_t *)arr.val)[i] = gen_uint8();
->>>>>>> 446d1ec9
 
     return arr;
 }
@@ -206,13 +182,8 @@
 char *gen_str(size_t size)
 {
     char charset[] = "abcdefghijklmnopqrstuvwxyzABCDEFGHIJKLMNOPQRSTUVWXYZ";
-<<<<<<< HEAD
-    char *str = (char *)malloc((size * sizeof(char)) + 1);
+    char *str = (char *)z_malloc((size * sizeof(char)) + 1);
     for (_z_zint_t i = 0; i < size; i++)
-=======
-    z_str_t str = (z_str_t)z_malloc((size * sizeof(char)) + 1);
-    for (z_zint_t i = 0; i < size; i++)
->>>>>>> 446d1ec9
     {
         int key = rand() % (int)(sizeof(charset) - 1);
         str[i] = charset[key];
@@ -431,7 +402,6 @@
 /*------------------ SubInfo field ------------------*/
 _z_subinfo_t gen_subinfo(void)
 {
-<<<<<<< HEAD
     _z_subinfo_t sm;
     sm.mode = gen_bool() ? Z_SUBMODE_PUSH : Z_SUBMODE_PULL;
     sm.reliability = gen_bool() ? Z_RELIABILITY_RELIABLE : Z_RELIABILITY_BEST_EFFORT;
@@ -442,14 +412,6 @@
         sm.period.duration = gen_zint();
     }
     else
-=======
-    zn_subinfo_t sm;
-    sm.mode = gen_bool() ? zn_submode_t_PUSH : zn_submode_t_PULL;
-    sm.reliability = gen_bool() ? zn_reliability_t_RELIABLE : zn_reliability_t_BEST_EFFORT;
-    sm.period = gen_bool() ? (zn_period_t *)z_malloc(sizeof(zn_period_t)) : NULL;
-
-    if (sm.period)
->>>>>>> 446d1ec9
     {
         sm.period.origin = 0;
         sm.period.period = 0;
@@ -716,11 +678,7 @@
 
 _z_attachment_t *gen_attachment(void)
 {
-<<<<<<< HEAD
-    _z_attachment_t *p_at = (_z_attachment_t *)malloc(sizeof(_z_attachment_t));
-=======
-    _zn_attachment_t *p_at = (_zn_attachment_t *)z_malloc(sizeof(_zn_attachment_t));
->>>>>>> 446d1ec9
+    _z_attachment_t *p_at = (_z_attachment_t *)z_malloc(sizeof(_z_attachment_t));
 
     p_at->_header = _Z_MID_ATTACHMENT;
     // _Z_SET_FLAG(p_at->_header, _Z_FLAGS(gen_uint8()));
@@ -761,15 +719,9 @@
     printf("\n");
 
     // Free
-<<<<<<< HEAD
-    free(e_at);
+    z_free(e_at);
     _z_t_msg_clear_attachment(d_at);
     _z_attachment_p_result_free(&r_at);
-=======
-    z_free(e_at);
-    _zn_t_msg_clear_attachment(d_at);
-    _zn_attachment_p_result_free(&r_at);
->>>>>>> 446d1ec9
     _z_zbuf_clear(&zbf);
     _z_wbuf_clear(&wbf);
 }
@@ -855,15 +807,9 @@
     printf("\n");
 
     // Free
-<<<<<<< HEAD
-    free(e_rc);
+    z_free(e_rc);
     _z_msg_clear_reply_context(d_rc);
     _z_reply_context_p_result_free(&r_rc);
-=======
-    z_free(e_rc);
-    _zn_z_msg_clear_reply_context(d_rc);
-    _zn_reply_context_p_result_free(&r_rc);
->>>>>>> 446d1ec9
     _z_zbuf_clear(&zbf);
     _z_wbuf_clear(&wbf);
 }
@@ -2486,13 +2432,8 @@
         payload._messages = _z_vec_make(num);
         for (_z_zint_t i = 0; i < num; i++)
         {
-<<<<<<< HEAD
             _z_zenoh_message_t e_zm = gen_zenoh_message();
-            _z_zenoh_message_t *p_zm = (_z_zenoh_message_t *)malloc(sizeof(_z_zenoh_message_t));
-=======
-            _zn_zenoh_message_t e_zm = gen_zenoh_message();
-            _zn_zenoh_message_t *p_zm = (_zn_zenoh_message_t *)z_malloc(sizeof(_zn_zenoh_message_t));
->>>>>>> 446d1ec9
+            _z_zenoh_message_t *p_zm = (_z_zenoh_message_t *)z_malloc(sizeof(_z_zenoh_message_t));
             *p_zm = e_zm;
             _z_vec_append(&payload._messages, p_zm);
         }
@@ -2724,11 +2665,7 @@
     _z_wbuf_t wbf = gen_wbuf(tot_num * 1024);
 
     // Initialize
-<<<<<<< HEAD
-    _z_transport_message_t *e_tm = (_z_transport_message_t *)malloc(tot_num * sizeof(_z_transport_message_t));
-=======
-    _zn_transport_message_t *e_tm = (_zn_transport_message_t *)z_malloc(tot_num * sizeof(_zn_transport_message_t));
->>>>>>> 446d1ec9
+    _z_transport_message_t *e_tm = (_z_transport_message_t *)z_malloc(tot_num * sizeof(_z_transport_message_t));
     for (uint8_t i = 0; i < bef_num; i++)
     {
         // Initialize random transport message
