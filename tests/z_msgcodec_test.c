--- conflicted
+++ resolved
@@ -170,19 +170,10 @@
     return _z_wbuf_make(len, is_expandable);
 }
 
-<<<<<<< HEAD
-_z_bytes_t gen_payload(size_t len) {
-    _z_bytes_t pld;
-    pld._is_alloc = true;
-    pld.len = len;
-    pld.start = (uint8_t *)z_malloc(len);
-    z_random_fill((uint8_t *)pld.start, pld.len);
-=======
 _z_slice_t gen_slice(size_t len) {
     if (len == 0) {
         return _z_slice_empty();
     }
->>>>>>> 68d57694
 
     uint8_t *p = (uint8_t *)z_malloc(sizeof(uint8_t) * len);
     for (_z_zint_t i = 0; i < len; i++) {
@@ -196,15 +187,8 @@
     _z_bytes_t b;
     _z_bytes_from_slice(&b, pld);
 
-<<<<<<< HEAD
-    arr.start = (uint8_t *)z_malloc(sizeof(uint8_t) * len);
-    for (_z_zint_t i = 0; i < len; i++) {
-        ((uint8_t *)arr.start)[i] = gen_uint8() & 0x7f;  // 0b01111111
-    }
-=======
     return b;
 }
->>>>>>> 68d57694
 
 _z_bytes_t gen_bytes(size_t len) {
     _z_slice_t s = gen_slice(len);
@@ -360,13 +344,8 @@
         printf("%s:%s", _z_string_data(&ls), _z_string_data(&rs));
         if (i < left->_len - 1) printf(" ");
 
-<<<<<<< HEAD
-        z_free(ls);
-        z_free(rs);
-=======
         _z_string_clear(&ls);
         _z_string_clear(&rs);
->>>>>>> 68d57694
 
         assert(_z_locator_eq(l, r) == true);
     }
@@ -1730,10 +1709,7 @@
     _z_network_message_vec_t ret = _z_network_message_vec_make(n);
     for (size_t i = 0; i < n; i++) {
         _z_network_message_t *msg = (_z_network_message_t *)z_malloc(sizeof(_z_network_message_t));
-<<<<<<< HEAD
-=======
         memset(msg, 0, sizeof(_z_network_message_t));
->>>>>>> 68d57694
         *msg = gen_net_msg();
         _z_network_message_vec_append(&ret, msg);
     }
